on:
  # manually trigger
  workflow_dispatch:
  pull_request:
    types:
      - "labeled"
      # to let the PR pass the test
      - "synchronize"
  merge_group:
concurrency:
  group: ${{ github.workflow }}-${{ github.ref || github.run_id }}
  cancel-in-progress: true
name: Test CUDA
jobs:
  test_cuda:
    name: Test Python and C++ on CUDA
    runs-on: nvidia
    # https://github.com/deepmodeling/deepmd-kit/pull/2884#issuecomment-1744216845
    container:
      image: nvidia/cuda:12.3.1-devel-ubuntu22.04
      options: --gpus all
    if: github.repository_owner == 'deepmodeling' && (github.event_name == 'pull_request' && github.event.label && github.event.label.name == 'Test CUDA' || github.event_name == 'workflow_dispatch' || github.event_name == 'merge_group')
    steps:
    - name: Make sudo and git work
      run: apt-get update && apt-get install -y sudo git
    - uses: actions/checkout@v4
    - uses: actions/setup-python@v5
      with:
        python-version: '3.11'
        # cache: 'pip'
    - name: Setup MPI
      uses: mpi4py/setup-mpi@v1
      with:
        mpi: mpich
    - uses: lukka/get-cmake@latest
      with:
        useLocalCache: true
        useCloudCache: false
    - run: |
         wget https://developer.download.nvidia.com/compute/cuda/repos/ubuntu2204/x86_64/cuda-keyring_1.0-1_all.deb \
         && sudo dpkg -i cuda-keyring_1.0-1_all.deb \
         && sudo apt-get update \
         && sudo apt-get -y install cuda-12-3 libcudnn8=8.9.5.*-1+cuda12.3
      if: false  # skip as we use nvidia image
    - run: python -m pip install -U "pip>=21.3.1,!=23.0.0"
    - run: python -m pip install "tensorflow>=2.15.0rc0" "torch>=2.2.0"
    - run: python -m pip install -v -e .[gpu,test,lmp,cu12,torch] "ase @ https://gitlab.com/ase/ase/-/archive/8c5aa5fd6448c5cfb517a014dccf2b214a9dfa8f/ase-8c5aa5fd6448c5cfb517a014dccf2b214a9dfa8f.tar.gz"
      env:
        DP_VARIANT: cuda
        NUM_WORKERS: 0
        DP_ENABLE_NATIVE_OPTIMIZATION: 1
    - run: dp --version
    - run: python -m pytest source/tests --durations=0
    - run: source/install/test_cc_local.sh
      env:
        OMP_NUM_THREADS: 1
        TF_INTRA_OP_PARALLELISM_THREADS: 1
        TF_INTER_OP_PARALLELISM_THREADS: 1
        LMP_CXX11_ABI_0: 1
        CMAKE_GENERATOR: Ninja
        DP_VARIANT: cuda
        DP_USE_MPICH2: 1
    - run: |
        export LD_LIBRARY_PATH=$GITHUB_WORKSPACE/dp_test/lib:$CUDA_PATH/lib64:$LD_LIBRARY_PATH
        export PATH=$GITHUB_WORKSPACE/dp_test/bin:$PATH
        python -m pytest source/lmp/tests
        python -m pytest source/ipi/tests
      env:
        OMP_NUM_THREADS: 1
        TF_INTRA_OP_PARALLELISM_THREADS: 1
        TF_INTER_OP_PARALLELISM_THREADS: 1
<<<<<<< HEAD
        LAMMPS_PLUGIN_PATH: ${{ github.workspace }}/dp_test/lib/deepmd_lmp
=======
        LAMMPS_PLUGIN_PATH: ${{ github.workspace }}/dp_test/lib/deepmd_lmp
        CUDA_PATH: /usr/local/cuda-12.2
    - uses: codecov/codecov-action@v4
      env:
        CODECOV_TOKEN: ${{ secrets.CODECOV_TOKEN }}
  pass:
    name: Pass testing on CUDA
    needs: [test_cuda]
    runs-on: ubuntu-latest
    if: always()
    steps:
    - name: Decide whether the needed jobs succeeded or failed
      uses: re-actors/alls-green@release/v1
      with:
        jobs: ${{ toJSON(needs) }}
>>>>>>> cd1a9579
<|MERGE_RESOLUTION|>--- conflicted
+++ resolved
@@ -69,14 +69,7 @@
         OMP_NUM_THREADS: 1
         TF_INTRA_OP_PARALLELISM_THREADS: 1
         TF_INTER_OP_PARALLELISM_THREADS: 1
-<<<<<<< HEAD
         LAMMPS_PLUGIN_PATH: ${{ github.workspace }}/dp_test/lib/deepmd_lmp
-=======
-        LAMMPS_PLUGIN_PATH: ${{ github.workspace }}/dp_test/lib/deepmd_lmp
-        CUDA_PATH: /usr/local/cuda-12.2
-    - uses: codecov/codecov-action@v4
-      env:
-        CODECOV_TOKEN: ${{ secrets.CODECOV_TOKEN }}
   pass:
     name: Pass testing on CUDA
     needs: [test_cuda]
@@ -86,5 +79,4 @@
     - name: Decide whether the needed jobs succeeded or failed
       uses: re-actors/alls-green@release/v1
       with:
-        jobs: ${{ toJSON(needs) }}
->>>>>>> cd1a9579
+        jobs: ${{ toJSON(needs) }}