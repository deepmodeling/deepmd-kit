# See https://pre-commit.com for more information
# See https://pre-commit.com/hooks.html for more hooks
repos:
  - repo: https://github.com/pre-commit/pre-commit-hooks
    rev: v5.0.0
    hooks:
      - id: trailing-whitespace
        exclude: "^.+\\.pbtxt$"
      - id: end-of-file-fixer
        exclude: "^.+\\.pbtxt$|deeppot_sea.*\\.json$"
      - id: check-yaml
      - id: check-json
      - id: check-added-large-files
        args: ["--maxkb=1024", "--enforce-all"]
        exclude: |
          (?x)^(
              source/tests/infer/dipolecharge_e.pbtxt|
              source/tests/infer/deeppolar_new.pbtxt
          )$
      - id: check-merge-conflict
      - id: check-symlinks
      - id: check-toml
  # Python
  - repo: https://github.com/PyCQA/isort
    rev: 6.0.1
    hooks:
      - id: isort
        files: \.py$
        exclude: ^source/3rdparty
  - repo: https://github.com/astral-sh/ruff-pre-commit
    # Ruff version.
<<<<<<< HEAD
    rev: v0.8.4
=======
    rev: v0.11.2
>>>>>>> 5caf02a3
    hooks:
      - id: ruff
        args: ["--fix"]
        exclude: ^source/3rdparty
        types_or: [python, pyi, jupyter]
      - id: ruff-format
        exclude: ^source/3rdparty
        types_or: [python, pyi, jupyter]
  - repo: https://github.com/pycqa/flake8
    # flake8 cannot autofix
    rev: "7.2.0"
    hooks:
      - id: flake8
        additional_dependencies:
          - torchfix==0.6.0
          - flake8-pyproject==1.2.3
  # numpydoc
  - repo: https://github.com/Carreau/velin
    rev: 0.0.12
    hooks:
      - id: velin
        args: ["--write"]
        exclude: ^source/3rdparty
  # Python inside docs
  - repo: https://github.com/asottile/blacken-docs
    rev: 1.19.1
    hooks:
      - id: blacken-docs
  # C++
  - repo: https://github.com/pre-commit/mirrors-clang-format
    rev: v20.1.0
    hooks:
      - id: clang-format
        exclude: ^(source/3rdparty|source/lib/src/gpu/cudart/.+\.inc|.+\.ipynb$|.+\.json$)
  # markdown, yaml, CSS, javascript
  # - repo: https://github.com/pre-commit/mirrors-prettier
  #   rev: v4.0.0-alpha.8
  #   hooks:
  #     - id: prettier
  #       types_or: [markdown, yaml, css]
  #       # workflow files cannot be modified by pre-commit.ci
  #       exclude: ^(source/3rdparty|\.github/workflows|\.clang-format)
  # Shell
  - repo: https://github.com/scop/pre-commit-shfmt
    rev: v3.11.0-1
    hooks:
      - id: shfmt
  # CMake
  - repo: https://github.com/cheshirekow/cmake-format-precommit
    rev: v0.6.13
    hooks:
      - id: cmake-format
      #- id: cmake-lint
  # - repo: https://github.com/njzjz/mirrors-bibtex-tidy
  #   rev: v1.13.0
  #   hooks:
  #     - id: bibtex-tidy
  #       args:
  #         - --curly
  #         - --numeric
  #         - --align=13
  #         - --blank-lines
  #         # disable sort: the order of keys and fields has explict meanings
  #         #- --sort=key
  #         - --duplicates=key,doi,citation,abstract
  #         - --merge=combine
  #         #- --sort-fields
  #         #- --strip-comments
  #         - --trailing-commas
  #         - --encode-urls
  #         - --remove-empty-fields
  #         - --wrap=80
  # license header
  - repo: https://github.com/Lucas-C/pre-commit-hooks
    rev: v1.5.5
    hooks:
      # C++, js
      - id: insert-license
        files: \.(c|cc|cpp|js|ts|h|hpp)$
        args:
          - --license-filepath
          - .license-header.txt
          - --comment-style
          - //
          - --no-extra-eol
        exclude: ^source/3rdparty|source/lib/src/gpu/cudart/.+\.inc
      # CSS
      - id: insert-license
        files: \.(css|scss)$
        args:
          - --license-filepath
          - .license-header.txt
          - --comment-style
          - /*| *| */
          - --no-extra-eol
      # Python
      - id: insert-license
        files: \.(py|pyx)$
        args:
          - --license-filepath
          - .license-header.txt
          - --comment-style
          - "#"
          - --no-extra-eol
        exclude: ^source/3rdparty
      # HTML
      - id: insert-license
        files: \.(html|vue|xml)$
        args:
          - --license-filepath
          - .license-header.txt
          - --comment-style
          - <!--|  ~|  -->
          - --no-extra-eol
  - repo: local
    hooks:
      - id: disallow-caps
        name: Disallow improper capitalization
        language: pygrep
        entry: DeepMD|DeepMd|Pytorch|Tensorflow|Numpy|Github|Lammps|I-Pi|I-PI|i-Pi
        # unclear why PairDeepMD is used instead of PairDeePMD
        exclude: .pre-commit-config.yaml|source/lmp
  # customized pylint rules
  - repo: https://github.com/pylint-dev/pylint/
    rev: v3.3.6
    hooks:
      - id: pylint
        entry: env PYTHONPATH=source/checker pylint
        files: ^deepmd/
ci:
  autoupdate_branch: devel<|MERGE_RESOLUTION|>--- conflicted
+++ resolved
@@ -29,11 +29,7 @@
         exclude: ^source/3rdparty
   - repo: https://github.com/astral-sh/ruff-pre-commit
     # Ruff version.
-<<<<<<< HEAD
-    rev: v0.8.4
-=======
     rev: v0.11.2
->>>>>>> 5caf02a3
     hooks:
       - id: ruff
         args: ["--fix"]
