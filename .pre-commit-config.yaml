--- conflicted
+++ resolved
@@ -43,11 +43,7 @@
     -   id: blacken-docs
 # C++
 -   repo: https://github.com/pre-commit/mirrors-clang-format
-<<<<<<< HEAD
-    rev: v16.0.1
-=======
     rev: v16.0.2
->>>>>>> b13b26c8
     hooks:
     -   id: clang-format
         exclude: ^source/3rdparty|source/lib/src/cuda/cudart/.+\.inc
