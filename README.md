[<picture><source media="(prefers-color-scheme: dark)" srcset="./doc/_static/logo-dark.svg"><source media="(prefers-color-scheme: light)" srcset="./doc/_static/logo.svg"><img alt="DeePMD-kit logo" src="./doc/_static/logo.svg"></picture>](./doc/logo.md)

---

# DeePMD-kit

[![GitHub release](https://img.shields.io/github/release/deepmodeling/deepmd-kit.svg?maxAge=86400)](https://github.com/deepmodeling/deepmd-kit/releases)
[![offline packages](https://img.shields.io/github/downloads/deepmodeling/deepmd-kit/total?label=offline%20packages)](https://github.com/deepmodeling/deepmd-kit/releases)
[![conda-forge](https://img.shields.io/conda/dn/conda-forge/deepmd-kit?color=red&label=conda-forge&logo=conda-forge)](https://anaconda.org/conda-forge/deepmd-kit)
[![pip install](https://img.shields.io/pypi/dm/deepmd-kit?label=pip%20install)](https://pypi.org/project/deepmd-kit)
[![docker pull](https://img.shields.io/docker/pulls/deepmodeling/deepmd-kit)](https://hub.docker.com/r/deepmodeling/deepmd-kit)
[![Documentation Status](https://readthedocs.org/projects/deepmd/badge/)](https://deepmd.readthedocs.io/)

## About DeePMD-kit

DeePMD-kit is a package written in Python/C++, designed to minimize the effort required to build deep learning-based model of interatomic potential energy and force field and to perform molecular dynamics (MD). This brings new hopes to addressing the accuracy-versus-efficiency dilemma in molecular simulations. Applications of DeePMD-kit span from finite molecules to extended systems and from metallic systems to chemically bonded systems.

For more information, check the [documentation](https://deepmd.readthedocs.io/).

### Highlighted features

<<<<<<< HEAD
- **interfaced with multiple backends**, including TensorFlow, PyTorch and Paddle, the most popular deep learning frameworks, making the training process highly automatic and efficient.
=======
- **interfaced with multiple backends**, including TensorFlow, PyTorch, and JAX, the most popular deep learning frameworks, making the training process highly automatic and efficient.
>>>>>>> d165fee9
- **interfaced with high-performance classical MD and quantum (path-integral) MD packages**, including LAMMPS, i-PI, AMBER, CP2K, GROMACS, OpenMM, and ABUCUS.
- **implements the Deep Potential series models**, which have been successfully applied to finite and extended systems, including organic molecules, metals, semiconductors, insulators, etc.
- **implements MPI and GPU supports**, making it highly efficient for high-performance parallel and distributed computing.
- **highly modularized**, easy to adapt to different descriptors for deep learning-based potential energy models.

### License and credits

The project DeePMD-kit is licensed under [GNU LGPLv3.0](./LICENSE).
If you use this code in any future publications, please cite the following publications for general purpose:

- Han Wang, Linfeng Zhang, Jiequn Han, and Weinan E. "DeePMD-kit: A deep learning package for many-body potential energy representation and molecular dynamics." Computer Physics Communications 228 (2018): 178-184.
  [![doi:10.1016/j.cpc.2018.03.016](https://img.shields.io/badge/DOI-10.1016%2Fj.cpc.2018.03.016-blue)](https://doi.org/10.1016/j.cpc.2018.03.016)
  [![Citations](https://citations.njzjz.win/10.1016/j.cpc.2018.03.016)](https://badge.dimensions.ai/details/doi/10.1016/j.cpc.2018.03.016)
- Jinzhe Zeng, Duo Zhang, Denghui Lu, Pinghui Mo, Zeyu Li, Yixiao Chen, Marián Rynik, Li'ang Huang, Ziyao Li, Shaochen Shi, Yingze Wang, Haotian Ye, Ping Tuo, Jiabin Yang, Ye Ding, Yifan Li, Davide Tisi, Qiyu Zeng, Han Bao, Yu Xia, Jiameng Huang, Koki Muraoka, Yibo Wang, Junhan Chang, Fengbo Yuan, Sigbjørn Løland Bore, Chun Cai, Yinnian Lin, Bo Wang, Jiayan Xu, Jia-Xin Zhu, Chenxing Luo, Yuzhi Zhang, Rhys E. A. Goodall, Wenshuo Liang, Anurag Kumar Singh, Sikai Yao, Jingchao Zhang, Renata Wentzcovitch, Jiequn Han, Jie Liu, Weile Jia, Darrin M. York, Weinan E, Roberto Car, Linfeng Zhang, Han Wang. "DeePMD-kit v2: A software package for deep potential models." J. Chem. Phys. 159 (2023): 054801.
  [![doi:10.1063/5.0155600](https://img.shields.io/badge/DOI-10.1063%2F5.0155600-blue)](https://doi.org/10.1063/5.0155600)
  [![Citations](https://citations.njzjz.win/10.1063/5.0155600)](https://badge.dimensions.ai/details/doi/10.1063/5.0155600)

In addition, please follow [the bib file](CITATIONS.bib) to cite the methods you used.

### Highlights in major versions

#### Initial version

The goal of Deep Potential is to employ deep learning techniques and realize an inter-atomic potential energy model that is general, accurate, computationally efficient and scalable. The key component is to respect the extensive and symmetry-invariant properties of a potential energy model by assigning a local reference frame and a local environment to each atom. Each environment contains a finite number of atoms, whose local coordinates are arranged in a symmetry-preserving way. These local coordinates are then transformed, through a sub-network, to so-called _atomic energy_. Summing up all the atomic energies gives the potential energy of the system.

The initial proof of concept is in the [Deep Potential][1] paper, which employed an approach that was devised to train the neural network model with the potential energy only. With typical _ab initio_ molecular dynamics (AIMD) datasets this is insufficient to reproduce the trajectories. The Deep Potential Molecular Dynamics ([DeePMD][2]) model overcomes this limitation. In addition, the learning process in DeePMD improves significantly over the Deep Potential method thanks to the introduction of a flexible family of loss functions. The NN potential constructed in this way reproduces accurately the AIMD trajectories, both classical and quantum (path integral), in extended and finite systems, at a cost that scales linearly with system size and is always several orders of magnitude lower than that of equivalent AIMD simulations.

Although highly efficient, the original Deep Potential model satisfies the extensive and symmetry-invariant properties of a potential energy model at the price of introducing discontinuities in the model. This has negligible influence on a trajectory from canonical sampling but might not be sufficient for calculations of dynamical and mechanical properties. These points motivated us to develop the Deep Potential-Smooth Edition ([DeepPot-SE][3]) model, which replaces the non-smooth local frame with a smooth and adaptive embedding network. DeepPot-SE shows great ability in modeling many kinds of systems that are of interest in the fields of physics, chemistry, biology, and materials science.

In addition to building up potential energy models, DeePMD-kit can also be used to build up coarse-grained models. In these models, the quantity that we want to parameterize is the free energy, or the coarse-grained potential, of the coarse-grained particles. See the [DeePCG paper][4] for more details.

#### v1

- Code refactor to make it highly modularized.
- GPU support for descriptors.

#### v2

- Model compression. Accelerate the efficiency of model inference 4-15 times.
- New descriptors. Including `se_e2_r`, `se_e3`, and `se_atten` (DPA-1).
- Hybridization of descriptors. Hybrid descriptor constructed from the concatenation of several descriptors.
- Atom type embedding. Enable atom-type embedding to decline training complexity and refine performance.
- Training and inference of the dipole (vector) and polarizability (matrix).
- Split of training and validation dataset.
- Optimized training on GPUs, including CUDA and ROCm.
- Non-von-Neumann.
- C API to interface with the third-party packages.

See [our latest paper](https://doi.org/10.1063/5.0155600) for details of all features until v2.2.3.

#### v3

<<<<<<< HEAD
- Multiple backends supported. Add PyTorch and Paddle backend.
=======
- Multiple backends supported. Add PyTorch and JAX backends.
>>>>>>> d165fee9
- The DPA-2 model.

## Install and use DeePMD-kit

Please read the [online documentation](https://deepmd.readthedocs.io/) for how to install and use DeePMD-kit.

## Code structure

The code is organized as follows:

- `examples`: examples.
- `deepmd`: DeePMD-kit python modules.
- `source/lib`: source code of the core library.
- `source/op`: Operator (OP) implementation.
- `source/api_cc`: source code of DeePMD-kit C++ API.
- `source/api_c`: source code of the C API.
- `source/nodejs`: source code of the Node.js API.
- `source/ipi`: source code of i-PI client.
- `source/lmp`: source code of LAMMPS module.
- `source/gmx`: source code of Gromacs plugin.

# Contributing

See [DeePMD-kit Contributing Guide](CONTRIBUTING.md) to become a contributor! 🤓

[1]: https://arxiv.org/abs/1707.01478
[2]: https://journals.aps.org/prl/abstract/10.1103/PhysRevLett.120.143001
[3]: https://arxiv.org/abs/1805.09003
[4]: https://aip.scitation.org/doi/full/10.1063/1.5027645<|MERGE_RESOLUTION|>--- conflicted
+++ resolved
@@ -19,11 +19,7 @@
 
 ### Highlighted features
 
-<<<<<<< HEAD
-- **interfaced with multiple backends**, including TensorFlow, PyTorch and Paddle, the most popular deep learning frameworks, making the training process highly automatic and efficient.
-=======
-- **interfaced with multiple backends**, including TensorFlow, PyTorch, and JAX, the most popular deep learning frameworks, making the training process highly automatic and efficient.
->>>>>>> d165fee9
+- **interfaced with multiple backends**, including TensorFlow, PyTorch, JAX and Paddle the most popular deep learning frameworks, making the training process highly automatic and efficient.
 - **interfaced with high-performance classical MD and quantum (path-integral) MD packages**, including LAMMPS, i-PI, AMBER, CP2K, GROMACS, OpenMM, and ABUCUS.
 - **implements the Deep Potential series models**, which have been successfully applied to finite and extended systems, including organic molecules, metals, semiconductors, insulators, etc.
 - **implements MPI and GPU supports**, making it highly efficient for high-performance parallel and distributed computing.
@@ -76,11 +72,7 @@
 
 #### v3
 
-<<<<<<< HEAD
-- Multiple backends supported. Add PyTorch and Paddle backend.
-=======
-- Multiple backends supported. Add PyTorch and JAX backends.
->>>>>>> d165fee9
+- Multiple backends supported. Add PyTorch, JAX and Paddle backends.
 - The DPA-2 model.
 
 ## Install and use DeePMD-kit
