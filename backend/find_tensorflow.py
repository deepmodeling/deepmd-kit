--- conflicted
+++ resolved
@@ -100,22 +100,12 @@
     if tf_version == "":
         return {
             "cpu": [
-                "tensorflow-cpu; platform_machine!='aarch64'",
-                "tensorflow; platform_machine=='aarch64'",
-<<<<<<< HEAD
-                "tensorflow-macos; platform_machine == 'arm64' and platform_system == 'Darwin'",
+                "tensorflow-cpu; platform_machine!='aarch64' and (platform_machine!='arm64' or platform_system != 'Darwin')",
+                "tensorflow; platform_machine=='aarch64' or (platform_machine=='arm64' and platform_system == 'Darwin')",
             ],
             "gpu": [
-                "tensorflow; platform_machine!='aarch64' and (platform_machine != 'arm64' or platform_system != 'Darwin')",
-                "tensorflow; platform_machine=='aarch64'",
-                "tensorflow-macos; platform_machine=='arm64' and platform_system == 'Darwin'",
+                "tensorflow",
                 "tensorflow-metal; platform_machine=='arm64' and platform_system == 'Darwin'",
-=======
-            ],
-            "gpu": [
-                "tensorflow; platform_machine!='aarch64'",
-                "tensorflow; platform_machine=='aarch64'",
->>>>>>> 0e42aef6
             ],
         }
     elif tf_version in SpecifierSet("<1.15") or tf_version in SpecifierSet(
@@ -123,47 +113,22 @@
     ):
         return {
             "cpu": [
-<<<<<<< HEAD
-                f"tensorflow=={tf_version}; platform_machine!='aarch64' and (platform_machine != 'arm64' or platform_system != 'Darwin')",
-                f"tensorflow=={tf_version}; platform_machine=='aarch64'",
-                f"tensorflow-macos=={tf_version}; platform_machine == 'arm64' and platform_system == 'Darwin'",
-            ],
-            "gpu": [
-                f"tensorflow-gpu=={tf_version}; platform_machine!='aarch64' and (platform_machine != 'arm64' or platform_system != 'Darwin')",
-                f"tensorflow=={tf_version}; platform_machine=='aarch64'",
-                f"tensorflow-macos=={tf_version}; platform_machine=='arm64' and platform_system == 'Darwin'",
-                f"tensorflow-metal; platform_machine=='arm64' and platform_system == 'Darwin'",
-=======
-                f"tensorflow=={tf_version}; platform_machine!='aarch64'",
-                f"tensorflow=={tf_version}; platform_machine=='aarch64'",
+                f"tensorflow=={tf_version}",
             ],
             "gpu": [
                 f"tensorflow-gpu=={tf_version}; platform_machine!='aarch64'",
                 f"tensorflow=={tf_version}; platform_machine=='aarch64'",
->>>>>>> 0e42aef6
             ],
         }
     else:
         return {
             "cpu": [
-<<<<<<< HEAD
-                f"tensorflow-cpu=={tf_version}; platform_machine!='aarch64' and (platform_machine != 'arm64' or platform_system != 'Darwin')",
-                f"tensorflow=={tf_version}; platform_machine=='aarch64'",
-                f"tensorflow-macos=={tf_version}; platform_machine == 'arm64' and platform_system == 'Darwin'",
+                f"tensorflow-cpu=={tf_version}; platform_machine!='aarch64' and (platform_machine!='arm64' or platform_system != 'Darwin')",
+                f"tensorflow=={tf_version}; platform_machine=='aarch64'  or (platform_machine=='arm64' and platform_system == 'Darwin')",
             ],
             "gpu": [
-                f"tensorflow=={tf_version}; platform_machine!='aarch64' and (platform_machine != 'arm64' or platform_system != 'Darwin')",
-                f"tensorflow=={tf_version}; platform_machine=='aarch64'",
-                f"tensorflow-macos=={tf_version}; platform_machine=='arm64' and platform_system == 'Darwin'",
-                f"tensorflow-metal; platform_machine=='arm64' and platform_system == 'Darwin'",
-=======
-                f"tensorflow-cpu=={tf_version}; platform_machine!='aarch64'",
-                f"tensorflow=={tf_version}; platform_machine=='aarch64'",
-            ],
-            "gpu": [
-                f"tensorflow=={tf_version}; platform_machine!='aarch64'",
-                f"tensorflow=={tf_version}; platform_machine=='aarch64'",
->>>>>>> 0e42aef6
+                f"tensorflow=={tf_version}",
+                "tensorflow-metal; platform_machine=='arm64' and platform_system == 'Darwin'",
             ],
         }
 
