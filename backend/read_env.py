--- conflicted
+++ resolved
@@ -25,11 +25,7 @@
 
 
 @lru_cache
-<<<<<<< HEAD
-def get_argument_from_env() -> Tuple[str, list, list, dict, str, str, str]:
-=======
-def get_argument_from_env() -> tuple[str, list, list, dict, str, str]:
->>>>>>> a1f86721
+def get_argument_from_env() -> tuple[str, list, list, dict, str, str, str]:
     """Get the arguments from environment variables.
 
     The environment variables are assumed to be not changed during the build.
