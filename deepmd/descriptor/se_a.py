--- conflicted
+++ resolved
@@ -4,7 +4,6 @@
 
 import numpy as np
 
-<<<<<<< HEAD
 from deepmd.common import cast_precision
 from deepmd.common import get_activation_func
 from deepmd.common import get_precision
@@ -154,77 +153,6 @@
         self.filter_neuron = neuron  # [25, 50, 100]
         self.n_axis_neuron = axis_neuron  # 16
         self.filter_resnet_dt = resnet_dt  # False
-=======
-from deepmd.env import paddle
-from paddle import to_tensor
-from deepmd.common import get_activation_func, get_precision, ACTIVATION_FN_DICT, PRECISION_DICT, docstring_parameter, get_np_precision
-from deepmd.utils.argcheck import list_to_doc
-from deepmd.env import GLOBAL_PD_FLOAT_PRECISION, GLOBAL_NP_FLOAT_PRECISION, paddle_ops
-from deepmd.utils.network import EmbeddingNet
-from deepmd.utils.tabulate import DeepTabulate
-
-from collections import defaultdict
-import sys
-
-
-class DescrptSeA(paddle.nn.Layer):
-    @docstring_parameter(list_to_doc(ACTIVATION_FN_DICT.keys()), list_to_doc(PRECISION_DICT.keys()))
-    def __init__ (self, 
-                  rcut: float,
-                  rcut_smth: float,
-                  sel: List[str],
-                  neuron: List[int] = [24,48,96],
-                  axis_neuron: int = 8,
-                  resnet_dt: bool = False,
-                  trainable: bool = True,
-                  seed: int = 1,
-                  type_one_side: bool = True,
-                  exclude_types: List[int] = [],
-                  set_davg_zero: bool = False,
-                  activation_function: str = 'tanh',
-                  precision: str = 'default'
-    ) -> None:
-        """
-        Constructor
-
-        Parameters
-        ----------
-        rcut
-                The cut-off radius
-        rcut_smth
-                From where the environment matrix should be smoothed
-        sel : list[str]
-                sel[i] specifies the maxmum number of type i atoms in the cut-off radius
-        neuron : list[int]
-                Number of neurons in each hidden layers of the embedding net
-        axis_neuron
-                Number of the axis neuron (number of columns of the sub-matrix of the embedding matrix)
-        resnet_dt
-                Time-step `dt` in the resnet construction:
-                y = x + dt * \phi (Wx + b)
-        trainable
-                If the weights of embedding net are trainable.
-        seed
-                Random seed for initializing the network parameters.
-        type_one_side
-                Try to build N_types embedding nets. Otherwise, building N_types^2 embedding nets
-        exclude_types : list[int]
-                The Excluded types
-        set_davg_zero
-                Set the shift of embedding net input to zero.
-        activation_function
-                The activation function in the embedding net. Supported options are {0}
-        precision
-                The precision of the embedding net parameters. Supported options are {1}
-        """
-        super(DescrptSeA, self).__init__(name_scope="DescrptSeA")
-        self.sel_a = sel
-        self.rcut_r = rcut
-        self.rcut_r_smth = rcut_smth
-        self.filter_neuron = neuron
-        self.n_axis_neuron = axis_neuron
-        self.filter_resnet_dt = resnet_dt
->>>>>>> e5aeb25f
         self.seed = seed
         self.uniform_seed = uniform_seed
         self.seed_shift = embedding_net_rand_seed_shift(self.filter_neuron)
@@ -273,38 +201,11 @@
         self.useBN = False
         self.dstd = None
         self.davg = None
-<<<<<<< HEAD
         # self.compress = False
         # self.embedding_net_variables = None
         # self.mixed_prec = None
         # self.place_holders = {}
         # self.nei_type = np.repeat(np.arange(self.ntypes), self.sel_a)
-=======
-        self.compress = False
-        self.avg_zero = paddle.zeros([self.ntypes, self.ndescrpt], dtype=GLOBAL_PD_FLOAT_PRECISION)
-        self.std_ones = paddle.ones ([self.ntypes, self.ndescrpt], dtype=GLOBAL_PD_FLOAT_PRECISION)
-
-        nets = []
-        for type_input in range(self.ntypes) :
-            layer = []
-            for type_i in range(self.ntypes) :
-                layer.append(EmbeddingNet(self.filter_neuron, self.filter_precision, self.filter_activation_fn, self.filter_resnet_dt, self.seed, self.trainable, name='filter_type_'+str(type_input)+str(type_i)))
-            nets.append(paddle.nn.LayerList(layer))
-
-        self.embedding_nets = paddle.nn.LayerList(nets)
-
-        self.t_rcut = paddle.to_tensor(np.max([self.rcut_r, self.rcut_a]), dtype = GLOBAL_PD_FLOAT_PRECISION)
-        self.t_ntypes = paddle.to_tensor(self.ntypes, dtype = "int32")
-        self.t_ndescrpt = paddle.to_tensor(self.ndescrpt, dtype = "int32")
-        self.t_sel = paddle.to_tensor(self.sel_a, dtype = "int32")
-
-        t_avg = paddle.to_tensor(np.zeros([self.ntypes, self.ndescrpt]), dtype = GLOBAL_PD_FLOAT_PRECISION)
-        t_std = paddle.to_tensor(np.ones([self.ntypes, self.ndescrpt]), dtype = GLOBAL_PD_FLOAT_PRECISION)
-        self.register_buffer("t_avg", t_avg)
-        self.register_buffer("t_std", t_std)
-
-    def get_rcut (self) -> float:
->>>>>>> e5aeb25f
         """
         array([0, 0, 0, 0, 0, 0, 0, 0, 0, 0, 0, 0, 0, 0, 0, 0, 0, 0, 0, 0, 0, 0,
         0, 0, 0, 0, 0, 0, 0, 0, 0, 0, 0, 0, 0, 0, 0, 0, 0, 0, 0, 0, 0, 0,
@@ -424,14 +325,9 @@
         """Returns the first dimension of the rotation matrix. The rotation is of shape dim_1 x 3."""
         return self.filter_neuron[-1]
 
-<<<<<<< HEAD
     def get_nlist(self) -> Tuple[paddle.Tensor, paddle.Tensor, List[int], List[int]]:
         """Returns neighbor information.
 
-=======
-    def get_nlist (self) -> Tuple[paddle.Tensor, paddle.Tensor, List[int], List[int]]:
-        """
->>>>>>> e5aeb25f
         Returns
         -------
         nlist
@@ -547,9 +443,9 @@
         if not self.set_davg_zero:
             self.davg = np.array(all_davg)
         self.dstd = np.array(all_dstd)
-        
-        self.t_avg = paddle.to_tensor(self.davg, dtype = GLOBAL_NP_FLOAT_PRECISION)
-        self.t_std = paddle.to_tensor(self.dstd, dtype = GLOBAL_NP_FLOAT_PRECISION)
+
+        self.t_avg = paddle.to_tensor(self.davg, dtype=GLOBAL_NP_FLOAT_PRECISION)
+        self.t_std = paddle.to_tensor(self.dstd, dtype=GLOBAL_NP_FLOAT_PRECISION)
 
     def enable_compression(
         self,
@@ -610,7 +506,6 @@
                 )
 
         self.compress = True
-<<<<<<< HEAD
         self.table = DPTabulate(
             self,
             self.filter_neuron,
@@ -645,26 +540,6 @@
         ----------
         mixed_prec
             The mixed precision setting used in the embedding net
-=======
-        self.model_file = model_file
-        self.table_config = [table_extrapolate, table_stride_1, table_stride_2, check_frequency]
-        self.table = DeepTabulate(self.model_file, self.type_one_side)
-        self.lower, self.upper \
-            = self.table.build(min_nbor_dist, 
-                               table_extrapolate, 
-                               table_stride_1, 
-                               table_stride_2)
-
-    def forward (self, 
-               coord_, 
-               atype_ ,
-               natoms ,
-               box_ , 
-               mesh,
-               input_dict, 
-               reuse = None,
-               suffix = ''):
->>>>>>> e5aeb25f
         """
         self.mixed_prec = mixed_prec
         self.filter_precision = get_precision(mixed_prec["output_prec"])
@@ -711,7 +586,6 @@
         descriptor
             The output descriptor
         """
-<<<<<<< HEAD
         davg = self.davg
         dstd = self.dstd
         # if nvnmd_cfg.enable:
@@ -795,62 +669,15 @@
         # only used when tensorboard was set as true
         # tf.summary.histogram("embedding_net_output", self.dout)
         return self.dout
-=======
-
-        coord = paddle.reshape(coord_, [-1, natoms[1] * 3])
-        box   = paddle.reshape(box_, [-1, 9])
-        atype = paddle.reshape(atype_, [-1, natoms[1]])
-
-        self.descrpt, self.descrpt_deriv, self.rij, self.nlist \
-            = paddle_ops.prod_env_mat_a(coord,
-                                       atype,
-                                       natoms,
-                                       box,
-                                       mesh,
-                                       self.t_avg,
-                                       self.t_std,
-                                       rcut_a = self.rcut_a,
-                                       rcut_r = self.rcut_r,
-                                       rcut_r_smth = self.rcut_r_smth,
-                                       sel_a = self.sel_a,
-                                       sel_r = self.sel_r)
-
-        self.descrpt_reshape = paddle.reshape(self.descrpt, [-1, self.ndescrpt])
-        self.descrpt_reshape.stop_gradient = False
-
-        self.dout, self.qmat = self._pass_filter(self.descrpt_reshape, 
-                                                 atype,
-                                                 natoms, 
-                                                 input_dict,
-                                                 suffix = suffix, 
-                                                 reuse = reuse, 
-                                                 trainable = self.trainable)
-        
-        return self.dout
-    
-    def get_rot_mat(self) -> paddle.Tensor:
-        """
-        Get rotational matrix
-        """
-        return self.qmat
->>>>>>> e5aeb25f
 
     def get_rot_mat(self) -> paddle.Tensor:
         """Get rotational matrix."""
         return self.qmat
 
-<<<<<<< HEAD
     def prod_force_virial(
         self, atom_ener: paddle.Tensor, natoms: paddle.Tensor
     ) -> Tuple[paddle.Tensor, paddle.Tensor, paddle.Tensor]:
         """Compute force and virial.
-=======
-    def prod_force_virial(self, 
-                          atom_ener, 
-                          natoms):
-        """
-        Compute force and virial
->>>>>>> e5aeb25f
 
         Parameters
         ----------
@@ -871,7 +698,6 @@
         atom_virial
             The atomic virial
         """
-<<<<<<< HEAD
         net_deriv = paddle.grad(atom_ener, self.descrpt_reshape, create_graph=True)[0]
         # tf.summary.histogram("net_derivative", net_deriv)
         net_deriv_reshape = paddle.reshape(
@@ -898,28 +724,6 @@
         # tf.summary.histogram("force", force)
         # tf.summary.histogram("virial", virial)
         # tf.summary.histogram("atom_virial", atom_virial)
-=======
-
-        net_deriv = paddle.grad(atom_ener, self.descrpt_reshape, create_graph=True)[0]
-        net_deriv_reshape = paddle.reshape (net_deriv, [-1, natoms[0] * self.ndescrpt])
-
-        force \
-            = paddle_ops.prod_force_se_a (net_deriv_reshape,
-                                          self.descrpt_deriv,
-                                          self.nlist,
-                                          natoms,
-                                          n_a_sel = self.nnei_a,
-                                          n_r_sel = self.nnei_r)
-
-        virial, atom_virial \
-            = paddle_ops.prod_virial_se_a (net_deriv_reshape,
-                                           self.descrpt_deriv,
-                                           self.rij,
-                                           self.nlist,
-                                           natoms,
-                                           n_a_sel = self.nnei_a,
-                                           n_r_sel = self.nnei_r)
->>>>>>> e5aeb25f
 
         return force, virial, atom_virial
 
@@ -946,7 +750,6 @@
         else:
             type_embedding = None
         start_index = 0
-<<<<<<< HEAD
         # print(inputs.shape) # [192, 552(nnei*4)]，每个原子和它周围nnei个原子的R矩阵(展平后)
         inputs = paddle.reshape(inputs, [-1, int(natoms[0].item()), int(self.ndescrpt)])
         output = []
@@ -1036,25 +839,6 @@
         output_qmat = paddle.concat(output_qmat, axis=1)
         # output: [1, 192, M1*M2]
         # output_qmat: [1, 192, M1*3]
-=======
-        inputs = paddle.reshape(inputs, [-1, self.ndescrpt * natoms[0]])
-        output = []
-        output_qmat = []
-        for type_i in range(self.ntypes):
-            inputs_i = paddle.slice (inputs, axes=[0, 1], 
-                                 starts = [0, start_index * self.ndescrpt],
-                                 ends = [inputs.shape[0], (start_index + natoms[2+type_i]) * self.ndescrpt])
-            inputs_i = paddle.reshape(inputs_i, [-1, self.ndescrpt])
-            layer, qmat = self._filter(paddle.cast(inputs_i, self.filter_precision), type_i, natoms=natoms, reuse=reuse, seed = self.seed, trainable = trainable, activation_fn = self.filter_activation_fn)
-            layer = paddle.reshape(layer, [inputs.shape[0], natoms[2+type_i] * self.get_dim_out()])
-            qmat  = paddle.reshape(qmat,  [inputs.shape[0], natoms[2+type_i] * self.get_dim_rot_mat_1() * 3])
-            output.append(layer)
-            output_qmat.append(qmat)
-            start_index += natoms[2+type_i]
-
-        output = paddle.concat(output, axis = 1)
-        output_qmat = paddle.concat(output_qmat, axis = 1)
->>>>>>> e5aeb25f
         return output, output_qmat
 
     def _compute_dstats_sys_smth(
@@ -1080,7 +864,6 @@
         )
         input_dict["default_mesh"] = paddle.to_tensor(mesh, dtype="int32")
 
-<<<<<<< HEAD
         self.stat_descrpt, descrpt_deriv, rij, nlist = op_module.prod_env_mat_a(
             input_dict["coord"],  # fp32
             input_dict["type"],  # int32
@@ -1095,33 +878,6 @@
             sel_a=self.sel_a,
             sel_r=self.sel_r,
         )
-=======
-    def _compute_dstats_sys_smth (self,
-                                 data_coord, 
-                                 data_box, 
-                                 data_atype,                             
-                                 natoms_vec,
-                                 mesh) :
-        input_dict = {}
-        input_dict['coord'] = paddle.to_tensor(data_coord, dtype=GLOBAL_NP_FLOAT_PRECISION)
-        input_dict['box'] = paddle.to_tensor(data_box, dtype=GLOBAL_PD_FLOAT_PRECISION)
-        input_dict['type'] = paddle.to_tensor(data_atype, dtype="int32")
-        input_dict['natoms_vec'] = paddle.to_tensor(natoms_vec, dtype="int32")
-        input_dict['default_mesh'] = paddle.to_tensor(mesh, dtype="int32")
-        
-        self.stat_descrpt, descrpt_deriv, rij, nlist = paddle_ops.prod_env_mat_a(input_dict['coord'],
-                                         input_dict['type'],
-                                         input_dict['natoms_vec'],
-                                         input_dict['box'],
-                                         input_dict['default_mesh'],
-                                         self.avg_zero,
-                                         self.std_ones,
-                                         rcut_a = self.rcut_a,
-                                         rcut_r = self.rcut_r,
-                                         rcut_r_smth = self.rcut_r_smth,
-                                         sel_a = self.sel_a,
-                                         sel_r = self.sel_r)
->>>>>>> e5aeb25f
 
         dd_all = self.stat_descrpt.numpy()
         natoms = natoms_vec
@@ -1161,7 +917,6 @@
             val = 1e-2
         return val
 
-<<<<<<< HEAD
     def _concat_type_embedding(
         self,
         xyz_scatter,
@@ -1579,71 +1334,4 @@
                             )
                 self.dstd = new_dstd
                 if self.original_sel is None:
-                    self.original_sel = sel
-=======
-    def _filter(self, 
-                inputs, 
-                type_input,
-                natoms,
-                activation_fn=paddle.nn.functional.tanh, 
-                stddev=1.0,
-                bavg=0.0,
-                reuse=None,
-                seed=None, 
-                trainable = True):
-        # natom x (nei x 4)
-        shape = inputs.shape
-        outputs_size = [1] + self.filter_neuron
-        outputs_size_2 = self.n_axis_neuron
-
-        start_index = 0
-        xyz_scatter_total = []
-        for type_i in range(self.ntypes):
-          # cut-out inputs
-          # with natom x (nei_type_i x 4)  
-          inputs_i = paddle.slice (inputs, axes=[0, 1],
-                               starts = [ 0, start_index*4],
-                               ends = [inputs.shape[0], (start_index + self.sel_a[type_i])* 4] )
-          start_index += self.sel_a[type_i]
-          shape_i = inputs_i.shape
-          # with (natom x nei_type_i) x 4
-          inputs_reshape = paddle.reshape(inputs_i, [-1, 4])
-          # with (natom x nei_type_i) x 1
-          xyz_scatter = paddle.reshape(paddle.slice(inputs_reshape, [0, 1],[0,0],[inputs_reshape.shape[0],1]), [-1,1])
-          # with (natom x nei_type_i) x out_size
-          
-          xyz_scatter = self.embedding_nets[type_input][type_i](xyz_scatter)
-         
-          # natom x nei_type_i x out_size
-          xyz_scatter = paddle.reshape(xyz_scatter, (-1, shape_i[1]//4, outputs_size[-1]))
-
-          # xyz_scatter_total.append(xyz_scatter)
-          if type_i == 0 :
-              xyz_scatter_1 = paddle.fluid.layers.matmul(paddle.reshape(inputs_i, [-1, shape_i[1]//4, 4]), xyz_scatter, transpose_x = True)
-          else :
-              xyz_scatter_1 += paddle.fluid.layers.matmul(paddle.reshape(inputs_i, [-1, shape_i[1]//4, 4]), xyz_scatter, transpose_x = True)
-
-        # natom x nei x outputs_size
-        # xyz_scatter = paddle.concat(xyz_scatter_total, axis=1)
-        # natom x nei x 4
-        # inputs_reshape = paddle.reshape(inputs, [-1, shape[1]//4, 4])
-        # natom x 4 x outputs_size
-        # xyz_scatter_1 = paddle.matmul(inputs_reshape, xyz_scatter, transpose_a = True)
-        xyz_scatter_1 = xyz_scatter_1 * (4.0 / shape[1])
-
-        # natom x 4 x outputs_size_2
-        xyz_scatter_2 = paddle.slice(xyz_scatter_1, [0,1,2], [0,0,0],[xyz_scatter_1.shape[0],xyz_scatter_1.shape[1],outputs_size_2])
-
-        # # natom x 3 x outputs_size_2
-        # qmat = paddle.slice(xyz_scatter_2, [0,1,0], [-1, 3, -1])
-        # natom x 3 x outputs_size_1
-        qmat = paddle.slice(xyz_scatter_1, [0,1,2], [0,1,0], [xyz_scatter_1.shape[0], 4, xyz_scatter_1.shape[2]])
-        # natom x outputs_size_1 x 3
-        qmat = paddle.transpose(qmat, perm = [0, 2, 1])
-        # natom x outputs_size x outputs_size_2
-        result = paddle.fluid.layers.matmul(xyz_scatter_1, xyz_scatter_2, transpose_x = True)
-        # natom x (outputs_size x outputs_size_2)
-        result = paddle.reshape(result, [-1, outputs_size_2 * outputs_size[-1]])
-
-        return result, qmat
->>>>>>> e5aeb25f
+                    self.original_sel = sel