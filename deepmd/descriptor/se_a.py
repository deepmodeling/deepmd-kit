--- conflicted
+++ resolved
@@ -208,11 +208,7 @@
         self.davg = None
         # self.compress = False
         # self.embedding_net_variables = None
-<<<<<<< HEAD
         self.mixed_prec = mixed_prec
-=======
-        # self.mixed_prec = None
->>>>>>> bb28e11f
         # self.place_holders = {}
         # self.nei_type = np.repeat(np.arange(self.ntypes), self.sel_a)
         self.avg_zero = paddle.zeros(
@@ -234,10 +230,7 @@
                         self.seed,
                         self.trainable,
                         name="filter_type_" + str(type_input) + str(type_i),
-<<<<<<< HEAD
                         mixed_prec=self.mixed_prec,
-=======
->>>>>>> bb28e11f
                     )
                 )
             nets.append(paddle.nn.LayerList(layer))
@@ -246,13 +239,7 @@
 
         self.compress = False
         self.embedding_net_variables = None
-<<<<<<< HEAD
         self.nei_type = np.repeat(np.arange(self.ntypes), self.sel_a)  # like a mask
-=======
-        self.mixed_prec = None
-        self.nei_type = np.repeat(np.arange(self.ntypes), self.sel_a)  # like a mask
-
->>>>>>> bb28e11f
         self.original_sel = None
         self.multi_task = multi_task
         if multi_task:
@@ -570,10 +557,7 @@
         coord = paddle.reshape(coord_, [-1, natoms[1] * 3])
         box = paddle.reshape(box_, [-1, 9])
         atype = paddle.reshape(atype_, [-1, natoms[1]])
-<<<<<<< HEAD
-=======
-
->>>>>>> bb28e11f
+
         (
             self.descrpt,
             self.descrpt_deriv,
@@ -722,12 +706,7 @@
                 layer = paddle.reshape(
                     layer, [inputs.shape[0], natoms[2 + type_i], self.get_dim_out()]
                 )
-<<<<<<< HEAD
-=======
-                layer = paddle.reshape(
-                    layer, [inputs.shape[0], natoms[2 + type_i], self.get_dim_out()]
-                )
->>>>>>> bb28e11f
+
                 qmat = paddle.reshape(
                     qmat,
                     [
