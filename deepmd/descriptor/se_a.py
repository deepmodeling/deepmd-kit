import math
import numpy as np
from typing import Tuple, List, Dict, Any

from deepmd.env import tf
from deepmd.common import get_activation_func, get_precision, ACTIVATION_FN_DICT, PRECISION_DICT, docstring_parameter
from deepmd.utils.argcheck import list_to_doc
from deepmd.env import GLOBAL_TF_FLOAT_PRECISION
from deepmd.env import GLOBAL_NP_FLOAT_PRECISION
from deepmd.env import op_module
from deepmd.env import default_tf_session_config
from deepmd.utils.network import embedding_net, embedding_net_rand_seed_shift
from deepmd.utils.tabulate import DPTabulate
from deepmd.utils.type_embed import embed_atom_type
from deepmd.utils.sess import run_sess
from deepmd.utils.graph import load_graph_def, get_tensor_by_name_from_graph
from .descriptor import Descriptor
from .se import DescrptSe

@Descriptor.register("se_e2_a")
@Descriptor.register("se_a")
class DescrptSeA (DescrptSe):
    r"""DeepPot-SE constructed from all information (both angular and radial) of
    atomic configurations. The embedding takes the distance between atoms as input.

    The descriptor :math:`\mathcal{D}^i \in \mathcal{R}^{M_1 \times M_2}` is given by [1]_

    .. math::
        \mathcal{D}^i = (\mathcal{G}^i)^T \mathcal{R}^i (\mathcal{R}^i)^T \mathcal{G}^i_<

    where :math:`\mathcal{R}^i \in \mathbb{R}^{N \times 4}` is the coordinate
    matrix, and each row of :math:`\mathcal{R}^i` can be constructed as follows

    .. math::
        (\mathcal{R}^i)_j = [
        \begin{array}{c}
            s(r_{ji}) & \frac{s(r_{ji})x_{ji}}{r_{ji}} & \frac{s(r_{ji})y_{ji}}{r_{ji}} & \frac{s(r_{ji})z_{ji}}{r_{ji}}
        \end{array}
        ]

    where :math:`\mathbf{R}_{ji}=\mathbf{R}_j-\mathbf{R}_i = (x_{ji}, y_{ji}, z_{ji})` is 
    the relative coordinate and :math:`r_{ji}=\lVert \mathbf{R}_{ji} \lVert` is its norm.
    The switching function :math:`s(r)` is defined as:

    .. math::
        s(r)=
        \begin{cases}
        \frac{1}{r}, & r<r_s \\
        \frac{1}{r} \{ {(\frac{r - r_s}{ r_c - r_s})}^3 (-6 {(\frac{r - r_s}{ r_c - r_s})}^2 +15 \frac{r - r_s}{ r_c - r_s} -10) +1 \}, & r_s \leq r<r_c \\
        0, & r \geq r_c
        \end{cases}

    Each row of the embedding matrix  :math:`\mathcal{G}^i \in \mathbb{R}^{N \times M_1}` consists of outputs
    of a embedding network :math:`\mathcal{N}` of :math:`s(r_{ji})`:

    .. math::
        (\mathcal{G}^i)_j = \mathcal{N}(s(r_{ji}))

    :math:`\mathcal{G}^i_< \in \mathbb{R}^{N \times M_2}` takes first :math:`M_2`$` columns of
    :math:`\mathcal{G}^i`$`. The equation of embedding network :math:`\mathcal{N}` can be found at
    :meth:`deepmd.utils.network.embedding_net`.

    Parameters
    ----------
    rcut
            The cut-off radius :math:`r_c`
    rcut_smth
            From where the environment matrix should be smoothed :math:`r_s`
    sel : list[str]
            sel[i] specifies the maxmum number of type i atoms in the cut-off radius
    neuron : list[int]
            Number of neurons in each hidden layers of the embedding net :math:`\mathcal{N}`
    axis_neuron
            Number of the axis neuron :math:`M_2` (number of columns of the sub-matrix of the embedding matrix)
    resnet_dt
            Time-step `dt` in the resnet construction:
            y = x + dt * \phi (Wx + b)
    trainable
            If the weights of embedding net are trainable.
    seed
            Random seed for initializing the network parameters.
    type_one_side
            Try to build N_types embedding nets. Otherwise, building N_types^2 embedding nets
    exclude_types : List[List[int]]
            The excluded pairs of types which have no interaction with each other.
            For example, `[[0, 1]]` means no interaction between type 0 and type 1.
    set_davg_zero
            Set the shift of embedding net input to zero.
    activation_function
            The activation function in the embedding net. Supported options are {0}
    precision
            The precision of the embedding net parameters. Supported options are {1}
    uniform_seed
            Only for the purpose of backward compatibility, retrieves the old behavior of using the random seed
    
    References
    ----------
    .. [1] Linfeng Zhang, Jiequn Han, Han Wang, Wissam A. Saidi, Roberto Car, and E. Weinan. 2018.
       End-to-end symmetry preserving inter-atomic potential energy model for finite and extended
       systems. In Proceedings of the 32nd International Conference on Neural Information Processing
       Systems (NIPS'18). Curran Associates Inc., Red Hook, NY, USA, 4441–4451.
    """
    @docstring_parameter(list_to_doc(ACTIVATION_FN_DICT.keys()), list_to_doc(PRECISION_DICT.keys()))
    def __init__ (self, 
                  rcut: float,
                  rcut_smth: float,
                  sel: List[str],
                  neuron: List[int] = [24,48,96],
                  axis_neuron: int = 8,
                  resnet_dt: bool = False,
                  trainable: bool = True,
                  seed: int = None,
                  type_one_side: bool = True,
                  exclude_types: List[List[int]] = [],
                  set_davg_zero: bool = False,
                  activation_function: str = 'tanh',
                  precision: str = 'default',
                  uniform_seed: bool = False
    ) -> None:
        """
        Constructor
        """
        self.sel_a = sel
        self.rcut_r = rcut
        self.rcut_r_smth = rcut_smth
        self.filter_neuron = neuron
        self.n_axis_neuron = axis_neuron
        self.filter_resnet_dt = resnet_dt
        self.seed = seed
        self.uniform_seed = uniform_seed
        self.seed_shift = embedding_net_rand_seed_shift(self.filter_neuron)
        self.trainable = trainable
        self.compress_activation_fn = get_activation_func(activation_function)
        self.filter_activation_fn = get_activation_func(activation_function)
        self.filter_precision = get_precision(precision)
        self.exclude_types = set()
        for tt in exclude_types:
            assert(len(tt) == 2)
            self.exclude_types.add((tt[0], tt[1]))
            self.exclude_types.add((tt[1], tt[0]))
        self.set_davg_zero = set_davg_zero
        self.type_one_side = type_one_side
        if self.type_one_side and len(exclude_types) != 0:
            raise RuntimeError('"type_one_side" is not compatible with "exclude_types"')

        # descrpt config
        self.sel_r = [ 0 for ii in range(len(self.sel_a)) ]
        self.ntypes = len(self.sel_a)
        assert(self.ntypes == len(self.sel_r))
        self.rcut_a = -1
        # numb of neighbors and numb of descrptors
        self.nnei_a = np.cumsum(self.sel_a)[-1]
        self.nnei_r = np.cumsum(self.sel_r)[-1]
        self.nnei = self.nnei_a + self.nnei_r
        self.ndescrpt_a = self.nnei_a * 4
        self.ndescrpt_r = self.nnei_r * 1
        self.ndescrpt = self.ndescrpt_a + self.ndescrpt_r
        self.useBN = False
        self.dstd = None
        self.davg = None
        self.compress = False
        self.embedding_net_variables = None
        self.place_holders = {}
        nei_type = np.array([])
        for ii in range(self.ntypes):
            nei_type = np.append(nei_type, ii * np.ones(self.sel_a[ii])) # like a mask 
        self.nei_type = tf.constant(nei_type, dtype = tf.int32)

        avg_zero = np.zeros([self.ntypes,self.ndescrpt]).astype(GLOBAL_NP_FLOAT_PRECISION)
        std_ones = np.ones ([self.ntypes,self.ndescrpt]).astype(GLOBAL_NP_FLOAT_PRECISION)
        sub_graph = tf.Graph()
        with sub_graph.as_default():
            name_pfx = 'd_sea_'
            for ii in ['coord', 'box']:
                self.place_holders[ii] = tf.placeholder(GLOBAL_NP_FLOAT_PRECISION, [None, None], name = name_pfx+'t_'+ii)
            self.place_holders['type'] = tf.placeholder(tf.int32, [None, None], name=name_pfx+'t_type')
            self.place_holders['natoms_vec'] = tf.placeholder(tf.int32, [self.ntypes+2], name=name_pfx+'t_natoms')
            self.place_holders['default_mesh'] = tf.placeholder(tf.int32, [None], name=name_pfx+'t_mesh')
            self.stat_descrpt, descrpt_deriv, rij, nlist \
                = op_module.prod_env_mat_a(self.place_holders['coord'],
                                         self.place_holders['type'],
                                         self.place_holders['natoms_vec'],
                                         self.place_holders['box'],
                                         self.place_holders['default_mesh'],
                                         tf.constant(avg_zero),
                                         tf.constant(std_ones),
                                         rcut_a = self.rcut_a,
                                         rcut_r = self.rcut_r,
                                         rcut_r_smth = self.rcut_r_smth,
                                         sel_a = self.sel_a,
                                         sel_r = self.sel_r)
        self.sub_sess = tf.Session(graph = sub_graph, config=default_tf_session_config)


    def get_rcut (self) -> float:
        """
        Returns the cut-off radius
        """
        return self.rcut_r

    def get_ntypes (self) -> int:
        """
        Returns the number of atom types
        """
        return self.ntypes

    def get_dim_out (self) -> int:
        """
        Returns the output dimension of this descriptor
        """
        return self.filter_neuron[-1] * self.n_axis_neuron

    def get_dim_rot_mat_1 (self) -> int:
        """
        Returns the first dimension of the rotation matrix. The rotation is of shape dim_1 x 3
        """
        return self.filter_neuron[-1]

    def get_nlist (self) -> Tuple[tf.Tensor, tf.Tensor, List[int], List[int]]:
        """
        Returns
        -------
        nlist
                Neighbor list
        rij
                The relative distance between the neighbor and the center atom.
        sel_a
                The number of neighbors with full information
        sel_r
                The number of neighbors with only radial information
        """
        return self.nlist, self.rij, self.sel_a, self.sel_r

    def compute_input_stats (self,
                             data_coord : list, 
                             data_box : list, 
                             data_atype : list, 
                             natoms_vec : list,
                             mesh : list, 
                             input_dict : dict
    ) -> None :
        """
        Compute the statisitcs (avg and std) of the training data. The input will be normalized by the statistics.
        
        Parameters
        ----------
        data_coord
                The coordinates. Can be generated by deepmd.model.make_stat_input
        data_box
                The box. Can be generated by deepmd.model.make_stat_input
        data_atype
                The atom types. Can be generated by deepmd.model.make_stat_input
        natoms_vec
                The vector for the number of atoms of the system and different types of atoms. Can be generated by deepmd.model.make_stat_input
        mesh
                The mesh for neighbor searching. Can be generated by deepmd.model.make_stat_input
        input_dict
                Dictionary for additional input
        """
        all_davg = []
        all_dstd = []
        if True:
            sumr = []
            suma = []
            sumn = []
            sumr2 = []
            suma2 = []
            for cc,bb,tt,nn,mm in zip(data_coord,data_box,data_atype,natoms_vec,mesh) :
                sysr,sysr2,sysa,sysa2,sysn \
                    = self._compute_dstats_sys_smth(cc,bb,tt,nn,mm)
                sumr.append(sysr)
                suma.append(sysa)
                sumn.append(sysn)
                sumr2.append(sysr2)
                suma2.append(sysa2)
            sumr = np.sum(sumr, axis = 0)
            suma = np.sum(suma, axis = 0)
            sumn = np.sum(sumn, axis = 0)
            sumr2 = np.sum(sumr2, axis = 0)
            suma2 = np.sum(suma2, axis = 0)
            for type_i in range(self.ntypes) :
                davgunit = [sumr[type_i]/(sumn[type_i]+1e-15), 0, 0, 0]
                dstdunit = [self._compute_std(sumr2[type_i], sumr[type_i], sumn[type_i]), 
                            self._compute_std(suma2[type_i], suma[type_i], sumn[type_i]), 
                            self._compute_std(suma2[type_i], suma[type_i], sumn[type_i]), 
                            self._compute_std(suma2[type_i], suma[type_i], sumn[type_i])
                            ]
                davg = np.tile(davgunit, self.ndescrpt // 4)
                dstd = np.tile(dstdunit, self.ndescrpt // 4)
                all_davg.append(davg)
                all_dstd.append(dstd)

        if not self.set_davg_zero:
            self.davg = np.array(all_davg)
        self.dstd = np.array(all_dstd)

    def enable_compression(self,
                           min_nbor_dist : float,
                           model_file : str = 'frozon_model.pb',
                           table_extrapolate : float = 5,
                           table_stride_1 : float = 0.01,
                           table_stride_2 : float = 0.1,
                           check_frequency : int = -1,
                           suffix : str = "",
    ) -> None:
        """
        Reveive the statisitcs (distance, max_nbor_size and env_mat_range) of the training data.
        
        Parameters
        ----------
        min_nbor_dist
                The nearest distance between atoms
        model_file
                The original frozen model, which will be compressed by the program
        table_extrapolate
                The scale of model extrapolation
        table_stride_1
                The uniform stride of the first table
        table_stride_2
                The uniform stride of the second table
        check_frequency
                The overflow check frequency
        suffix : str, optional
                The suffix of the scope
        """
        # do some checks before the mocel compression process
        assert (
            not self.filter_resnet_dt
        ), "Model compression error: descriptor resnet_dt must be false!"
        for tt in self.exclude_types:
            if (tt[0] not in range(self.ntypes)) or (tt[1] not in range(self.ntypes)):
                raise RuntimeError("exclude types" + str(tt) + " must within the number of atomic types " + str(self.ntypes) + "!")
        if (self.ntypes * self.ntypes - len(self.exclude_types) == 0):
            raise RuntimeError("empty embedding-net are not supported in model compression!")

        self.compress = True
        self.table = DPTabulate(
            self, model_file, self.type_one_side, self.exclude_types, self.compress_activation_fn, suffix=suffix)
        self.table_config = [table_extrapolate, table_stride_1, table_stride_2, check_frequency]
        self.lower, self.upper \
            = self.table.build(min_nbor_dist, 
                               table_extrapolate, 
                               table_stride_1, 
                               table_stride_2)
        
        graph, _ = load_graph_def(model_file)
        self.davg = get_tensor_by_name_from_graph(graph, 'descrpt_attr%s/t_avg' % suffix)
        self.dstd = get_tensor_by_name_from_graph(graph, 'descrpt_attr%s/t_std' % suffix)



    def build (self, 
               coord_ : tf.Tensor, 
               atype_ : tf.Tensor,
               natoms : tf.Tensor,
               box_ : tf.Tensor, 
               mesh : tf.Tensor,
               input_dict : dict, 
               reuse : bool = None,
               suffix : str = ''
    ) -> tf.Tensor:
        """
        Build the computational graph for the descriptor

        Parameters
        ----------
        coord_
                The coordinate of atoms
        atype_
                The type of atoms
        natoms
                The number of atoms. This tensor has the length of Ntypes + 2
                natoms[0]: number of local atoms
                natoms[1]: total number of atoms held by this processor
                natoms[i]: 2 <= i < Ntypes+2, number of type i atoms
        mesh
                For historical reasons, only the length of the Tensor matters.
                if size of mesh == 6, pbc is assumed. 
                if size of mesh == 0, no-pbc is assumed. 
        input_dict
                Dictionary for additional inputs
        reuse
                The weights in the networks should be reused when get the variable.
        suffix
                Name suffix to identify this descriptor

        Returns
        -------
        descriptor
                The output descriptor
        """
        davg = self.davg
        dstd = self.dstd
        with tf.variable_scope('descrpt_attr' + suffix, reuse = reuse) :
            if davg is None:
                davg = np.zeros([self.ntypes, self.ndescrpt]) 
            if dstd is None:
                dstd = np.ones ([self.ntypes, self.ndescrpt])
            t_rcut = tf.constant(np.max([self.rcut_r, self.rcut_a]), 
                                 name = 'rcut', 
                                 dtype = GLOBAL_TF_FLOAT_PRECISION)
            t_ntypes = tf.constant(self.ntypes, 
                                   name = 'ntypes', 
                                   dtype = tf.int32)
            t_ndescrpt = tf.constant(self.ndescrpt, 
                                     name = 'ndescrpt', 
                                     dtype = tf.int32)            
            t_sel = tf.constant(self.sel_a, 
                                name = 'sel', 
                                dtype = tf.int32)            
            self.t_avg = tf.get_variable('t_avg', 
                                         davg.shape, 
                                         dtype = GLOBAL_TF_FLOAT_PRECISION,
                                         trainable = False,
                                         initializer = tf.constant_initializer(davg))
            self.t_std = tf.get_variable('t_std', 
                                         dstd.shape, 
                                         dtype = GLOBAL_TF_FLOAT_PRECISION,
                                         trainable = False,
                                         initializer = tf.constant_initializer(dstd))

        coord = tf.reshape (coord_, [-1, natoms[1] * 3])
        box   = tf.reshape (box_, [-1, 9])
        atype = tf.reshape (atype_, [-1, natoms[1]])

        self.descrpt, self.descrpt_deriv, self.rij, self.nlist \
            = op_module.prod_env_mat_a (coord,
                                       atype,
                                       natoms,
                                       box,
                                       mesh,
                                       self.t_avg,
                                       self.t_std,
                                       rcut_a = self.rcut_a,
                                       rcut_r = self.rcut_r,
                                       rcut_r_smth = self.rcut_r_smth,
                                       sel_a = self.sel_a,
                                       sel_r = self.sel_r)
        # only used when tensorboard was set as true
        tf.summary.histogram('descrpt', self.descrpt)
        tf.summary.histogram('rij', self.rij)
        tf.summary.histogram('nlist', self.nlist)

        self.descrpt_reshape = tf.reshape(self.descrpt, [-1, self.ndescrpt])
        self._identity_tensors(suffix=suffix)

        self.dout, self.qmat = self._pass_filter(self.descrpt_reshape, 
                                                 atype,
                                                 natoms, 
                                                 input_dict,
                                                 suffix = suffix, 
                                                 reuse = reuse, 
                                                 trainable = self.trainable)

        # only used when tensorboard was set as true
        tf.summary.histogram('embedding_net_output', self.dout)
        return self.dout
    
    def get_rot_mat(self) -> tf.Tensor:
        """
        Get rotational matrix
        """
        return self.qmat

    def prod_force_virial(self, 
                          atom_ener : tf.Tensor, 
                          natoms : tf.Tensor
    ) -> Tuple[tf.Tensor, tf.Tensor, tf.Tensor]:
        """
        Compute force and virial

        Parameters
        ----------
        atom_ener
                The atomic energy
        natoms
                The number of atoms. This tensor has the length of Ntypes + 2
                natoms[0]: number of local atoms
                natoms[1]: total number of atoms held by this processor
                natoms[i]: 2 <= i < Ntypes+2, number of type i atoms

        Returns
        -------
        force
                The force on atoms
        virial
                The total virial
        atom_virial
                The atomic virial
        """
        [net_deriv] = tf.gradients (atom_ener, self.descrpt_reshape)
        tf.summary.histogram('net_derivative', net_deriv)
        net_deriv_reshape = tf.reshape (net_deriv, [-1, natoms[0] * self.ndescrpt])        
        force \
            = op_module.prod_force_se_a (net_deriv_reshape,
                                          self.descrpt_deriv,
                                          self.nlist,
                                          natoms,
                                          n_a_sel = self.nnei_a,
                                          n_r_sel = self.nnei_r)
        virial, atom_virial \
            = op_module.prod_virial_se_a (net_deriv_reshape,
                                           self.descrpt_deriv,
                                           self.rij,
                                           self.nlist,
                                           natoms,
                                           n_a_sel = self.nnei_a,
                                           n_r_sel = self.nnei_r)
        tf.summary.histogram('force', force)
        tf.summary.histogram('virial', virial)
        tf.summary.histogram('atom_virial', atom_virial)
        
        return force, virial, atom_virial
        

    def _pass_filter(self, 
                     inputs,
                     atype,
                     natoms,
                     input_dict,
                     reuse = None,
                     suffix = '', 
                     trainable = True) :
        if input_dict is not None:
            type_embedding = input_dict.get('type_embedding', None)
        else:
            type_embedding = None
        start_index = 0
        inputs = tf.reshape(inputs, [-1, self.ndescrpt * natoms[0]])
        output = []
        output_qmat = []
        if not self.type_one_side and type_embedding is None:
            for type_i in range(self.ntypes):
                inputs_i = tf.slice (inputs,
                                     [ 0, start_index*      self.ndescrpt],
                                     [-1, natoms[2+type_i]* self.ndescrpt] )
                inputs_i = tf.reshape(inputs_i, [-1, self.ndescrpt])
                layer, qmat = self._filter(tf.cast(inputs_i, self.filter_precision), type_i, name='filter_type_'+str(type_i)+suffix, natoms=natoms, reuse=reuse, trainable = trainable, activation_fn = self.filter_activation_fn)
                layer = tf.reshape(layer, [tf.shape(inputs)[0], natoms[2+type_i] * self.get_dim_out()])
                qmat  = tf.reshape(qmat,  [tf.shape(inputs)[0], natoms[2+type_i] * self.get_dim_rot_mat_1() * 3])
                output.append(layer)
                output_qmat.append(qmat)
                start_index += natoms[2+type_i]
        else :
            inputs_i = inputs
            inputs_i = tf.reshape(inputs_i, [-1, self.ndescrpt])
            type_i = -1
            layer, qmat = self._filter(tf.cast(inputs_i, self.filter_precision), type_i, name='filter_type_all'+suffix, natoms=natoms, reuse=reuse, trainable = trainable, activation_fn = self.filter_activation_fn, type_embedding=type_embedding)
            layer = tf.reshape(layer, [tf.shape(inputs)[0], natoms[0] * self.get_dim_out()])
            qmat  = tf.reshape(qmat,  [tf.shape(inputs)[0], natoms[0] * self.get_dim_rot_mat_1() * 3])
            output.append(layer)
            output_qmat.append(qmat)
        output = tf.concat(output, axis = 1)
        output_qmat = tf.concat(output_qmat, axis = 1)
        return output, output_qmat


    def _compute_dstats_sys_smth (self,
                                 data_coord, 
                                 data_box, 
                                 data_atype,                             
                                 natoms_vec,
                                 mesh) :    
        dd_all \
            = run_sess(self.sub_sess, self.stat_descrpt, 
                                feed_dict = {
                                    self.place_holders['coord']: data_coord,
                                    self.place_holders['type']: data_atype,
                                    self.place_holders['natoms_vec']: natoms_vec,
                                    self.place_holders['box']: data_box,
                                    self.place_holders['default_mesh']: mesh,
                                })
        natoms = natoms_vec
        dd_all = np.reshape(dd_all, [-1, self.ndescrpt * natoms[0]])
        start_index = 0
        sysr = []
        sysa = []
        sysn = []
        sysr2 = []
        sysa2 = []
        for type_i in range(self.ntypes):
            end_index = start_index + self.ndescrpt * natoms[2+type_i]
            dd = dd_all[:, start_index:end_index]
            dd = np.reshape(dd, [-1, self.ndescrpt])
            start_index = end_index        
            # compute
            dd = np.reshape (dd, [-1, 4])
            ddr = dd[:,:1]
            dda = dd[:,1:]
            sumr = np.sum(ddr)
            suma = np.sum(dda) / 3.
            sumn = dd.shape[0]
            sumr2 = np.sum(np.multiply(ddr, ddr))
            suma2 = np.sum(np.multiply(dda, dda)) / 3.
            sysr.append(sumr)
            sysa.append(suma)
            sysn.append(sumn)
            sysr2.append(sumr2)
            sysa2.append(suma2)
        return sysr, sysr2, sysa, sysa2, sysn


    def _compute_std (self,sumv2, sumv, sumn) :
        if sumn == 0:
            return 1e-2
        val = np.sqrt(sumv2/sumn - np.multiply(sumv/sumn, sumv/sumn))
        if np.abs(val) < 1e-2:
            val = 1e-2
        return val


    def _concat_type_embedding(
            self,
            xyz_scatter,
            nframes,
            natoms,
            type_embedding,
    ):
        '''Concatenate `type_embedding` of neighbors and `xyz_scatter`.
        If not self.type_one_side, concatenate `type_embedding` of center atoms as well.

        Parameters
        ----------
        xyz_scatter:
                shape is [nframes*natoms[0]*self.nnei, 1]
        nframes:
                shape is []
        natoms:
                shape is [1+1+self.ntypes]
        type_embedding:
                shape is [self.ntypes, Y] where Y=jdata['type_embedding']['neuron'][-1]

        Returns
        -------
            embedding:
                environment of each atom represented by embedding.
        '''
        te_out_dim = type_embedding.get_shape().as_list()[-1]        
        nei_embed = tf.nn.embedding_lookup(type_embedding,tf.cast(self.nei_type,dtype=tf.int32))  # shape is [self.nnei, 1+te_out_dim]
        nei_embed = tf.tile(nei_embed,(nframes*natoms[0],1))  # shape is [nframes*natoms[0]*self.nnei, te_out_dim]
        nei_embed = tf.reshape(nei_embed,[-1,te_out_dim])
        embedding_input = tf.concat([xyz_scatter,nei_embed],1)  # shape is [nframes*natoms[0]*self.nnei, 1+te_out_dim]
        if not self.type_one_side:
            atm_embed = embed_atom_type(self.ntypes, natoms, type_embedding)  # shape is [natoms[0], te_out_dim]
            atm_embed = tf.tile(atm_embed,(nframes,self.nnei))  # shape is [nframes*natoms[0], self.nnei*te_out_dim]
            atm_embed = tf.reshape(atm_embed,[-1,te_out_dim])  # shape is [nframes*natoms[0]*self.nnei, te_out_dim]
            embedding_input = tf.concat([embedding_input,atm_embed],1)  # shape is [nframes*natoms[0]*self.nnei, 1+te_out_dim+te_out_dim]
        return embedding_input


    def _filter_lower(
            self,
            type_i,
            type_input,
            start_index,
            incrs_index,
            inputs,
            nframes,
            natoms,
            type_embedding=None,
            is_exclude = False,
            activation_fn = None,
            bavg = 0.0,
            stddev = 1.0,
            trainable = True,
            suffix = '',
    ):
        """
        input env matrix, returns R.G
        """
        outputs_size = [1] + self.filter_neuron
        # cut-out inputs
        # with natom x (nei_type_i x 4)  
        inputs_i = tf.slice (inputs,
                             [ 0, start_index* 4],
                             [-1, incrs_index* 4] )
        shape_i = inputs_i.get_shape().as_list()
        natom = tf.shape(inputs_i)[0]
        # with (natom x nei_type_i) x 4
        inputs_reshape = tf.reshape(inputs_i, [-1, 4])
        # with (natom x nei_type_i) x 1
        xyz_scatter = tf.reshape(tf.slice(inputs_reshape, [0,0],[-1,1]),[-1,1])
        if type_embedding is not None:
            type_embedding = tf.cast(type_embedding, self.filter_precision)
            xyz_scatter = self._concat_type_embedding(
                xyz_scatter, nframes, natoms, type_embedding)
            if self.compress:
                raise RuntimeError('compression of type embedded descriptor is not supported at the moment')
        # with (natom x nei_type_i) x out_size
        if self.compress and (not is_exclude):
          info = [self.lower, self.upper, self.upper * self.table_config[0], self.table_config[1], self.table_config[2], self.table_config[3]]
          if self.type_one_side:
            net = 'filter_-1_net_' + str(type_i)
          else:
            net = 'filter_' + str(type_input) + '_net_' + str(type_i)
<<<<<<< HEAD
          return op_module.tabulate_fusion_se_a(tf.cast(self.table.data[net], self.filter_precision), info, xyz_scatter, tf.reshape(inputs_i, [natom, shape_i[1]//4, 4]), last_layer_size = outputs_size[-1])  
=======
          return op_module.tabulate_fusion(tf.cast(self.table.data[net], self.filter_precision), info, xyz_scatter, tf.reshape(inputs_i, [natom, shape_i[1]//4, 4]), last_layer_size = outputs_size[-1])  
>>>>>>> 4bc3b279
        else:
          if (not is_exclude):
              xyz_scatter = embedding_net(
                  xyz_scatter, 
                  self.filter_neuron, 
                  self.filter_precision, 
                  activation_fn = activation_fn, 
                  resnet_dt = self.filter_resnet_dt,
                  name_suffix = suffix,
                  stddev = stddev,
                  bavg = bavg,
                  seed = self.seed,
                  trainable = trainable, 
                  uniform_seed = self.uniform_seed,
                  initial_variables = self.embedding_net_variables)
              if (not self.uniform_seed) and (self.seed is not None): self.seed += self.seed_shift
          else:
            # we can safely return the final xyz_scatter filled with zero directly
            return tf.cast(tf.fill((natom, 4, outputs_size[-1]), 0.), GLOBAL_TF_FLOAT_PRECISION)
          # natom x nei_type_i x out_size
          xyz_scatter = tf.reshape(xyz_scatter, (-1, shape_i[1]//4, outputs_size[-1]))  
          # When using tf.reshape(inputs_i, [-1, shape_i[1]//4, 4]) below
          # [588 24] -> [588 6 4] correct
          # but if sel is zero
          # [588 0] -> [147 0 4] incorrect; the correct one is [588 0 4]
          # So we need to explicitly assign the shape to tf.shape(inputs_i)[0] instead of -1
          return tf.matmul(tf.reshape(inputs_i, [natom, shape_i[1]//4, 4]), xyz_scatter, transpose_a = True)


    def _filter(
            self, 
            inputs, 
            type_input,
            natoms,
            type_embedding = None,
            activation_fn=tf.nn.tanh, 
            stddev=1.0,
            bavg=0.0,
            name='linear', 
            reuse=None,
            trainable = True):
        nframes = tf.shape(tf.reshape(inputs, [-1, natoms[0], self.ndescrpt]))[0]
        # natom x (nei x 4)
        shape = inputs.get_shape().as_list()
        outputs_size = [1] + self.filter_neuron
        outputs_size_2 = self.n_axis_neuron
        all_excluded = all([(type_input, type_i) in self.exclude_types for type_i in range(self.ntypes)])
        if all_excluded:
            # all types are excluded so result and qmat should be zeros
            # we can safaly return a zero matrix...
            # See also https://stackoverflow.com/a/34725458/9567349
            # result: natom x outputs_size x outputs_size_2
            # qmat: natom x outputs_size x 3
            natom = tf.shape(inputs)[0]
            result = tf.cast(tf.fill((natom, outputs_size_2, outputs_size[-1]), 0.), GLOBAL_TF_FLOAT_PRECISION)
            qmat = tf.cast(tf.fill((natom, outputs_size[-1], 3), 0.), GLOBAL_TF_FLOAT_PRECISION)
            return result, qmat
            
        with tf.variable_scope(name, reuse=reuse):
          start_index = 0
          type_i = 0
          # natom x 4 x outputs_size
          if type_embedding is None:
              for type_i in range(self.ntypes):
                  ret = self._filter_lower(
                      type_i, type_input,
                      start_index, self.sel_a[type_i],
                      inputs,
                      nframes,
                      natoms,
                      type_embedding = type_embedding,
                      is_exclude = (type_input, type_i) in self.exclude_types,
                      activation_fn = activation_fn,
                      stddev = stddev,
                      bavg = bavg,
                      trainable = trainable,
                      suffix = "_"+str(type_i))
                  if type_i == 0:
                      xyz_scatter_1 = ret
                  elif (type_input, type_i) not in self.exclude_types:
                      # add zero is meaningless; skip
                      xyz_scatter_1+= ret
                  start_index += self.sel_a[type_i]
          else :
              xyz_scatter_1 = self._filter_lower(
                  type_i, type_input,
                  start_index, np.cumsum(self.sel_a)[-1],
                  inputs,
                  nframes,
                  natoms,
                  type_embedding = type_embedding,
                  is_exclude = False,
                  activation_fn = activation_fn,
                  stddev = stddev,
                  bavg = bavg,
                  trainable = trainable)
          # natom x nei x outputs_size
          # xyz_scatter = tf.concat(xyz_scatter_total, axis=1)
          # natom x nei x 4
          # inputs_reshape = tf.reshape(inputs, [-1, shape[1]//4, 4])
          # natom x 4 x outputs_size
          # xyz_scatter_1 = tf.matmul(inputs_reshape, xyz_scatter, transpose_a = True)
          xyz_scatter_1 = xyz_scatter_1 * (4.0 / shape[1])
          # natom x 4 x outputs_size_2
          xyz_scatter_2 = tf.slice(xyz_scatter_1, [0,0,0],[-1,-1,outputs_size_2])
          # # natom x 3 x outputs_size_2
          # qmat = tf.slice(xyz_scatter_2, [0,1,0], [-1, 3, -1])
          # natom x 3 x outputs_size_1
          qmat = tf.slice(xyz_scatter_1, [0,1,0], [-1, 3, -1])
          # natom x outputs_size_1 x 3
          qmat = tf.transpose(qmat, perm = [0, 2, 1])
          # natom x outputs_size x outputs_size_2
          result = tf.matmul(xyz_scatter_1, xyz_scatter_2, transpose_a = True)
          # natom x (outputs_size x outputs_size_2)
          result = tf.reshape(result, [-1, outputs_size_2 * outputs_size[-1]])

        return result, qmat<|MERGE_RESOLUTION|>--- conflicted
+++ resolved
@@ -693,11 +693,7 @@
             net = 'filter_-1_net_' + str(type_i)
           else:
             net = 'filter_' + str(type_input) + '_net_' + str(type_i)
-<<<<<<< HEAD
           return op_module.tabulate_fusion_se_a(tf.cast(self.table.data[net], self.filter_precision), info, xyz_scatter, tf.reshape(inputs_i, [natom, shape_i[1]//4, 4]), last_layer_size = outputs_size[-1])  
-=======
-          return op_module.tabulate_fusion(tf.cast(self.table.data[net], self.filter_precision), info, xyz_scatter, tf.reshape(inputs_i, [natom, shape_i[1]//4, 4]), last_layer_size = outputs_size[-1])  
->>>>>>> 4bc3b279
         else:
           if (not is_exclude):
               xyz_scatter = embedding_net(
