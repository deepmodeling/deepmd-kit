from typing import (
    List,
    Optional,
    Tuple,
)

import numpy as np

from deepmd.common import (
    get_activation_func,
    get_precision,
)
from deepmd.env import (
    GLOBAL_NP_FLOAT_PRECISION,
    GLOBAL_PD_FLOAT_PRECISION,
    op_module,
    paddle,
    tf,
)
from deepmd.utils.errors import (
    GraphWithoutTensorError,
)
from deepmd.utils.graph import (
    get_tensor_by_name_from_graph,
)
from deepmd.utils.network import EmbeddingNet  # embedding_net,
from deepmd.utils.network import (
    embedding_net_rand_seed_shift,
)
from deepmd.utils.spin import (
    Spin,
)
from deepmd.utils.tabulate import (
    DPTabulate,
)
from deepmd.utils.type_embed import (
    embed_atom_type,
)


<<<<<<< HEAD
# @Descriptor.register("se_e2_a")
# @Descriptor.register("se_a")
=======
>>>>>>> 36e0082f
class DescrptSeA(paddle.nn.Layer):
    r"""DeepPot-SE constructed from all information (both angular and radial) of
    atomic configurations. The embedding takes the distance between atoms as input.

    The descriptor :math:`\mathcal{D}^i \in \mathcal{R}^{M_1 \times M_2}` is given by [1]_

    .. math::
        \mathcal{D}^i = (\mathcal{G}^i)^T \mathcal{R}^i (\mathcal{R}^i)^T \mathcal{G}^i_<

    where :math:`\mathcal{R}^i \in \mathbb{R}^{N \times 4}` is the coordinate
    matrix, and each row of :math:`\mathcal{R}^i` can be constructed as follows

    .. math::
        (\mathcal{R}^i)_j = [
        \begin{array}{c}
            s(r_{ji}) & \frac{s(r_{ji})x_{ji}}{r_{ji}} & \frac{s(r_{ji})y_{ji}}{r_{ji}} & \frac{s(r_{ji})z_{ji}}{r_{ji}}
        \end{array}
        ]

    where :math:`\mathbf{R}_{ji}=\mathbf{R}_j-\mathbf{R}_i = (x_{ji}, y_{ji}, z_{ji})` is
    the relative coordinate and :math:`r_{ji}=\lVert \mathbf{R}_{ji} \lVert` is its norm.
    The switching function :math:`s(r)` is defined as:

    .. math::
        s(r)=
        \begin{cases}
        \frac{1}{r}, & r<r_s \\
        \frac{1}{r} \{ {(\frac{r - r_s}{ r_c - r_s})}^3 (-6 {(\frac{r - r_s}{ r_c - r_s})}^2 +15 \frac{r - r_s}{ r_c - r_s} -10) +1 \}, & r_s \leq r<r_c \\
        0, & r \geq r_c
        \end{cases}

    Each row of the embedding matrix  :math:`\mathcal{G}^i \in \mathbb{R}^{N \times M_1}` consists of outputs
    of a embedding network :math:`\mathcal{N}` of :math:`s(r_{ji})`:

    .. math::
        (\mathcal{G}^i)_j = \mathcal{N}(s(r_{ji}))

    :math:`\mathcal{G}^i_< \in \mathbb{R}^{N \times M_2}` takes first :math:`M_2` columns of
    :math:`\mathcal{G}^i`. The equation of embedding network :math:`\mathcal{N}` can be found at
    :meth:`deepmd.utils.network.embedding_net`.

    Parameters
    ----------
    rcut
            The cut-off radius :math:`r_c`
    rcut_smth
            From where the environment matrix should be smoothed :math:`r_s`
    sel : list[str]
            sel[i] specifies the maxmum number of type i atoms in the cut-off radius
    neuron : list[int]
            Number of neurons in each hidden layers of the embedding net :math:`\mathcal{N}`
    axis_neuron
            Number of the axis neuron :math:`M_2` (number of columns of the sub-matrix of the embedding matrix)
    resnet_dt
            Time-step `dt` in the resnet construction:
            y = x + dt * \phi (Wx + b)
    trainable
            If the weights of embedding net are trainable.
    seed
            Random seed for initializing the network parameters.
    type_one_side
            Try to build N_types embedding nets. Otherwise, building N_types^2 embedding nets
    exclude_types : List[List[int]]
            The excluded pairs of types which have no interaction with each other.
            For example, `[[0, 1]]` means no interaction between type 0 and type 1.
    set_davg_zero
            Set the shift of embedding net input to zero.
    activation_function
            The activation function in the embedding net. Supported options are |ACTIVATION_FN|
    precision
            The precision of the embedding net parameters. Supported options are |PRECISION|
    uniform_seed
            Only for the purpose of backward compatibility, retrieves the old behavior of using the random seed
    multi_task
            If the model has multi fitting nets to train.

    References
    ----------
    .. [1] Linfeng Zhang, Jiequn Han, Han Wang, Wissam A. Saidi, Roberto Car, and E. Weinan. 2018.
       End-to-end symmetry preserving inter-atomic potential energy model for finite and extended
       systems. In Proceedings of the 32nd International Conference on Neural Information Processing
       Systems (NIPS'18). Curran Associates Inc., Red Hook, NY, USA, 4441–4451.
    """

    def __init__(
        self,
        rcut: float,
        rcut_smth: float,
        sel: List[str],
        neuron: List[int] = [24, 48, 96],
        axis_neuron: int = 8,
        resnet_dt: bool = False,
        trainable: bool = True,
        seed: Optional[int] = None,
        type_one_side: bool = True,
        exclude_types: List[List[int]] = [],
        set_davg_zero: bool = False,
        activation_function: str = "tanh",
        precision: str = "default",
        uniform_seed: bool = False,
        multi_task: bool = False,
        spin: Optional[Spin] = None,
    ) -> None:
        """Constructor."""
        super().__init__()
        if rcut < rcut_smth:
            raise RuntimeError(
                f"rcut_smth ({rcut_smth:f}) should be no more than rcut ({rcut:f})!"
            )
<<<<<<< HEAD
        self.sel_a = sel  # [46(O), 92(H)] / [60, 60]
        self.rcut_r = rcut  # 6.0
        # NOTE: register 'rcut' in buffer to be accessed in inference
        self.register_buffer("buffer_rcut", paddle.to_tensor(rcut, dtype="float64"))
        self.rcut_r_smth = rcut_smth  # 0.5
        self.filter_neuron = neuron  # [25, 50, 100]
        self.n_axis_neuron = axis_neuron  # 16
        self.filter_resnet_dt = resnet_dt  # False
=======
        self.sel_a = sel
        self.rcut_r = rcut
        # NOTE: register 'rcut' in buffer to be accessed in inference
        self.register_buffer("buffer_rcut", paddle.to_tensor(rcut, dtype="float64"))
        self.rcut_r_smth = rcut_smth
        self.filter_neuron = neuron
        self.n_axis_neuron = axis_neuron
        self.filter_resnet_dt = resnet_dt
>>>>>>> 36e0082f
        self.seed = seed
        self.uniform_seed = uniform_seed
        self.seed_shift = embedding_net_rand_seed_shift(self.filter_neuron)
        self.trainable = trainable
        self.compress_activation_fn = get_activation_func(activation_function)
        self.filter_activation_fn = get_activation_func(activation_function)
        self.filter_precision = get_precision(precision)
        self.exclude_types = set()  # empty
        for tt in exclude_types:
            assert len(tt) == 2
            self.exclude_types.add((tt[0], tt[1]))
            self.exclude_types.add((tt[1], tt[0]))
<<<<<<< HEAD
        self.set_davg_zero = set_davg_zero  # False
        # self.type_one_side = type_one_side  # False
=======
        self.set_davg_zero = set_davg_zero
        # self.type_one_side = type_one_side
>>>>>>> 36e0082f
        self.type_one_side = False
        self.spin = spin  # None

        # extend sel_a for spin system
        if self.spin is not None:
            self.ntypes_spin = self.spin.get_ntypes_spin()
            self.sel_a_spin = self.sel_a[: self.ntypes_spin]
            self.sel_a.extend(self.sel_a_spin)
        else:
            self.ntypes_spin = 0
        # NOTE: register 'ntypes_spin' in buffer to be accessed in inference
        self.register_buffer(
            "buffer_ntypes_spin", paddle.to_tensor(self.ntypes_spin, dtype="int32")
        )

        # descrpt config
<<<<<<< HEAD
        self.sel_r = [0 for ii in range(len(self.sel_a))]  # [0, 0]
        self.ntypes = len(self.sel_a)  # 2
=======
        self.sel_r = [0 for ii in range(len(self.sel_a))]
        self.ntypes = len(self.sel_a)
>>>>>>> 36e0082f
        # NOTE: register 'ntypes' in buffer to be accessed in inference
        self.register_buffer(
            "buffer_ntypes", paddle.to_tensor(self.ntypes, dtype="int32")
        )
        assert self.ntypes == len(self.sel_r)
        self.rcut_a = -1
        # numb of neighbors and numb of descrptors
        self.nnei_a = np.cumsum(self.sel_a)[-1]  # 138 邻域内原子个数
        self.nnei_r = np.cumsum(self.sel_r)[-1]  # 0
        self.nnei = self.nnei_a + self.nnei_r  # 138
        self.ndescrpt_a = self.nnei_a * 4  # 552 原子个数*4([s, s/x, s/y, s/z])
        self.ndescrpt_r = self.nnei_r * 1  # 0
        self.ndescrpt = self.ndescrpt_a + self.ndescrpt_r  # 552
        self.useBN = False
        self.dstd = None
        self.davg = None
<<<<<<< HEAD
        # self.compress = False
        # self.embedding_net_variables = None
        # self.mixed_prec = None
        # self.place_holders = {}
        # self.nei_type = np.repeat(np.arange(self.ntypes), self.sel_a)
        self.avg_zero = paddle.zeros(
            [self.ntypes, self.ndescrpt], dtype=GLOBAL_PD_FLOAT_PRECISION
        )  # [2, 552]
        self.std_ones = paddle.ones(
            [self.ntypes, self.ndescrpt], dtype=GLOBAL_PD_FLOAT_PRECISION
        )  # [2, 552]
        nets = []
        # self._pass_filter => self._filter => self._filter_lower
=======
        self.avg_zero = paddle.zeros([self.ntypes, self.ndescrpt], dtype="float32")
        self.std_ones = paddle.ones([self.ntypes, self.ndescrpt], dtype="float32")

        nets = []
>>>>>>> 36e0082f
        for type_input in range(self.ntypes):
            layer = []
            for type_i in range(self.ntypes):
                layer.append(
                    EmbeddingNet(
                        self.filter_neuron,
                        self.filter_precision,
                        self.filter_activation_fn,
                        self.filter_resnet_dt,
                        self.seed,
                        self.trainable,
                        name="filter_type_" + str(type_input) + str(type_i),
                    )
                )
            nets.append(paddle.nn.LayerList(layer))

        self.embedding_nets = paddle.nn.LayerList(nets)

        self.compress = False
        self.embedding_net_variables = None
        self.mixed_prec = None
<<<<<<< HEAD
        # self.place_holders = {}
        self.nei_type = np.repeat(np.arange(self.ntypes), self.sel_a)  # like a mask

        # avg_zero = np.zeros([self.ntypes, self.ndescrpt]).astype(
        #     GLOBAL_NP_FLOAT_PRECISION
        # )
        # std_ones = np.ones([self.ntypes, self.ndescrpt]).astype(
        #     GLOBAL_NP_FLOAT_PRECISION
        # )
        # sub_graph = tf.Graph()
        # with sub_graph.as_default():
        # name_pfx = "d_sea_"
        # for ii in ["coord", "box"]:
        #     self.place_holders[ii] = tf.placeholder(
        #         GLOBAL_NP_FLOAT_PRECISION, [None, None], name=name_pfx + "t_" + ii
        #     )
        # self.place_holders["type"] = tf.placeholder(
        #     tf.int32, [None, None], name=name_pfx + "t_type"
        # )
        # self.place_holders["natoms_vec"] = tf.placeholder(
        #     tf.int32, [self.ntypes + 2], name=name_pfx + "t_natoms"
        # )
        # self.place_holders["default_mesh"] = tf.placeholder(
        #     tf.int32, [None], name=name_pfx + "t_mesh"
        # )
        # self.stat_descrpt, descrpt_deriv, rij, nlist = op_module.prod_env_mat_a(
        #     self.place_holders["coord"],
        #     self.place_holders["type"],
        #     self.place_holders["natoms_vec"],
        #     self.place_holders["box"],
        #     self.place_holders["default_mesh"],
        #     self.avg_zero,
        #     self.std_ones,
        #     rcut_a=self.rcut_a,
        #     rcut_r=self.rcut_r,
        #     rcut_r_smth=self.rcut_r_smth,
        #     sel_a=self.sel_a,
        #     sel_r=self.sel_r,
        # )
        # self.sub_sess = tf.Session(graph=sub_graph, config=default_tf_session_config)
=======
        self.nei_type = np.repeat(np.arange(self.ntypes), self.sel_a)  # like a mask

>>>>>>> 36e0082f
        self.original_sel = None
        self.multi_task = multi_task
        if multi_task:
            self.stat_dict = {
                "sumr": [],
                "suma": [],
                "sumn": [],
                "sumr2": [],
                "suma2": [],
            }

        self.t_rcut = paddle.to_tensor(
<<<<<<< HEAD
            np.max([self.rcut_r, self.rcut_a]), dtype=GLOBAL_PD_FLOAT_PRECISION
        )
        # self.t_ntypes = paddle.to_tensor(self.ntypes, dtype="int32")
        # self.t_ndescrpt = paddle.to_tensor(self.ndescrpt, dtype="int32")
        # self.t_sel = paddle.to_tensor(self.sel_a, dtype="int32")
        self.register_buffer("buffer_sel", paddle.to_tensor(self.sel_a, dtype="int32"))
        self.register_buffer(
            "buffer_ndescrpt", paddle.to_tensor(self.ndescrpt, dtype="int32")
        )
        self.register_buffer(
            "buffer_original_sel",
            paddle.to_tensor(
                self.original_sel if self.original_sel is not None else self.sel_a,
                dtype="int32",
            ),
        )
=======
            np.max([self.rcut_r, self.rcut_a]), dtype="float32"
        )
        self.t_ntypes = paddle.to_tensor(self.ntypes, dtype="int32")
        self.t_ndescrpt = paddle.to_tensor(self.ndescrpt, dtype="int32")
        self.t_sel = paddle.to_tensor(self.sel_a, dtype="int32")
>>>>>>> 36e0082f

        t_avg = paddle.to_tensor(
            np.zeros([self.ntypes, self.ndescrpt]), dtype="float64"
        )
        t_std = paddle.to_tensor(np.ones([self.ntypes, self.ndescrpt]), dtype="float64")
        self.register_buffer("t_avg", t_avg)
        self.register_buffer("t_std", t_std)

    def get_rcut(self) -> float:
        """Returns the cut-off radius."""
        return self.rcut_r

    def get_ntypes(self) -> int:
        """Returns the number of atom types."""
        return self.ntypes

    def get_dim_out(self) -> int:
        """Returns the output dimension of this descriptor."""
        return self.filter_neuron[-1] * self.n_axis_neuron

    def get_dim_rot_mat_1(self) -> int:
        """Returns the first dimension of the rotation matrix. The rotation is of shape dim_1 x 3."""
        return self.filter_neuron[-1]

    def get_nlist(self) -> Tuple[paddle.Tensor, paddle.Tensor, List[int], List[int]]:
        """Returns neighbor information.

        Returns
        -------
        nlist
            Neighbor list
        rij
            The relative distance between the neighbor and the center atom.
        sel_a
            The number of neighbors with full information
        sel_r
            The number of neighbors with only radial information
        """
        return self.nlist, self.rij, self.sel_a, self.sel_r

    def compute_input_stats(
        self,
        data_coord: list,
        data_box: list,
        data_atype: list,
        natoms_vec: list,
        mesh: list,
        input_dict: dict,
    ) -> None:
        """Compute the statisitcs (avg and std) of the training data. The input will be normalized by the statistics.

        Parameters
        ----------
        data_coord
            The coordinates. Can be generated by deepmd.model.make_stat_input
        data_box
            The box. Can be generated by deepmd.model.make_stat_input
        data_atype
            The atom types. Can be generated by deepmd.model.make_stat_input
        natoms_vec
            The vector for the number of atoms of the system and different types of atoms. Can be generated by deepmd.model.make_stat_input
        mesh
            The mesh for neighbor searching. Can be generated by deepmd.model.make_stat_input
        input_dict
            Dictionary for additional input
        """
        if True:
            sumr = []
            suma = []
            sumn = []
            sumr2 = []
            suma2 = []
            for cc, bb, tt, nn, mm in zip(
                data_coord, data_box, data_atype, natoms_vec, mesh
            ):
                sysr, sysr2, sysa, sysa2, sysn = self._compute_dstats_sys_smth(
                    cc, bb, tt, nn, mm
                )
                sumr.append(sysr)
                suma.append(sysa)
                sumn.append(sysn)
                sumr2.append(sysr2)
                suma2.append(sysa2)
            if not self.multi_task:
                stat_dict = {
                    "sumr": sumr,
                    "suma": suma,
                    "sumn": sumn,
                    "sumr2": sumr2,
                    "suma2": suma2,
                }
                self.merge_input_stats(stat_dict)
            else:
                self.stat_dict["sumr"] += sumr
                self.stat_dict["suma"] += suma
                self.stat_dict["sumn"] += sumn
                self.stat_dict["sumr2"] += sumr2
                self.stat_dict["suma2"] += suma2

        self.t_avg = paddle.to_tensor(self.davg, dtype="float64")
        self.t_std = paddle.to_tensor(self.dstd, dtype="float64")

    def merge_input_stats(self, stat_dict):
        """Merge the statisitcs computed from compute_input_stats to obtain the self.davg and self.dstd.

        Parameters
        ----------
        stat_dict
                The dict of statisitcs computed from compute_input_stats, including:
            sumr
                    The sum of radial statisitcs.
            suma
                    The sum of relative coord statisitcs.
            sumn
                    The sum of neighbor numbers.
            sumr2
                    The sum of square of radial statisitcs.
            suma2
                    The sum of square of relative coord statisitcs.
        """
        all_davg = []
        all_dstd = []
        sumr = np.sum(stat_dict["sumr"], axis=0)
        suma = np.sum(stat_dict["suma"], axis=0)
        sumn = np.sum(stat_dict["sumn"], axis=0)
        sumr2 = np.sum(stat_dict["sumr2"], axis=0)
        suma2 = np.sum(stat_dict["suma2"], axis=0)
        for type_i in range(self.ntypes):
            davgunit = [sumr[type_i] / (sumn[type_i] + 1e-15), 0, 0, 0]
            dstdunit = [
                self._compute_std(sumr2[type_i], sumr[type_i], sumn[type_i]),
                self._compute_std(suma2[type_i], suma[type_i], sumn[type_i]),
                self._compute_std(suma2[type_i], suma[type_i], sumn[type_i]),
                self._compute_std(suma2[type_i], suma[type_i], sumn[type_i]),
            ]
            davg = np.tile(davgunit, self.ndescrpt // 4)
            dstd = np.tile(dstdunit, self.ndescrpt // 4)
            all_davg.append(davg)
            all_dstd.append(dstd)
        if not self.set_davg_zero:
            self.davg = np.array(all_davg)
        self.dstd = np.array(all_dstd)

    def enable_compression(
        self,
        min_nbor_dist: float,
        graph: tf.Graph,
        graph_def: tf.GraphDef,
        table_extrapolate: float = 5,
        table_stride_1: float = 0.01,
        table_stride_2: float = 0.1,
        check_frequency: int = -1,
        suffix: str = "",
    ) -> None:
        """Reveive the statisitcs (distance, max_nbor_size and env_mat_range) of the training data.

        Parameters
        ----------
        min_nbor_dist
            The nearest distance between atoms
        graph : tf.Graph
            The graph of the model
        graph_def : tf.GraphDef
            The graph_def of the model
        table_extrapolate
            The scale of model extrapolation
        table_stride_1
            The uniform stride of the first table
        table_stride_2
            The uniform stride of the second table
        check_frequency
            The overflow check frequency
        suffix : str, optional
            The suffix of the scope
        """
        # do some checks before the mocel compression process
        assert (
            not self.filter_resnet_dt
        ), "Model compression error: descriptor resnet_dt must be false!"
        for tt in self.exclude_types:
            if (tt[0] not in range(self.ntypes)) or (tt[1] not in range(self.ntypes)):
                raise RuntimeError(
                    "exclude types"
                    + str(tt)
                    + " must within the number of atomic types "
                    + str(self.ntypes)
                    + "!"
                )
        if self.ntypes * self.ntypes - len(self.exclude_types) == 0:
            raise RuntimeError(
                "empty embedding-net are not supported in model compression!"
            )

        for ii in range(len(self.filter_neuron) - 1):
            if self.filter_neuron[ii] * 2 != self.filter_neuron[ii + 1]:
                raise NotImplementedError(
                    "Model Compression error: descriptor neuron [%s] is not supported by model compression! "
                    "The size of the next layer of the neural network must be twice the size of the previous layer."
                    % ",".join([str(item) for item in self.filter_neuron])
                )

        self.compress = True
        self.table = DPTabulate(
            self,
            self.filter_neuron,
            graph,
            graph_def,
            self.type_one_side,
            self.exclude_types,
            self.compress_activation_fn,
            suffix=suffix,
        )
        self.table_config = [
            table_extrapolate,
            table_stride_1,
            table_stride_2,
            check_frequency,
        ]
        self.lower, self.upper = self.table.build(
            min_nbor_dist, table_extrapolate, table_stride_1, table_stride_2
        )

        self.davg = get_tensor_by_name_from_graph(
            graph, "descrpt_attr%s/t_avg" % suffix
        )
        self.dstd = get_tensor_by_name_from_graph(
            graph, "descrpt_attr%s/t_std" % suffix
        )

    def enable_mixed_precision(self, mixed_prec: Optional[dict] = None) -> None:
        """Reveive the mixed precision setting.

        Parameters
        ----------
        mixed_prec
            The mixed precision setting used in the embedding net
        """
        self.mixed_prec = mixed_prec
        self.filter_precision = get_precision(mixed_prec["output_prec"])

    def forward(
        self,
        coord_: paddle.Tensor,
        atype_: paddle.Tensor,
        natoms: paddle.Tensor,
        box_: paddle.Tensor,
        mesh: paddle.Tensor,
        input_dict: dict,
        reuse: Optional[bool] = None,
        suffix: str = "",
    ) -> paddle.Tensor:
        """Build the computational graph for the descriptor.

        Parameters
        ----------
        coord_
            The coordinate of atoms
        atype_
            The type of atoms
        natoms
            The number of atoms. This tensor has the length of Ntypes + 2
            natoms[0]: number of local atoms
            natoms[1]: total number of atoms held by this processor
            natoms[i]: 2 <= i < Ntypes+2, number of type i atoms
        box_ : tf.Tensor
            The box of the system
        mesh
            For historical reasons, only the length of the Tensor matters.
            if size of mesh == 6, pbc is assumed.
            if size of mesh == 0, no-pbc is assumed.
        input_dict
            Dictionary for additional inputs
        reuse
            The weights in the networks should be reused when get the variable.
        suffix
            Name suffix to identify this descriptor

        Returns
        -------
        descriptor
            The output descriptor
        """
        davg = self.davg
        dstd = self.dstd
<<<<<<< HEAD
        # if nvnmd_cfg.enable:
        #     if nvnmd_cfg.restore_descriptor:
        #         davg, dstd = build_davg_dstd()
        #     check_switch_range(davg, dstd)
        # with tf.variable_scope("descrpt_attr" + suffix, reuse=reuse):
=======
>>>>>>> 36e0082f
        if davg is None:
            davg = np.zeros([self.ntypes, self.ndescrpt])
        if dstd is None:
            dstd = np.ones([self.ntypes, self.ndescrpt])
<<<<<<< HEAD
        # t_rcut = tf.constant(
        #     np.max([self.rcut_r, self.rcut_a]),
        #     name="rcut",
        #     dtype=GLOBAL_TF_FLOAT_PRECISION,
        # )
        # t_ntypes = tf.constant(self.ntypes, name="ntypes", dtype=tf.int32)
        # t_ndescrpt = tf.constant(self.ndescrpt, name="ndescrpt", dtype=tf.int32)
        # t_sel = tf.constant(self.sel_a, name="sel", dtype=tf.int32)
        # t_original_sel = paddle.to_tensor(
        #     self.original_sel if self.original_sel is not None else self.sel_a,
        # )
        # self.t_avg = tf.get_variable(
        #     "t_avg",
        #     davg.shape,
        #     dtype=GLOBAL_TF_FLOAT_PRECISION,
        #     trainable=False,
        #     initializer=tf.constant_initializer(davg),
        # )
        # self.t_std = tf.get_variable(
        #     "t_std",
        #     dstd.shape,
        #     dtype=GLOBAL_TF_FLOAT_PRECISION,
        #     trainable=False,
        #     initializer=tf.constant_initializer(dstd),
        # )
=======
>>>>>>> 36e0082f

        coord = paddle.reshape(coord_, [-1, natoms[1] * 3])
        box = paddle.reshape(box_, [-1, 9])
        atype = paddle.reshape(atype_, [-1, natoms[1]])
<<<<<<< HEAD
        # op_descriptor = (
        #     build_op_descriptor() if nvnmd_cfg.enable else op_module.prod_env_mat_a
        # )
=======
>>>>>>> 36e0082f
        (
            self.descrpt,
            self.descrpt_deriv,
            self.rij,
            self.nlist,
        ) = op_module.prod_env_mat_a(
            coord,
            atype,
            box,
            mesh,
            self.t_avg,
            self.t_std,
            natoms,
            rcut_a=self.rcut_a,
            rcut_r=self.rcut_r,
            rcut_r_smth=self.rcut_r_smth,
            sel_a=self.sel_a,
            sel_r=self.sel_r,
        )
        # only used when tensorboard was set as true
<<<<<<< HEAD
        # tf.summary.histogram("descrpt", self.descrpt)
        # tf.summary.histogram("rij", self.rij)
        # tf.summary.histogram("nlist", self.nlist)
        self.descrpt_reshape = paddle.reshape(self.descrpt, [-1, self.ndescrpt])
        # [1, 105984] --> [192, 552]
        self.descrpt_reshape.stop_gradient = False
        # self._identity_tensors(suffix=suffix)
=======
        self.descrpt_reshape = paddle.reshape(self.descrpt, [-1, self.ndescrpt])
        self.descrpt_reshape.stop_gradient = False
>>>>>>> 36e0082f
        self.dout, self.qmat = self._pass_filter(
            self.descrpt_reshape,
            atype,
            natoms,
            input_dict,
            suffix=suffix,
            reuse=reuse,
            trainable=self.trainable,
        )  # [1, all_atom, M1*M2], output_qmat: [1, all_atom, M1*3]

<<<<<<< HEAD
        # only used when tensorboard was set as true
        # tf.summary.histogram("embedding_net_output", self.dout)
=======
>>>>>>> 36e0082f
        return self.dout

    def get_rot_mat(self) -> paddle.Tensor:
        """Get rotational matrix."""
        return self.qmat

    def prod_force_virial(
        self, atom_ener: paddle.Tensor, natoms: paddle.Tensor
    ) -> Tuple[paddle.Tensor, paddle.Tensor, paddle.Tensor]:
        """Compute force and virial.

        Parameters
        ----------
        atom_ener
            The atomic energy
        natoms
            The number of atoms. This tensor has the length of Ntypes + 2
            natoms[0]: number of local atoms
            natoms[1]: total number of atoms held by this processor
            natoms[i]: 2 <= i < Ntypes+2, number of type i atoms

        Returns
        -------
        force
            The force on atoms
        virial
            The total virial
        atom_virial
            The atomic virial
        """
        net_deriv = paddle.grad(atom_ener, self.descrpt_reshape, create_graph=True)[0]
        # tf.summary.histogram("net_derivative", net_deriv)
        net_deriv_reshape = paddle.reshape(
            net_deriv,
            [-1, natoms[0] * self.ndescrpt],
        )
        force = op_module.prod_force_se_a(
            net_deriv_reshape,
            self.descrpt_deriv,
            self.nlist,
            natoms,
            n_a_sel=self.nnei_a,
            n_r_sel=self.nnei_r,
        )
        virial, atom_virial = op_module.prod_virial_se_a(
            net_deriv_reshape,
            self.descrpt_deriv,
            self.rij,
            self.nlist,
            natoms,
            n_a_sel=self.nnei_a,
            n_r_sel=self.nnei_r,
        )
<<<<<<< HEAD
        # tf.summary.histogram("force", force)
        # tf.summary.histogram("virial", virial)
        # tf.summary.histogram("atom_virial", atom_virial)
=======
>>>>>>> 36e0082f

        return force, virial, atom_virial

    def _pass_filter(
        self, inputs, atype, natoms, input_dict, reuse=None, suffix="", trainable=True
    ):
        """pass_filter.

        Parameters
        ----------
        inputs : paddle.Tensor
            Inputs tensor.
        atype : paddle.Tensor
            Atom type Tensor.
        natoms : paddle.Tensor
            Number of atoms vector
        input_dict : Dict[str, paddle.Tensor]
            Input data dict.
        reuse : bool, optional
            Whether reuse variables. Defaults to None.
        suffix : str, optional
            Variable suffix. Defaults to "".
        trainable : bool, optional
            Whether make subnetwork traninable. Defaults to True.

        Returns
        -------
        Tuple[Tensor, Tensor]: output: [1, all_atom, M1*M2], output_qmat: [1, all_atom, M1*3]
        """
<<<<<<< HEAD
        # natoms = [192, 192, 64 , 128]
=======
>>>>>>> 36e0082f
        if input_dict is not None:
            type_embedding = input_dict.get("type_embedding", None)
        else:
            type_embedding = None
        start_index = 0
        inputs = paddle.reshape(inputs, [-1, int(natoms[0].item()), int(self.ndescrpt)])
        output = []
        output_qmat = []
        if not self.type_one_side and type_embedding is None:
            for type_i in range(self.ntypes):
                inputs_i = paddle.slice(
                    inputs,
                    [0, 1, 2],
                    [0, start_index, 0],
                    [
                        inputs.shape[0],
<<<<<<< HEAD
                        start_index + natoms[2 + type_i].item(),
=======
                        start_index + natoms[2 + type_i],
>>>>>>> 36e0082f
                        inputs.shape[2],
                    ],
                )
                inputs_i = paddle.reshape(inputs_i, [-1, self.ndescrpt])
                filter_name = "filter_type_" + str(type_i) + suffix
                layer, qmat = self._filter(
                    inputs_i,
                    type_i,
                    name=filter_name,
                    natoms=natoms,
                    reuse=reuse,
                    trainable=trainable,
                    activation_fn=self.filter_activation_fn,
                )  # [natom, M1*M2], qmat: [natom, M1, 3]
                layer = paddle.reshape(
                    layer, [inputs.shape[0], natoms[2 + type_i], self.get_dim_out()]
                )
<<<<<<< HEAD
=======
                layer = paddle.reshape(
                    layer, [inputs.shape[0], natoms[2 + type_i], self.get_dim_out()]
                )
>>>>>>> 36e0082f
                qmat = paddle.reshape(
                    qmat,
                    [
                        inputs.shape[0],
                        natoms[2 + type_i],
                        self.get_dim_rot_mat_1() * 3,
                    ],
                )
                output.append(layer)
                output_qmat.append(qmat)
                start_index += natoms[2 + type_i].item()
        else:
<<<<<<< HEAD
            ...
=======
            raise NotImplementedError()
>>>>>>> 36e0082f
            # This branch will not be excecuted at current
            # inputs_i = inputs
            # inputs_i = paddle.reshape(inputs_i, [-1, self.ndescrpt])
            # type_i = -1
            # # if nvnmd_cfg.enable and nvnmd_cfg.quantize_descriptor:
            # #     inputs_i = descrpt2r4(inputs_i, natoms)
            # if len(self.exclude_types):
            #     atype_nloc = paddle.reshape(
            #         paddle.slice(atype, [0, 1], [0, 0], [atype.shape[0], natoms[0]]),
            #         [-1],
            #     )  # when nloc != nall, pass nloc to mask
            #     mask = self.build_type_exclude_mask(
            #         self.exclude_types,
            #         self.ntypes,
            #         self.sel_a,
            #         self.ndescrpt,
            #         atype_nloc,
            #         paddle.shape(inputs_i)[0],
            #     )
            #     inputs_i *= mask

            # layer, qmat = self._filter(
            #     inputs_i,
            #     type_i,
            #     name="filter_type_all" + suffix,
            #     natoms=natoms,
            #     reuse=reuse,
            #     trainable=trainable,
            #     activation_fn=self.filter_activation_fn,
            #     type_embedding=type_embedding,
            # )
            # layer = paddle.reshape(
            #     layer, [inputs.shape[0], natoms[0], self.get_dim_out()]
            # )
            # qmat = paddle.reshape(
            #     qmat, [inputs.shape[0], natoms[0], self.get_dim_rot_mat_1() * 3]
            # )
            # output.append(layer)
            # output_qmat.append(qmat)
        output = paddle.concat(output, axis=1)
        output_qmat = paddle.concat(output_qmat, axis=1)
<<<<<<< HEAD
        # output: [1, 192, M1*M2]
        # output_qmat: [1, 192, M1*3]
=======
>>>>>>> 36e0082f
        return output, output_qmat

    def _compute_dstats_sys_smth(
        self, data_coord, data_box, data_atype, natoms_vec, mesh
    ):
        input_dict = {}
<<<<<<< HEAD
        input_dict["coord"] = paddle.to_tensor(data_coord, GLOBAL_PD_FLOAT_PRECISION)
        input_dict["box"] = paddle.to_tensor(data_box, GLOBAL_PD_FLOAT_PRECISION)
        input_dict["type"] = paddle.to_tensor(data_atype, "int32")
        input_dict["natoms_vec"] = paddle.to_tensor(natoms_vec, "int32", place="cpu")
        input_dict["default_mesh"] = paddle.to_tensor(mesh, "int32")

        self.stat_descrpt, descrpt_deriv, rij, nlist = op_module.prod_env_mat_a(
            input_dict["coord"],  # fp32
            input_dict["type"],  # int32
            input_dict["box"],  # fp32
            input_dict["default_mesh"],  # int32
            self.avg_zero,
            self.std_ones,
            input_dict["natoms_vec"],  # int32
            rcut_a=self.rcut_a,
            rcut_r=self.rcut_r,
            rcut_r_smth=self.rcut_r_smth,
            sel_a=self.sel_a,
            sel_r=self.sel_r,
        )
=======
        input_dict["coord"] = paddle.to_tensor(data_coord, dtype="float32")
        input_dict["box"] = paddle.to_tensor(data_box, dtype="float32")
        input_dict["type"] = paddle.to_tensor(data_atype, dtype="int32")
        input_dict["natoms_vec"] = paddle.to_tensor(
            natoms_vec, dtype="int32", place="cpu"
        )
        input_dict["default_mesh"] = paddle.to_tensor(mesh, dtype="int32")

        self.stat_descrpt, descrpt_deriv, rij, nlist = op_module.prod_env_mat_a(
            input_dict["coord"],
            input_dict["type"],
            input_dict["box"],
            input_dict["default_mesh"],
            self.avg_zero,
            self.std_ones,
            input_dict["natoms_vec"],
            rcut_a=self.rcut_a,
            rcut_r=self.rcut_r,
            rcut_r_smth=self.rcut_r_smth,
            sel_a=self.sel_a,
            sel_r=self.sel_r,
        )
>>>>>>> 36e0082f

        dd_all = self.stat_descrpt.numpy()
        natoms = natoms_vec
        dd_all = np.reshape(dd_all, [-1, self.ndescrpt * natoms[0]])
        start_index = 0
        sysr = []
        sysa = []
        sysn = []
        sysr2 = []
        sysa2 = []
        for type_i in range(self.ntypes):
            end_index = start_index + self.ndescrpt * natoms[2 + type_i]
            dd = dd_all[:, start_index:end_index]
            dd = np.reshape(dd, [-1, self.ndescrpt])
            start_index = end_index
            # compute
            dd = np.reshape(dd, [-1, 4])
            ddr = dd[:, :1]
            dda = dd[:, 1:]
            sumr = np.sum(ddr)
            suma = np.sum(dda) / 3.0
            sumn = dd.shape[0]
            sumr2 = np.sum(np.multiply(ddr, ddr))
            suma2 = np.sum(np.multiply(dda, dda)) / 3.0
            sysr.append(sumr)
            sysa.append(suma)
            sysn.append(sumn)
            sysr2.append(sumr2)
            sysa2.append(suma2)
        return sysr, sysr2, sysa, sysa2, sysn

    def _compute_std(self, sumv2, sumv, sumn):
        if sumn == 0:
            return 1.0 / self.rcut_r
        val = np.sqrt(sumv2 / sumn - np.multiply(sumv / sumn, sumv / sumn))
        if np.abs(val) < 1e-2:
            val = 1e-2
        return val

    def _concat_type_embedding(
        self,
        xyz_scatter,
        nframes,
        natoms,
        type_embedding,
    ):
        """Concatenate `type_embedding` of neighbors and `xyz_scatter`.
        If not self.type_one_side, concatenate `type_embedding` of center atoms as well.

        Parameters
        ----------
        xyz_scatter:
            shape is [nframes*natoms[0]*self.nnei, 1]
        nframes:
            shape is []
        natoms:
            shape is [1+1+self.ntypes]
        type_embedding:
            shape is [self.ntypes, Y] where Y=jdata['type_embedding']['neuron'][-1]

        Returns
        -------
        embedding:
            environment of each atom represented by embedding.
        """
        te_out_dim = type_embedding.shape[-1]
        self.t_nei_type = paddle.to_tensor(self.nei_type, dtype=paddle.int32)
        nei_embed = paddle.nn.functional.embedding(
            paddle.cast(self.t_nei_type, dtype=paddle.int32),
            type_embedding,
        )  # shape is [self.nnei, 1+te_out_dim]
        nei_embed = paddle.tile(
            nei_embed, (nframes * natoms[0], 1)
        )  # shape is [nframes*natoms[0]*self.nnei, te_out_dim]
        nei_embed = paddle.reshape(nei_embed, [-1, te_out_dim])
        embedding_input = paddle.concat(
            [xyz_scatter, nei_embed], 1
        )  # shape is [nframes*natoms[0]*self.nnei, 1+te_out_dim]
        if not self.type_one_side:
            atm_embed = embed_atom_type(
                self.ntypes, natoms, type_embedding
            )  # shape is [natoms[0], te_out_dim]
            atm_embed = paddle.tile(
                atm_embed, (nframes, self.nnei)
            )  # shape is [nframes*natoms[0], self.nnei*te_out_dim]
            atm_embed = paddle.reshape(
                atm_embed, [-1, te_out_dim]
            )  # shape is [nframes*natoms[0]*self.nnei, te_out_dim]
            embedding_input = paddle.concat(
                [embedding_input, atm_embed], 1
            )  # shape is [nframes*natoms[0]*self.nnei, 1+te_out_dim+te_out_dim]
        return embedding_input

    def _filter_lower(
        self,
        type_i: int,  # inner-loop
        type_input: int,  # outer-loop
        start_index: int,
        incrs_index: int,
<<<<<<< HEAD
        inputs: paddle.Tensor,  # [1, 原子个数(64或128), 552(embedding_dim)]
=======
        inputs: paddle.Tensor,
>>>>>>> 36e0082f
        nframes: int,
        natoms: int,
        type_embedding=None,
        is_exclude=False,
    ):
        """Input env matrix, returns R.G."""
        outputs_size = [1] + self.filter_neuron
        # cut-out inputs
        # with natom x (nei_type_i x 4)
        inputs_i = paddle.slice(
            inputs,
            [0, 1],
            [0, start_index * 4],
            [inputs.shape[0], start_index * 4 + incrs_index * 4],
<<<<<<< HEAD
        )  # 得到某个类型的原子i对邻域内类型为j的的原子关系，取出二者之间的描述矩阵R natom x nei_type_i x 4
=======
        )
>>>>>>> 36e0082f

        shape_i = inputs_i.shape
        natom = inputs_i.shape[0]

        # with (natom x nei_type_i) x 4
        inputs_reshape = paddle.reshape(inputs_i, [-1, 4])
        # with (natom x nei_type_i) x 1
        xyz_scatter = paddle.reshape(
            paddle.slice(inputs_reshape, [0, 1], [0, 0], [inputs_reshape.shape[0], 1]),
            [-1, 1],
<<<<<<< HEAD
        )  # 得到某个类型的原子i对邻域内类型为j的的原子关系，取出二者之间的描述矩阵R矩阵的第一列s(rij)
=======
        )
>>>>>>> 36e0082f

        if type_embedding is not None:
            xyz_scatter = self._concat_type_embedding(
                xyz_scatter, nframes, natoms, type_embedding
            )  #
            if self.compress:
                raise RuntimeError(
                    "compression of type embedded descriptor is not supported at the moment"
                )
        # natom x 4 x outputs_size
<<<<<<< HEAD
        # if nvnmd_cfg.enable:
        #     return filter_lower_R42GR(
        #         type_i,
        #         type_input,
        #         inputs_i,
        #         is_exclude,
        #         activation_fn,
        #         bavg,
        #         stddev,
        #         trainable,
        #         suffix,
        #         self.seed,
        #         self.seed_shift,
        #         self.uniform_seed,
        #         self.filter_neuron,
        #         self.filter_precision,
        #         self.filter_resnet_dt,
        #         self.embedding_net_variables,
        #     )
=======
>>>>>>> 36e0082f
        if self.compress and (not is_exclude):
            if self.type_one_side:
                net = "filter_-1_net_" + str(type_i)
            else:
                net = "filter_" + str(type_input) + "_net_" + str(type_i)
            info = [
                self.lower[net],
                self.upper[net],
                self.upper[net] * self.table_config[0],
                self.table_config[1],
                self.table_config[2],
                self.table_config[3],
            ]
            return op_module.tabulate_fusion_se_a(
                paddle.cast(self.table.data[net], self.filter_precision),
                info,
                xyz_scatter,
                paddle.reshape(inputs_i, [natom, shape_i[1] // 4, 4]),
                last_layer_size=outputs_size[-1],
            )
        else:
            if not is_exclude:
                # excuted this branch
<<<<<<< HEAD
                xyz_scatter_out = self.embedding_nets[type_input][type_i](
                    xyz_scatter
                )  # 对 s(rij) 进行embedding映射, (natom x nei_type_i) x 1==>(natom x nei_type_i) x 100，得到每个原子i对邻域内类型为j的的原子特征，所有该类型的原子的g_i的concat
=======
                xyz_scatter_out = self.embedding_nets[type_input][type_i](xyz_scatter)
>>>>>>> 36e0082f
                if (not self.uniform_seed) and (self.seed is not None):
                    self.seed += self.seed_shift
            else:
                # we can safely return the final xyz_scatter filled with zero directly
                return paddle.cast(
                    paddle.fill((natom, 4, outputs_size[-1]), 0.0),
                    self.filter_precision,
                )
            # natom x nei_type_i x out_size
            xyz_scatter_out = paddle.reshape(
                xyz_scatter_out, (-1, shape_i[1] // 4, outputs_size[-1])
            )  # (natom x nei_type_i) x 100 ==> natom x nei_type_i x 100
            # When using paddle.reshape(inputs_i, [-1, shape_i[1]//4, 4]) below
            # [588 24] -> [588 6 4] correct
            # but if sel is zero
            # [588 0] -> [147 0 4] incorrect; the correct one is [588 0 4]
            # So we need to explicitly assign the shape to paddle.shape(inputs_i)[0] instead of -1
            # natom x 4 x outputs_size
<<<<<<< HEAD

            # [natom, nei_type_i, 4].T x [natom, nei_type_i, 100]
            # 等价于
            # [natom, 4, nei_type_i] x [natom, nei_type_i, 100]
            # ==>
            # [natom, 4, 100]
            return paddle.matmul(
                paddle.reshape(
                    inputs_i, [natom, shape_i[1] // 4, 4]
                ),  # [natom, nei_type_i, 4]
                xyz_scatter_out,  # [natom, nei_type_i, 100]
                transpose_x=True,
            )  # 得到(R_i).T*g_i，即D_i表达式的右半部分

    # @cast_precision
    def _filter(
        self,
        inputs: paddle.Tensor,  # [1, 原子个数(64或128), 552(nnei*4)]
=======

            return paddle.matmul(
                paddle.reshape(
                    inputs_i, [natom, shape_i[1] // 4, 4]
                ),  # [natom, nei_type_i, 4]
                xyz_scatter_out,  # [natom, nei_type_i, 100]
                transpose_x=True,
            )

    # @cast_precision
    def _filter(
        self,
        inputs: paddle.Tensor,
>>>>>>> 36e0082f
        type_input: int,
        natoms,
        type_embedding=None,
        activation_fn=paddle.nn.functional.tanh,
        stddev=1.0,
        bavg=0.0,
        name="linear",
        reuse=None,
        trainable=True,
    ):
        """_filter.

        Parameters
        ----------
        inputs : paddle.Tensor
            Inputs tensor.
        type_input : int
            Type of input.
        natoms : paddle.Tensor
            Number of atoms, a vector.
        type_embedding : paddle.Tensor
            Type embedding. Defaults to None.
        activation_fn : Callable
            Activation function. Defaults to paddle.nn.functional.tanh.
        stddev : float, optional
            Stddev for parameters initialization. Defaults to 1.0.
        bavg : float, optional
            Bavg for parameters initialization . Defaults to 0.0.
        name : str, optional
            Name for subnetwork. Defaults to "linear".
        reuse : bool, optional
            Whether reuse variables. Defaults to None.
        trainable : bool, optional
            Whether make subnetwork trainable. Defaults to True.

        Returns
        -------
        Tuple[Tensor, Tensor]: result: [64/128, M1*M2], qmat: [64/128, M1, 3]
        """
<<<<<<< HEAD
        # nframes = paddle.shape(paddle.reshape(inputs, [-1, natoms[0], self.ndescrpt]))[0]
        # 上述 nframes的计算代码是错误的，reshape前后numel根本不相等，会导致程序报错，tf不会报错是因为tf计算图
        # 检测到这个变量后续不会被真正使用到，所以自动进行了优化。
        # nframes由于没有被使用到，所以这段代码没有被执行，所以tf实际运行是没有报错。
        # 复现报错很简单，只需要把这个nframes run出来，会导致这段代码被执行，然后报错。

        # 给 nframes 设置一个无用值 1 即可
=======
        # NOTE: code below is annotated as nframes computation is wrong
        # nframes = paddle.shape(paddle.reshape(inputs, [-1, natoms[0], self.ndescrpt]))[0]

>>>>>>> 36e0082f
        nframes = 1
        # natom x (nei x 4)
        shape = inputs.shape
        outputs_size = [1] + self.filter_neuron
        outputs_size_2 = self.n_axis_neuron  # 16
        all_excluded = all(
            [
                (type_input, type_i) in self.exclude_types  #  set()
                for type_i in range(self.ntypes)
            ]
        )  # False
        if all_excluded:
            # all types are excluded so result and qmat should be zeros
            # we can safaly return a zero matrix...
            # See also https://stackoverflow.com/a/34725458/9567349
            # result: natom x outputs_size x outputs_size_2
            # qmat: natom x outputs_size x 3
            natom = paddle.shape(inputs)[0]
            result = paddle.cast(
                paddle.full((natom, outputs_size_2, outputs_size[-1]), 0.0),
                GLOBAL_PD_FLOAT_PRECISION,
            )
            qmat = paddle.cast(
                paddle.full((natom, outputs_size[-1], 3), 0.0),
                GLOBAL_PD_FLOAT_PRECISION,
            )
            return result, qmat

        # with tf.variable_scope(name, reuse=reuse):
        start_index = 0
        type_i = 0
        # natom x 4 x outputs_size
        if type_embedding is None:
            rets = []
            # execute this branch
            for type_i in range(self.ntypes):
<<<<<<< HEAD
                # 计算type_input和type_i的原子之间的特征
=======
>>>>>>> 36e0082f
                ret = self._filter_lower(
                    type_i,
                    type_input,
                    start_index,
                    self.sel_a[type_i],  # 46(O)/92(H)
<<<<<<< HEAD
                    inputs,  # [1, 原子个数(64或128), 552(nnei*4)]
=======
                    inputs,
>>>>>>> 36e0082f
                    nframes,
                    natoms,
                    type_embedding=type_embedding,
                    is_exclude=(type_input, type_i) in self.exclude_types,
<<<<<<< HEAD
                    # activation_fn=activation_fn,
                    # stddev=stddev,
                    # bavg=bavg,
                    # trainable=trainable,
                    # suffix="_" + str(type_i),
                )  # ==> [natom_i, 4, 100]
=======
                )
>>>>>>> 36e0082f
                if (type_input, type_i) not in self.exclude_types:
                    # add zero is meaningless; skip
                    rets.append(ret)
                start_index += self.sel_a[type_i]
            # faster to use accumulate_n than multiple add
<<<<<<< HEAD
            xyz_scatter_1 = paddle.add_n(
                rets
            )  # 得到所有(R_i).T*g_i: [当前类型原子个数64/128, 4, embedding维度M1]
=======
            xyz_scatter_1 = paddle.add_n(rets)
>>>>>>> 36e0082f
        else:
            xyz_scatter_1 = self._filter_lower(
                type_i,
                type_input,
                start_index,
                np.cumsum(self.sel_a)[-1],
                inputs,
                nframes,
                natoms,
                type_embedding=type_embedding,
                is_exclude=False,
<<<<<<< HEAD
                # activation_fn=activation_fn,
                # stddev=stddev,
                # bavg=bavg,
                # trainable=trainable,
            )
        # if nvnmd_cfg.enable:
        #     return filter_GR2D(xyz_scatter_1)
=======
            )
>>>>>>> 36e0082f
        # natom x nei x outputs_size
        # xyz_scatter = tf.concat(xyz_scatter_total, axis=1)
        # natom x nei x 4
        # inputs_reshape = tf.reshape(inputs, [-1, shape[1]//4, 4])
        # natom x 4 x outputs_size
        # xyz_scatter_1 = tf.matmul(inputs_reshape, xyz_scatter, transpose_a = True)
        if self.original_sel is None:
            # shape[1] = nnei * 4
            nnei = shape[1] / 4
        else:
            nnei = paddle.cast(
                paddle.to_tensor(
                    np.sum(self.original_sel),
                    dtype=paddle.int32,
                    stop_gradient=True,
                ),
                self.filter_precision,
            )
<<<<<<< HEAD
        xyz_scatter_1 = (
            xyz_scatter_1 / nnei
        )  # (R_i).T*g_i: [当前类型原子个数64/128, 4, embedding维度M1]
=======
        xyz_scatter_1 = xyz_scatter_1 / nnei
>>>>>>> 36e0082f
        # natom x 4 x outputs_size_2
        xyz_scatter_2 = paddle.slice(
            xyz_scatter_1,
            [0, 1, 2],
            [0, 0, 0],
            [xyz_scatter_1.shape[0], xyz_scatter_1.shape[1], outputs_size_2],
<<<<<<< HEAD
        )  # [当前类型原子个数, R矩阵描述特征数4, 隐层特征数里的前16维特征(M2)], [64, 4, 16]
        # (g_i<).T*(R_i): [当前类型原子个数64/128, 4, embedding前M2列]
=======
        )
>>>>>>> 36e0082f
        # natom x 3 x outputs_size_2
        # qmat = tf.slice(xyz_scatter_2, [0,1,0], [-1, 3, -1])
        # natom x 3 x outputs_size_1
        qmat = paddle.slice(
            xyz_scatter_1,
            [0, 1, 2],
            [0, 1, 0],
            [xyz_scatter_1.shape[0], 1 + 3, xyz_scatter_1.shape[2]],
        )
        # natom x outputs_size_1 x 3
        qmat = paddle.transpose(qmat, perm=[0, 2, 1])  # [64/128, M1, 3]
        # natom x outputs_size x outputs_size_2
<<<<<<< HEAD
        result = paddle.matmul(
            xyz_scatter_1, xyz_scatter_2, transpose_x=True
        )  # [64/128,M1,4]x[64/128,4,M2]==>[64/128,M1,M2]
        # natom x (outputs_size x outputs_size_2)
        result = paddle.reshape(
            result, [-1, outputs_size_2 * outputs_size[-1]]
        )  # [64,M1*M2]

        # result: [64/128, M1*M2]
        # qmat: [64/128, M1, 3]
=======
        result = paddle.matmul(xyz_scatter_1, xyz_scatter_2, transpose_x=True)
        # natom x (outputs_size x outputs_size_2)
        result = paddle.reshape(result, [-1, outputs_size_2 * outputs_size[-1]])

>>>>>>> 36e0082f
        return result, qmat

    def init_variables(
        self,
        graph: tf.Graph,
        graph_def: tf.GraphDef,
        suffix: str = "",
    ) -> None:
        """Init the embedding net variables with the given dict.

        Parameters
        ----------
        graph : tf.Graph
            The input frozen model graph
        graph_def : tf.GraphDef
            The input frozen model graph_def
        suffix : str, optional
            The suffix of the scope
        """
        super().init_variables(graph=graph, graph_def=graph_def, suffix=suffix)
        try:
            self.original_sel = get_tensor_by_name_from_graph(
                graph, "descrpt_attr%s/original_sel" % suffix
            )
        except GraphWithoutTensorError:
            # original_sel is not restored in old graphs, assume sel never changed before
            pass
        # check sel == original sel?
        try:
            sel = get_tensor_by_name_from_graph(graph, "descrpt_attr%s/sel" % suffix)
        except GraphWithoutTensorError:
            # sel is not restored in old graphs
            pass
        else:
            if not np.array_equal(np.array(self.sel_a), sel):
                if not self.set_davg_zero:
                    raise RuntimeError(
                        "Adjusting sel is only supported when `set_davg_zero` is true!"
                    )
                # as set_davg_zero, self.davg is safely zero
                self.davg = np.zeros([self.ntypes, self.ndescrpt]).astype(
                    GLOBAL_NP_FLOAT_PRECISION
                )
                new_dstd = np.ones([self.ntypes, self.ndescrpt]).astype(
                    GLOBAL_NP_FLOAT_PRECISION
                )
                # shape of davg and dstd is (ntypes, ndescrpt), ndescrpt = 4*sel
                n_descpt = np.array(self.sel_a) * 4
                n_descpt_old = np.array(sel) * 4
                end_index = np.cumsum(n_descpt)
                end_index_old = np.cumsum(n_descpt_old)
                start_index = np.roll(end_index, 1)
                start_index[0] = 0
                start_index_old = np.roll(end_index_old, 1)
                start_index_old[0] = 0

                for nn, oo, ii, jj in zip(
                    n_descpt, n_descpt_old, start_index, start_index_old
                ):
                    if nn < oo:
                        # new size is smaller, copy part of std
                        new_dstd[:, ii : ii + nn] = self.dstd[:, jj : jj + nn]
                    else:
                        # new size is larger, copy all, the rest follows the same value
                        new_dstd[:, ii : ii + oo] = self.dstd[:, jj : jj + oo]
                        if oo >= 4 and nn > oo:
                            new_dstd[:, ii + oo : ii + nn] = np.repeat(
                                self.dstd[:, jj : jj + 4], (nn - oo) // 4, axis=1
                            )
                self.dstd = new_dstd
                if self.original_sel is None:
                    self.original_sel = sel<|MERGE_RESOLUTION|>--- conflicted
+++ resolved
@@ -38,11 +38,6 @@
 )
 
 
-<<<<<<< HEAD
-# @Descriptor.register("se_e2_a")
-# @Descriptor.register("se_a")
-=======
->>>>>>> 36e0082f
 class DescrptSeA(paddle.nn.Layer):
     r"""DeepPot-SE constructed from all information (both angular and radial) of
     atomic configurations. The embedding takes the distance between atoms as input.
@@ -152,16 +147,6 @@
             raise RuntimeError(
                 f"rcut_smth ({rcut_smth:f}) should be no more than rcut ({rcut:f})!"
             )
-<<<<<<< HEAD
-        self.sel_a = sel  # [46(O), 92(H)] / [60, 60]
-        self.rcut_r = rcut  # 6.0
-        # NOTE: register 'rcut' in buffer to be accessed in inference
-        self.register_buffer("buffer_rcut", paddle.to_tensor(rcut, dtype="float64"))
-        self.rcut_r_smth = rcut_smth  # 0.5
-        self.filter_neuron = neuron  # [25, 50, 100]
-        self.n_axis_neuron = axis_neuron  # 16
-        self.filter_resnet_dt = resnet_dt  # False
-=======
         self.sel_a = sel
         self.rcut_r = rcut
         # NOTE: register 'rcut' in buffer to be accessed in inference
@@ -170,7 +155,6 @@
         self.filter_neuron = neuron
         self.n_axis_neuron = axis_neuron
         self.filter_resnet_dt = resnet_dt
->>>>>>> 36e0082f
         self.seed = seed
         self.uniform_seed = uniform_seed
         self.seed_shift = embedding_net_rand_seed_shift(self.filter_neuron)
@@ -183,13 +167,8 @@
             assert len(tt) == 2
             self.exclude_types.add((tt[0], tt[1]))
             self.exclude_types.add((tt[1], tt[0]))
-<<<<<<< HEAD
-        self.set_davg_zero = set_davg_zero  # False
-        # self.type_one_side = type_one_side  # False
-=======
         self.set_davg_zero = set_davg_zero
         # self.type_one_side = type_one_side
->>>>>>> 36e0082f
         self.type_one_side = False
         self.spin = spin  # None
 
@@ -206,13 +185,8 @@
         )
 
         # descrpt config
-<<<<<<< HEAD
-        self.sel_r = [0 for ii in range(len(self.sel_a))]  # [0, 0]
-        self.ntypes = len(self.sel_a)  # 2
-=======
         self.sel_r = [0 for ii in range(len(self.sel_a))]
         self.ntypes = len(self.sel_a)
->>>>>>> 36e0082f
         # NOTE: register 'ntypes' in buffer to be accessed in inference
         self.register_buffer(
             "buffer_ntypes", paddle.to_tensor(self.ntypes, dtype="int32")
@@ -229,7 +203,6 @@
         self.useBN = False
         self.dstd = None
         self.davg = None
-<<<<<<< HEAD
         # self.compress = False
         # self.embedding_net_variables = None
         # self.mixed_prec = None
@@ -237,18 +210,12 @@
         # self.nei_type = np.repeat(np.arange(self.ntypes), self.sel_a)
         self.avg_zero = paddle.zeros(
             [self.ntypes, self.ndescrpt], dtype=GLOBAL_PD_FLOAT_PRECISION
-        )  # [2, 552]
+        )
         self.std_ones = paddle.ones(
             [self.ntypes, self.ndescrpt], dtype=GLOBAL_PD_FLOAT_PRECISION
-        )  # [2, 552]
+        )
         nets = []
         # self._pass_filter => self._filter => self._filter_lower
-=======
-        self.avg_zero = paddle.zeros([self.ntypes, self.ndescrpt], dtype="float32")
-        self.std_ones = paddle.ones([self.ntypes, self.ndescrpt], dtype="float32")
-
-        nets = []
->>>>>>> 36e0082f
         for type_input in range(self.ntypes):
             layer = []
             for type_i in range(self.ntypes):
@@ -270,51 +237,8 @@
         self.compress = False
         self.embedding_net_variables = None
         self.mixed_prec = None
-<<<<<<< HEAD
-        # self.place_holders = {}
         self.nei_type = np.repeat(np.arange(self.ntypes), self.sel_a)  # like a mask
 
-        # avg_zero = np.zeros([self.ntypes, self.ndescrpt]).astype(
-        #     GLOBAL_NP_FLOAT_PRECISION
-        # )
-        # std_ones = np.ones([self.ntypes, self.ndescrpt]).astype(
-        #     GLOBAL_NP_FLOAT_PRECISION
-        # )
-        # sub_graph = tf.Graph()
-        # with sub_graph.as_default():
-        # name_pfx = "d_sea_"
-        # for ii in ["coord", "box"]:
-        #     self.place_holders[ii] = tf.placeholder(
-        #         GLOBAL_NP_FLOAT_PRECISION, [None, None], name=name_pfx + "t_" + ii
-        #     )
-        # self.place_holders["type"] = tf.placeholder(
-        #     tf.int32, [None, None], name=name_pfx + "t_type"
-        # )
-        # self.place_holders["natoms_vec"] = tf.placeholder(
-        #     tf.int32, [self.ntypes + 2], name=name_pfx + "t_natoms"
-        # )
-        # self.place_holders["default_mesh"] = tf.placeholder(
-        #     tf.int32, [None], name=name_pfx + "t_mesh"
-        # )
-        # self.stat_descrpt, descrpt_deriv, rij, nlist = op_module.prod_env_mat_a(
-        #     self.place_holders["coord"],
-        #     self.place_holders["type"],
-        #     self.place_holders["natoms_vec"],
-        #     self.place_holders["box"],
-        #     self.place_holders["default_mesh"],
-        #     self.avg_zero,
-        #     self.std_ones,
-        #     rcut_a=self.rcut_a,
-        #     rcut_r=self.rcut_r,
-        #     rcut_r_smth=self.rcut_r_smth,
-        #     sel_a=self.sel_a,
-        #     sel_r=self.sel_r,
-        # )
-        # self.sub_sess = tf.Session(graph=sub_graph, config=default_tf_session_config)
-=======
-        self.nei_type = np.repeat(np.arange(self.ntypes), self.sel_a)  # like a mask
-
->>>>>>> 36e0082f
         self.original_sel = None
         self.multi_task = multi_task
         if multi_task:
@@ -327,12 +251,8 @@
             }
 
         self.t_rcut = paddle.to_tensor(
-<<<<<<< HEAD
             np.max([self.rcut_r, self.rcut_a]), dtype=GLOBAL_PD_FLOAT_PRECISION
         )
-        # self.t_ntypes = paddle.to_tensor(self.ntypes, dtype="int32")
-        # self.t_ndescrpt = paddle.to_tensor(self.ndescrpt, dtype="int32")
-        # self.t_sel = paddle.to_tensor(self.sel_a, dtype="int32")
         self.register_buffer("buffer_sel", paddle.to_tensor(self.sel_a, dtype="int32"))
         self.register_buffer(
             "buffer_ndescrpt", paddle.to_tensor(self.ndescrpt, dtype="int32")
@@ -344,13 +264,6 @@
                 dtype="int32",
             ),
         )
-=======
-            np.max([self.rcut_r, self.rcut_a]), dtype="float32"
-        )
-        self.t_ntypes = paddle.to_tensor(self.ntypes, dtype="int32")
-        self.t_ndescrpt = paddle.to_tensor(self.ndescrpt, dtype="int32")
-        self.t_sel = paddle.to_tensor(self.sel_a, dtype="int32")
->>>>>>> 36e0082f
 
         t_avg = paddle.to_tensor(
             np.zeros([self.ntypes, self.ndescrpt]), dtype="float64"
@@ -635,56 +548,15 @@
         """
         davg = self.davg
         dstd = self.dstd
-<<<<<<< HEAD
-        # if nvnmd_cfg.enable:
-        #     if nvnmd_cfg.restore_descriptor:
-        #         davg, dstd = build_davg_dstd()
-        #     check_switch_range(davg, dstd)
-        # with tf.variable_scope("descrpt_attr" + suffix, reuse=reuse):
-=======
->>>>>>> 36e0082f
         if davg is None:
             davg = np.zeros([self.ntypes, self.ndescrpt])
         if dstd is None:
             dstd = np.ones([self.ntypes, self.ndescrpt])
-<<<<<<< HEAD
-        # t_rcut = tf.constant(
-        #     np.max([self.rcut_r, self.rcut_a]),
-        #     name="rcut",
-        #     dtype=GLOBAL_TF_FLOAT_PRECISION,
-        # )
-        # t_ntypes = tf.constant(self.ntypes, name="ntypes", dtype=tf.int32)
-        # t_ndescrpt = tf.constant(self.ndescrpt, name="ndescrpt", dtype=tf.int32)
-        # t_sel = tf.constant(self.sel_a, name="sel", dtype=tf.int32)
-        # t_original_sel = paddle.to_tensor(
-        #     self.original_sel if self.original_sel is not None else self.sel_a,
-        # )
-        # self.t_avg = tf.get_variable(
-        #     "t_avg",
-        #     davg.shape,
-        #     dtype=GLOBAL_TF_FLOAT_PRECISION,
-        #     trainable=False,
-        #     initializer=tf.constant_initializer(davg),
-        # )
-        # self.t_std = tf.get_variable(
-        #     "t_std",
-        #     dstd.shape,
-        #     dtype=GLOBAL_TF_FLOAT_PRECISION,
-        #     trainable=False,
-        #     initializer=tf.constant_initializer(dstd),
-        # )
-=======
->>>>>>> 36e0082f
 
         coord = paddle.reshape(coord_, [-1, natoms[1] * 3])
         box = paddle.reshape(box_, [-1, 9])
         atype = paddle.reshape(atype_, [-1, natoms[1]])
-<<<<<<< HEAD
-        # op_descriptor = (
-        #     build_op_descriptor() if nvnmd_cfg.enable else op_module.prod_env_mat_a
-        # )
-=======
->>>>>>> 36e0082f
+
         (
             self.descrpt,
             self.descrpt_deriv,
@@ -705,18 +577,8 @@
             sel_r=self.sel_r,
         )
         # only used when tensorboard was set as true
-<<<<<<< HEAD
-        # tf.summary.histogram("descrpt", self.descrpt)
-        # tf.summary.histogram("rij", self.rij)
-        # tf.summary.histogram("nlist", self.nlist)
-        self.descrpt_reshape = paddle.reshape(self.descrpt, [-1, self.ndescrpt])
-        # [1, 105984] --> [192, 552]
-        self.descrpt_reshape.stop_gradient = False
-        # self._identity_tensors(suffix=suffix)
-=======
         self.descrpt_reshape = paddle.reshape(self.descrpt, [-1, self.ndescrpt])
         self.descrpt_reshape.stop_gradient = False
->>>>>>> 36e0082f
         self.dout, self.qmat = self._pass_filter(
             self.descrpt_reshape,
             atype,
@@ -727,11 +589,6 @@
             trainable=self.trainable,
         )  # [1, all_atom, M1*M2], output_qmat: [1, all_atom, M1*3]
 
-<<<<<<< HEAD
-        # only used when tensorboard was set as true
-        # tf.summary.histogram("embedding_net_output", self.dout)
-=======
->>>>>>> 36e0082f
         return self.dout
 
     def get_rot_mat(self) -> paddle.Tensor:
@@ -785,12 +642,6 @@
             n_a_sel=self.nnei_a,
             n_r_sel=self.nnei_r,
         )
-<<<<<<< HEAD
-        # tf.summary.histogram("force", force)
-        # tf.summary.histogram("virial", virial)
-        # tf.summary.histogram("atom_virial", atom_virial)
-=======
->>>>>>> 36e0082f
 
         return force, virial, atom_virial
 
@@ -820,10 +671,6 @@
         -------
         Tuple[Tensor, Tensor]: output: [1, all_atom, M1*M2], output_qmat: [1, all_atom, M1*3]
         """
-<<<<<<< HEAD
-        # natoms = [192, 192, 64 , 128]
-=======
->>>>>>> 36e0082f
         if input_dict is not None:
             type_embedding = input_dict.get("type_embedding", None)
         else:
@@ -840,11 +687,7 @@
                     [0, start_index, 0],
                     [
                         inputs.shape[0],
-<<<<<<< HEAD
                         start_index + natoms[2 + type_i].item(),
-=======
-                        start_index + natoms[2 + type_i],
->>>>>>> 36e0082f
                         inputs.shape[2],
                     ],
                 )
@@ -862,12 +705,6 @@
                 layer = paddle.reshape(
                     layer, [inputs.shape[0], natoms[2 + type_i], self.get_dim_out()]
                 )
-<<<<<<< HEAD
-=======
-                layer = paddle.reshape(
-                    layer, [inputs.shape[0], natoms[2 + type_i], self.get_dim_out()]
-                )
->>>>>>> 36e0082f
                 qmat = paddle.reshape(
                     qmat,
                     [
@@ -880,11 +717,7 @@
                 output_qmat.append(qmat)
                 start_index += natoms[2 + type_i].item()
         else:
-<<<<<<< HEAD
-            ...
-=======
             raise NotImplementedError()
->>>>>>> 36e0082f
             # This branch will not be excecuted at current
             # inputs_i = inputs
             # inputs_i = paddle.reshape(inputs_i, [-1, self.ndescrpt])
@@ -926,46 +759,17 @@
             # output_qmat.append(qmat)
         output = paddle.concat(output, axis=1)
         output_qmat = paddle.concat(output_qmat, axis=1)
-<<<<<<< HEAD
-        # output: [1, 192, M1*M2]
-        # output_qmat: [1, 192, M1*3]
-=======
->>>>>>> 36e0082f
         return output, output_qmat
 
     def _compute_dstats_sys_smth(
         self, data_coord, data_box, data_atype, natoms_vec, mesh
     ):
         input_dict = {}
-<<<<<<< HEAD
         input_dict["coord"] = paddle.to_tensor(data_coord, GLOBAL_PD_FLOAT_PRECISION)
         input_dict["box"] = paddle.to_tensor(data_box, GLOBAL_PD_FLOAT_PRECISION)
         input_dict["type"] = paddle.to_tensor(data_atype, "int32")
         input_dict["natoms_vec"] = paddle.to_tensor(natoms_vec, "int32", place="cpu")
         input_dict["default_mesh"] = paddle.to_tensor(mesh, "int32")
-
-        self.stat_descrpt, descrpt_deriv, rij, nlist = op_module.prod_env_mat_a(
-            input_dict["coord"],  # fp32
-            input_dict["type"],  # int32
-            input_dict["box"],  # fp32
-            input_dict["default_mesh"],  # int32
-            self.avg_zero,
-            self.std_ones,
-            input_dict["natoms_vec"],  # int32
-            rcut_a=self.rcut_a,
-            rcut_r=self.rcut_r,
-            rcut_r_smth=self.rcut_r_smth,
-            sel_a=self.sel_a,
-            sel_r=self.sel_r,
-        )
-=======
-        input_dict["coord"] = paddle.to_tensor(data_coord, dtype="float32")
-        input_dict["box"] = paddle.to_tensor(data_box, dtype="float32")
-        input_dict["type"] = paddle.to_tensor(data_atype, dtype="int32")
-        input_dict["natoms_vec"] = paddle.to_tensor(
-            natoms_vec, dtype="int32", place="cpu"
-        )
-        input_dict["default_mesh"] = paddle.to_tensor(mesh, dtype="int32")
 
         self.stat_descrpt, descrpt_deriv, rij, nlist = op_module.prod_env_mat_a(
             input_dict["coord"],
@@ -981,7 +785,6 @@
             sel_a=self.sel_a,
             sel_r=self.sel_r,
         )
->>>>>>> 36e0082f
 
         dd_all = self.stat_descrpt.numpy()
         natoms = natoms_vec
@@ -1081,11 +884,7 @@
         type_input: int,  # outer-loop
         start_index: int,
         incrs_index: int,
-<<<<<<< HEAD
-        inputs: paddle.Tensor,  # [1, 原子个数(64或128), 552(embedding_dim)]
-=======
         inputs: paddle.Tensor,
->>>>>>> 36e0082f
         nframes: int,
         natoms: int,
         type_embedding=None,
@@ -1100,11 +899,7 @@
             [0, 1],
             [0, start_index * 4],
             [inputs.shape[0], start_index * 4 + incrs_index * 4],
-<<<<<<< HEAD
-        )  # 得到某个类型的原子i对邻域内类型为j的的原子关系，取出二者之间的描述矩阵R natom x nei_type_i x 4
-=======
-        )
->>>>>>> 36e0082f
+        )
 
         shape_i = inputs_i.shape
         natom = inputs_i.shape[0]
@@ -1115,11 +910,7 @@
         xyz_scatter = paddle.reshape(
             paddle.slice(inputs_reshape, [0, 1], [0, 0], [inputs_reshape.shape[0], 1]),
             [-1, 1],
-<<<<<<< HEAD
-        )  # 得到某个类型的原子i对邻域内类型为j的的原子关系，取出二者之间的描述矩阵R矩阵的第一列s(rij)
-=======
-        )
->>>>>>> 36e0082f
+        )
 
         if type_embedding is not None:
             xyz_scatter = self._concat_type_embedding(
@@ -1130,28 +921,6 @@
                     "compression of type embedded descriptor is not supported at the moment"
                 )
         # natom x 4 x outputs_size
-<<<<<<< HEAD
-        # if nvnmd_cfg.enable:
-        #     return filter_lower_R42GR(
-        #         type_i,
-        #         type_input,
-        #         inputs_i,
-        #         is_exclude,
-        #         activation_fn,
-        #         bavg,
-        #         stddev,
-        #         trainable,
-        #         suffix,
-        #         self.seed,
-        #         self.seed_shift,
-        #         self.uniform_seed,
-        #         self.filter_neuron,
-        #         self.filter_precision,
-        #         self.filter_resnet_dt,
-        #         self.embedding_net_variables,
-        #     )
-=======
->>>>>>> 36e0082f
         if self.compress and (not is_exclude):
             if self.type_one_side:
                 net = "filter_-1_net_" + str(type_i)
@@ -1175,13 +944,7 @@
         else:
             if not is_exclude:
                 # excuted this branch
-<<<<<<< HEAD
-                xyz_scatter_out = self.embedding_nets[type_input][type_i](
-                    xyz_scatter
-                )  # 对 s(rij) 进行embedding映射, (natom x nei_type_i) x 1==>(natom x nei_type_i) x 100，得到每个原子i对邻域内类型为j的的原子特征，所有该类型的原子的g_i的concat
-=======
                 xyz_scatter_out = self.embedding_nets[type_input][type_i](xyz_scatter)
->>>>>>> 36e0082f
                 if (not self.uniform_seed) and (self.seed is not None):
                     self.seed += self.seed_shift
             else:
@@ -1200,32 +963,10 @@
             # [588 0] -> [147 0 4] incorrect; the correct one is [588 0 4]
             # So we need to explicitly assign the shape to paddle.shape(inputs_i)[0] instead of -1
             # natom x 4 x outputs_size
-<<<<<<< HEAD
-
-            # [natom, nei_type_i, 4].T x [natom, nei_type_i, 100]
-            # 等价于
-            # [natom, 4, nei_type_i] x [natom, nei_type_i, 100]
-            # ==>
-            # [natom, 4, 100]
+
             return paddle.matmul(
-                paddle.reshape(
-                    inputs_i, [natom, shape_i[1] // 4, 4]
-                ),  # [natom, nei_type_i, 4]
-                xyz_scatter_out,  # [natom, nei_type_i, 100]
-                transpose_x=True,
-            )  # 得到(R_i).T*g_i，即D_i表达式的右半部分
-
-    # @cast_precision
-    def _filter(
-        self,
-        inputs: paddle.Tensor,  # [1, 原子个数(64或128), 552(nnei*4)]
-=======
-
-            return paddle.matmul(
-                paddle.reshape(
-                    inputs_i, [natom, shape_i[1] // 4, 4]
-                ),  # [natom, nei_type_i, 4]
-                xyz_scatter_out,  # [natom, nei_type_i, 100]
+                paddle.reshape(inputs_i, [natom, shape_i[1] // 4, 4]),
+                xyz_scatter_out,
                 transpose_x=True,
             )
 
@@ -1233,7 +974,6 @@
     def _filter(
         self,
         inputs: paddle.Tensor,
->>>>>>> 36e0082f
         type_input: int,
         natoms,
         type_embedding=None,
@@ -1273,19 +1013,9 @@
         -------
         Tuple[Tensor, Tensor]: result: [64/128, M1*M2], qmat: [64/128, M1, 3]
         """
-<<<<<<< HEAD
-        # nframes = paddle.shape(paddle.reshape(inputs, [-1, natoms[0], self.ndescrpt]))[0]
-        # 上述 nframes的计算代码是错误的，reshape前后numel根本不相等，会导致程序报错，tf不会报错是因为tf计算图
-        # 检测到这个变量后续不会被真正使用到，所以自动进行了优化。
-        # nframes由于没有被使用到，所以这段代码没有被执行，所以tf实际运行是没有报错。
-        # 复现报错很简单，只需要把这个nframes run出来，会导致这段代码被执行，然后报错。
-
-        # 给 nframes 设置一个无用值 1 即可
-=======
         # NOTE: code below is annotated as nframes computation is wrong
         # nframes = paddle.shape(paddle.reshape(inputs, [-1, natoms[0], self.ndescrpt]))[0]
 
->>>>>>> 36e0082f
         nframes = 1
         # natom x (nei x 4)
         shape = inputs.shape
@@ -1322,46 +1052,23 @@
             rets = []
             # execute this branch
             for type_i in range(self.ntypes):
-<<<<<<< HEAD
-                # 计算type_input和type_i的原子之间的特征
-=======
->>>>>>> 36e0082f
                 ret = self._filter_lower(
                     type_i,
                     type_input,
                     start_index,
                     self.sel_a[type_i],  # 46(O)/92(H)
-<<<<<<< HEAD
-                    inputs,  # [1, 原子个数(64或128), 552(nnei*4)]
-=======
                     inputs,
->>>>>>> 36e0082f
                     nframes,
                     natoms,
                     type_embedding=type_embedding,
                     is_exclude=(type_input, type_i) in self.exclude_types,
-<<<<<<< HEAD
-                    # activation_fn=activation_fn,
-                    # stddev=stddev,
-                    # bavg=bavg,
-                    # trainable=trainable,
-                    # suffix="_" + str(type_i),
-                )  # ==> [natom_i, 4, 100]
-=======
                 )
->>>>>>> 36e0082f
                 if (type_input, type_i) not in self.exclude_types:
                     # add zero is meaningless; skip
                     rets.append(ret)
                 start_index += self.sel_a[type_i]
             # faster to use accumulate_n than multiple add
-<<<<<<< HEAD
-            xyz_scatter_1 = paddle.add_n(
-                rets
-            )  # 得到所有(R_i).T*g_i: [当前类型原子个数64/128, 4, embedding维度M1]
-=======
             xyz_scatter_1 = paddle.add_n(rets)
->>>>>>> 36e0082f
         else:
             xyz_scatter_1 = self._filter_lower(
                 type_i,
@@ -1373,17 +1080,7 @@
                 natoms,
                 type_embedding=type_embedding,
                 is_exclude=False,
-<<<<<<< HEAD
-                # activation_fn=activation_fn,
-                # stddev=stddev,
-                # bavg=bavg,
-                # trainable=trainable,
             )
-        # if nvnmd_cfg.enable:
-        #     return filter_GR2D(xyz_scatter_1)
-=======
-            )
->>>>>>> 36e0082f
         # natom x nei x outputs_size
         # xyz_scatter = tf.concat(xyz_scatter_total, axis=1)
         # natom x nei x 4
@@ -1402,25 +1099,14 @@
                 ),
                 self.filter_precision,
             )
-<<<<<<< HEAD
-        xyz_scatter_1 = (
-            xyz_scatter_1 / nnei
-        )  # (R_i).T*g_i: [当前类型原子个数64/128, 4, embedding维度M1]
-=======
         xyz_scatter_1 = xyz_scatter_1 / nnei
->>>>>>> 36e0082f
         # natom x 4 x outputs_size_2
         xyz_scatter_2 = paddle.slice(
             xyz_scatter_1,
             [0, 1, 2],
             [0, 0, 0],
             [xyz_scatter_1.shape[0], xyz_scatter_1.shape[1], outputs_size_2],
-<<<<<<< HEAD
-        )  # [当前类型原子个数, R矩阵描述特征数4, 隐层特征数里的前16维特征(M2)], [64, 4, 16]
-        # (g_i<).T*(R_i): [当前类型原子个数64/128, 4, embedding前M2列]
-=======
-        )
->>>>>>> 36e0082f
+        )
         # natom x 3 x outputs_size_2
         # qmat = tf.slice(xyz_scatter_2, [0,1,0], [-1, 3, -1])
         # natom x 3 x outputs_size_1
@@ -1433,23 +1119,10 @@
         # natom x outputs_size_1 x 3
         qmat = paddle.transpose(qmat, perm=[0, 2, 1])  # [64/128, M1, 3]
         # natom x outputs_size x outputs_size_2
-<<<<<<< HEAD
-        result = paddle.matmul(
-            xyz_scatter_1, xyz_scatter_2, transpose_x=True
-        )  # [64/128,M1,4]x[64/128,4,M2]==>[64/128,M1,M2]
-        # natom x (outputs_size x outputs_size_2)
-        result = paddle.reshape(
-            result, [-1, outputs_size_2 * outputs_size[-1]]
-        )  # [64,M1*M2]
-
-        # result: [64/128, M1*M2]
-        # qmat: [64/128, M1, 3]
-=======
         result = paddle.matmul(xyz_scatter_1, xyz_scatter_2, transpose_x=True)
         # natom x (outputs_size x outputs_size_2)
         result = paddle.reshape(result, [-1, outputs_size_2 * outputs_size[-1]])
 
->>>>>>> 36e0082f
         return result, qmat
 
     def init_variables(
