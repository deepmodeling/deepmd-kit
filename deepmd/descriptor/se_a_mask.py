--- conflicted
+++ resolved
@@ -668,16 +668,13 @@
         outputs_size = [1, *self.filter_neuron]
         outputs_size_2 = self.n_axis_neuron  # 16
         all_excluded = all(
-<<<<<<< HEAD
             # FIXME: the bracket '[]' is needed when convert to static model, will be
             # removed when fixed.
             [  # noqa
                 (type_input, type_i) in self.exclude_types  #  set()
-=======
-            (type_input, type_i) in self.exclude_types  #  set()
->>>>>>> 7893fa2d
                 for type_i in range(self.ntypes)
-        )  # False
+            ]
+        )
         if all_excluded:
             # all types are excluded so result and qmat should be zeros
             # we can safaly return a zero matrix...
