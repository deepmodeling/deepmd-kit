import logging
import warnings
from typing import (
    List,
    Optional,
    Tuple,
)

import numpy as np
from packaging.version import (
    Version,
)

from deepmd.common import (
    cast_precision,
    get_np_precision,
)
from deepmd.env import (
    GLOBAL_NP_FLOAT_PRECISION,
    GLOBAL_TF_FLOAT_PRECISION,
    TF_VERSION,
    default_tf_session_config,
    op_module,
    tf,
)
from deepmd.utils.graph import (
    get_attention_layer_variables_from_graph_def,
    get_pattern_nodes_from_graph_def,
    get_tensor_by_name_from_graph,
    get_tensor_by_type,
)
from deepmd.utils.network import (
    embedding_net,
    one_layer,
)
from deepmd.utils.sess import (
    run_sess,
)
from deepmd.utils.tabulate import (
    DPTabulate,
)

from .descriptor import (
    Descriptor,
)
from .se_a import (
    DescrptSeA,
)

log = logging.getLogger(__name__)


@Descriptor.register("se_atten")
class DescrptSeAtten(DescrptSeA):
    r"""Smooth version descriptor with attention.

    Parameters
    ----------
    rcut
            The cut-off radius :math:`r_c`
    rcut_smth
            From where the environment matrix should be smoothed :math:`r_s`
    sel : list[str]
            sel[i] specifies the maxmum number of type i atoms in the cut-off radius
    neuron : list[int]
            Number of neurons in each hidden layers of the embedding net :math:`\mathcal{N}`
    axis_neuron
            Number of the axis neuron :math:`M_2` (number of columns of the sub-matrix of the embedding matrix)
    resnet_dt
            Time-step `dt` in the resnet construction:
            y = x + dt * \phi (Wx + b)
    trainable
            If the weights of embedding net are trainable.
    seed
            Random seed for initializing the network parameters.
    type_one_side
            Try to build N_types embedding nets. Otherwise, building N_types^2 embedding nets
    exclude_types : List[List[int]]
            The excluded pairs of types which have no interaction with each other.
            For example, `[[0, 1]]` means no interaction between type 0 and type 1.
    set_davg_zero
            Set the shift of embedding net input to zero.
    activation_function
            The activation function in the embedding net. Supported options are |ACTIVATION_FN|
    precision
            The precision of the embedding net parameters. Supported options are |PRECISION|
    uniform_seed
            Only for the purpose of backward compatibility, retrieves the old behavior of using the random seed
    attn
            The length of hidden vector during scale-dot attention computation.
    attn_layer
            The number of layers in attention mechanism.
    attn_dotr
            Whether to dot the relative coordinates on the attention weights as a gated scheme.
    attn_mask
            Whether to mask the diagonal in the attention weights.
    multi_task
            If the model has multi fitting nets to train.
    """

    def __init__(
        self,
        rcut: float,
        rcut_smth: float,
        sel: int,
        ntypes: int,
        neuron: List[int] = [24, 48, 96],
        axis_neuron: int = 8,
        resnet_dt: bool = False,
        trainable: bool = True,
        seed: Optional[int] = None,
        type_one_side: bool = True,
        set_davg_zero: bool = True,
        exclude_types: List[List[int]] = [],
        activation_function: str = "tanh",
        precision: str = "default",
        uniform_seed: bool = False,
        attn: int = 128,
        attn_layer: int = 2,
        attn_dotr: bool = True,
        attn_mask: bool = False,
        multi_task: bool = False,
<<<<<<< HEAD
        compressible: bool = False,
=======
        **kwargs,
>>>>>>> 0d732ade
    ) -> None:
        if not set_davg_zero:
            warnings.warn(
                "Set 'set_davg_zero' False in descriptor 'se_atten' "
                "may cause unexpected incontinuity during model inference!"
            )
        DescrptSeA.__init__(
            self,
            rcut,
            rcut_smth,
            [sel],
            neuron=neuron,
            axis_neuron=axis_neuron,
            resnet_dt=resnet_dt,
            trainable=trainable,
            seed=seed,
            type_one_side=type_one_side,
            exclude_types=exclude_types,
            set_davg_zero=set_davg_zero,
            activation_function=activation_function,
            precision=precision,
            uniform_seed=uniform_seed,
            multi_task=multi_task,
        )
        """
        Constructor
        """
        assert Version(TF_VERSION) > Version(
            "2"
        ), "se_atten only support tensorflow version 2.0 or higher."
        self.compressible = compressible
        self.ntypes = ntypes
        self.att_n = attn
        self.attn_layer = attn_layer
        self.attn_mask = attn_mask
        self.attn_dotr = attn_dotr
        self.filter_np_precision = get_np_precision(precision)
        self.two_side_embeeding_net_variables = None
        self.layer_size = len(neuron)

        if self.compressible and self.attn_layer != 0:
            raise RuntimeError(
                "attention layer must be set to 0 when compression of se_atten is enabled"
            )

        # descrpt config
        self.sel_all_a = [sel]
        self.sel_all_r = [0]
        avg_zero = np.zeros([self.ntypes, self.ndescrpt]).astype(
            GLOBAL_NP_FLOAT_PRECISION
        )
        std_ones = np.ones([self.ntypes, self.ndescrpt]).astype(
            GLOBAL_NP_FLOAT_PRECISION
        )
        self.beta = np.zeros([self.attn_layer, self.filter_neuron[-1]]).astype(
            GLOBAL_NP_FLOAT_PRECISION
        )
        self.gamma = np.ones([self.attn_layer, self.filter_neuron[-1]]).astype(
            GLOBAL_NP_FLOAT_PRECISION
        )
        self.attention_layer_variables = None
        sub_graph = tf.Graph()
        with sub_graph.as_default():
            name_pfx = "d_sea_"
            for ii in ["coord", "box"]:
                self.place_holders[ii] = tf.placeholder(
                    GLOBAL_NP_FLOAT_PRECISION, [None, None], name=name_pfx + "t_" + ii
                )
            self.place_holders["type"] = tf.placeholder(
                tf.int32, [None, None], name=name_pfx + "t_type"
            )
            self.place_holders["natoms_vec"] = tf.placeholder(
                tf.int32, [self.ntypes + 2], name=name_pfx + "t_natoms"
            )
            self.place_holders["default_mesh"] = tf.placeholder(
                tf.int32, [None], name=name_pfx + "t_mesh"
            )
            (
                self.stat_descrpt,
                self.descrpt_deriv_t,
                self.rij_t,
                self.nlist_t,
                self.nei_type_vec_t,
                self.nmask_t,
            ) = op_module.prod_env_mat_a_mix(
                self.place_holders["coord"],
                self.place_holders["type"],
                self.place_holders["natoms_vec"],
                self.place_holders["box"],
                self.place_holders["default_mesh"],
                tf.constant(avg_zero),
                tf.constant(std_ones),
                rcut_a=self.rcut_a,
                rcut_r=self.rcut_r,
                rcut_r_smth=self.rcut_r_smth,
                sel_a=self.sel_all_a,
                sel_r=self.sel_all_r,
            )
        self.sub_sess = tf.Session(graph=sub_graph, config=default_tf_session_config)

    def compute_input_stats(
        self,
        data_coord: list,
        data_box: list,
        data_atype: list,
        natoms_vec: list,
        mesh: list,
        input_dict: dict,
        mixed_type: bool = False,
        real_natoms_vec: Optional[list] = None,
    ) -> None:
        """Compute the statisitcs (avg and std) of the training data. The input will be normalized by the statistics.

        Parameters
        ----------
        data_coord
            The coordinates. Can be generated by deepmd.model.make_stat_input
        data_box
            The box. Can be generated by deepmd.model.make_stat_input
        data_atype
            The atom types. Can be generated by deepmd.model.make_stat_input
        natoms_vec
            The vector for the number of atoms of the system and different types of atoms.
            If mixed_type is True, this para is blank. See real_natoms_vec.
        mesh
            The mesh for neighbor searching. Can be generated by deepmd.model.make_stat_input
        input_dict
            Dictionary for additional input
        mixed_type
            Whether to perform the mixed_type mode.
            If True, the input data has the mixed_type format (see doc/model/train_se_atten.md),
            in which frames in a system may have different natoms_vec(s), with the same nloc.
        real_natoms_vec
            If mixed_type is True, it takes in the real natoms_vec for each frame.
        """
        if True:
            sumr = []
            suma = []
            sumn = []
            sumr2 = []
            suma2 = []
            if mixed_type:
                sys_num = 0
                for cc, bb, tt, nn, mm, r_n in zip(
                    data_coord, data_box, data_atype, natoms_vec, mesh, real_natoms_vec
                ):
                    sysr, sysr2, sysa, sysa2, sysn = self._compute_dstats_sys_smth(
                        cc, bb, tt, nn, mm, mixed_type, r_n
                    )
                    sys_num += 1
                    sumr.append(sysr)
                    suma.append(sysa)
                    sumn.append(sysn)
                    sumr2.append(sysr2)
                    suma2.append(sysa2)
            else:
                for cc, bb, tt, nn, mm in zip(
                    data_coord, data_box, data_atype, natoms_vec, mesh
                ):
                    sysr, sysr2, sysa, sysa2, sysn = self._compute_dstats_sys_smth(
                        cc, bb, tt, nn, mm
                    )
                    sumr.append(sysr)
                    suma.append(sysa)
                    sumn.append(sysn)
                    sumr2.append(sysr2)
                    suma2.append(sysa2)
            if not self.multi_task:
                stat_dict = {
                    "sumr": sumr,
                    "suma": suma,
                    "sumn": sumn,
                    "sumr2": sumr2,
                    "suma2": suma2,
                }
                self.merge_input_stats(stat_dict)
            else:
                self.stat_dict["sumr"] += sumr
                self.stat_dict["suma"] += suma
                self.stat_dict["sumn"] += sumn
                self.stat_dict["sumr2"] += sumr2
                self.stat_dict["suma2"] += suma2

    def enable_compression(
        self,
        min_nbor_dist: float,
        graph: tf.Graph,
        graph_def: tf.GraphDef,
        table_extrapolate: float = 5,
        table_stride_1: float = 0.01,
        table_stride_2: float = 0.1,
        check_frequency: int = -1,
        suffix: str = "",
    ) -> None:
        """Reveive the statisitcs (distance, max_nbor_size and env_mat_range) of the training data.

        Parameters
        ----------
        min_nbor_dist
            The nearest distance between atoms
        graph : tf.Graph
            The graph of the model
        graph_def : tf.GraphDef
            The graph_def of the model
        table_extrapolate
            The scale of model extrapolation
        table_stride_1
            The uniform stride of the first table
        table_stride_2
            The uniform stride of the second table
        check_frequency
            The overflow check frequency
        suffix : str, optional
            The suffix of the scope
        """
        # do some checks before the mocel compression process
        assert (
            not self.filter_resnet_dt
        ), "Model compression error: descriptor resnet_dt must be false!"
        for tt in self.exclude_types:
            if (tt[0] not in range(self.ntypes)) or (tt[1] not in range(self.ntypes)):
                raise RuntimeError(
                    "exclude types"
                    + str(tt)
                    + " must within the number of atomic types "
                    + str(self.ntypes)
                    + "!"
                )
        if self.ntypes * self.ntypes - len(self.exclude_types) == 0:
            raise RuntimeError(
                "empty embedding-net are not supported in model compression!"
            )

        for ii in range(len(self.filter_neuron) - 1):
            if self.filter_neuron[ii] * 2 != self.filter_neuron[ii + 1]:
                raise NotImplementedError(
                    "Model Compression error: descriptor neuron [%s] is not supported by model compression! "
                    "The size of the next layer of the neural network must be twice the size of the previous layer."
                    % ",".join([str(item) for item in self.filter_neuron])
                )

        ret = get_pattern_nodes_from_graph_def(
            graph_def, f"filter_type_all{suffix}/.+_two_side_ebd"
        )
        if len(ret) == 0:
            raise RuntimeError(
                "can not find variables of embedding net `*_two_side_ebd` from graph_def, maybe it is not a compressible model."
            )

        self.compress = True
        self.table = DPTabulate(
            self,
            self.filter_neuron,
            graph,
            graph_def,
            True,
            self.exclude_types,
            self.compress_activation_fn,
            suffix=suffix,
        )
        self.table_config = [
            table_extrapolate,
            table_stride_1,
            table_stride_2,
            check_frequency,
        ]
        self.lower, self.upper = self.table.build(
            min_nbor_dist, table_extrapolate, table_stride_1, table_stride_2
        )

        self.final_type_embedding = self._get_two_side_type_embedding(graph)
        self.matrix = self._get_two_side_embedding_net_variable(
            graph_def, "matrix", suffix
        )
        self.bias = self._get_two_side_embedding_net_variable(graph_def, "bias", suffix)
        self.two_embd = self._make_data(self.final_type_embedding)

        self.davg = get_tensor_by_name_from_graph(
            graph, "descrpt_attr%s/t_avg" % suffix
        )
        self.dstd = get_tensor_by_name_from_graph(
            graph, "descrpt_attr%s/t_std" % suffix
        )

    def _get_two_side_type_embedding(self, graph):
        type_embedding = get_tensor_by_name_from_graph(graph, "t_typeebd")
        type_embedding = type_embedding.astype(self.filter_np_precision)
        type_embedding_shape = type_embedding.shape
        type_embedding_nei = np.tile(
            np.reshape(type_embedding, [1, type_embedding_shape[0], -1]),
            [type_embedding_shape[0], 1, 1],
        )  # (ntypes) * ntypes * Y
        type_embedding_center = np.tile(
            np.reshape(type_embedding, [type_embedding_shape[0], 1, -1]),
            [1, type_embedding_shape[0], 1],
        )  # ntypes * (ntypes) * Y
        two_side_type_embedding = np.concatenate(
            [type_embedding_nei, type_embedding_center], -1
        )  # ntypes * ntypes * (Y+Y)
        two_side_type_embedding = np.reshape(
            two_side_type_embedding, [-1, two_side_type_embedding.shape[-1]]
        )
        return two_side_type_embedding

    def _get_two_side_embedding_net_variable(self, graph_def, varialbe_name, suffix):
        ret = {}
        for i in range(1, self.layer_size + 1):
            target = get_pattern_nodes_from_graph_def(
                graph_def,
                f"filter_type_all{suffix}/{varialbe_name}_{i}{suffix}_two_side_ebd",
            )
            node = target[
                f"filter_type_all{suffix}/{varialbe_name}_{i}{suffix}_two_side_ebd"
            ]
            ret["layer_" + str(i)] = node
        return ret

    def _layer_0(self, x, w, b):
        return self.filter_activation_fn(tf.matmul(x, w) + b)

    def _layer_1(self, x, w, b):
        t = tf.concat([x, x], axis=1)
        return t, self.filter_activation_fn(tf.matmul(x, w) + b) + t

    def _make_data(self, xx):
        with tf.Session() as sess:
            for layer in range(self.layer_size):
                if layer == 0:
                    if self.filter_neuron[0] == 1:
                        yy = (
                            self._layer_0(
                                xx,
                                self.matrix["layer_" + str(layer + 1)],
                                self.bias["layer_" + str(layer + 1)],
                            )
                            + xx
                        )
                    elif self.filter_neuron[0] == 2:
                        tt, yy = self._layer_1(
                            xx,
                            self.matrix["layer_" + str(layer + 1)],
                            self.bias["layer_" + str(layer + 1)],
                        )
                    else:
                        yy = self._layer_0(
                            xx,
                            self.matrix["layer_" + str(layer + 1)],
                            self.bias["layer_" + str(layer + 1)],
                        )
                else:
                    tt, zz = self._layer_1(
                        yy,
                        self.matrix["layer_" + str(layer + 1)],
                        self.bias["layer_" + str(layer + 1)],
                    )
                    yy = zz
            vv = sess.run(zz)
        return vv

    def build(
        self,
        coord_: tf.Tensor,
        atype_: tf.Tensor,
        natoms: tf.Tensor,
        box_: tf.Tensor,
        mesh: tf.Tensor,
        input_dict: dict,
        reuse: Optional[bool] = None,
        suffix: str = "",
    ) -> tf.Tensor:
        """Build the computational graph for the descriptor.

        Parameters
        ----------
        coord_
            The coordinate of atoms
        atype_
            The type of atoms
        natoms
            The number of atoms. This tensor has the length of Ntypes + 2
            natoms[0]: number of local atoms
            natoms[1]: total number of atoms held by this processor
            natoms[i]: 2 <= i < Ntypes+2, number of type i atoms
        box_ : tf.Tensor
            The box of the system
        mesh
            For historical reasons, only the length of the Tensor matters.
            if size of mesh == 6, pbc is assumed.
            if size of mesh == 0, no-pbc is assumed.
        input_dict
            Dictionary for additional inputs
        reuse
            The weights in the networks should be reused when get the variable.
        suffix
            Name suffix to identify this descriptor

        Returns
        -------
        descriptor
            The output descriptor
        """
        davg = self.davg
        dstd = self.dstd
        with tf.variable_scope("descrpt_attr" + suffix, reuse=reuse):
            if davg is None:
                davg = np.zeros([self.ntypes, self.ndescrpt])
            if dstd is None:
                dstd = np.ones([self.ntypes, self.ndescrpt])
            t_rcut = tf.constant(
                np.max([self.rcut_r, self.rcut_a]),
                name="rcut",
                dtype=GLOBAL_TF_FLOAT_PRECISION,
            )
            t_ntypes = tf.constant(self.ntypes, name="ntypes", dtype=tf.int32)
            t_ndescrpt = tf.constant(self.ndescrpt, name="ndescrpt", dtype=tf.int32)
            t_sel = tf.constant(self.sel_a, name="sel", dtype=tf.int32)
            t_original_sel = tf.constant(
                self.original_sel if self.original_sel is not None else self.sel_a,
                name="original_sel",
                dtype=tf.int32,
            )
            self.t_avg = tf.get_variable(
                "t_avg",
                davg.shape,
                dtype=GLOBAL_TF_FLOAT_PRECISION,
                trainable=False,
                initializer=tf.constant_initializer(davg),
            )
            self.t_std = tf.get_variable(
                "t_std",
                dstd.shape,
                dtype=GLOBAL_TF_FLOAT_PRECISION,
                trainable=False,
                initializer=tf.constant_initializer(dstd),
            )

        with tf.control_dependencies([t_sel, t_original_sel]):
            coord = tf.reshape(coord_, [-1, natoms[1] * 3])
        box = tf.reshape(box_, [-1, 9])
        atype = tf.reshape(atype_, [-1, natoms[1]])
        self.attn_weight = [None for i in range(self.attn_layer)]
        self.angular_weight = [None for i in range(self.attn_layer)]
        self.attn_weight_final = [None for i in range(self.attn_layer)]

        (
            self.descrpt,
            self.descrpt_deriv,
            self.rij,
            self.nlist,
            self.nei_type_vec,
            self.nmask,
        ) = op_module.prod_env_mat_a_mix(
            coord,
            atype,
            natoms,
            box,
            mesh,
            self.t_avg,
            self.t_std,
            rcut_a=self.rcut_a,
            rcut_r=self.rcut_r,
            rcut_r_smth=self.rcut_r_smth,
            sel_a=self.sel_all_a,
            sel_r=self.sel_all_r,
        )
        self.nei_type_vec = tf.reshape(self.nei_type_vec, [-1])
        self.nmask = tf.cast(
            tf.reshape(self.nmask, [-1, 1, self.sel_all_a[0]]),
            self.filter_precision,
        )
        self.negative_mask = -(2 << 32) * (1.0 - self.nmask)
        # only used when tensorboard was set as true
        tf.summary.histogram("descrpt", self.descrpt)
        tf.summary.histogram("rij", self.rij)
        tf.summary.histogram("nlist", self.nlist)

        self.descrpt_reshape = tf.reshape(self.descrpt, [-1, self.ndescrpt])
        # prevent lookup error; the actual atype already used for nlist
        atype = tf.clip_by_value(atype, 0, self.ntypes - 1)
        self.atype_nloc = tf.reshape(
            tf.slice(atype, [0, 0], [-1, natoms[0]]), [-1]
        )  ## lammps will have error without this
        self._identity_tensors(suffix=suffix)

        self.dout, self.qmat = self._pass_filter(
            self.descrpt_reshape,
            self.atype_nloc,
            natoms,
            input_dict,
            suffix=suffix,
            reuse=reuse,
            trainable=self.trainable,
        )

        # only used when tensorboard was set as true
        tf.summary.histogram("embedding_net_output", self.dout)
        return self.dout

    def _pass_filter(
        self, inputs, atype, natoms, input_dict, reuse=None, suffix="", trainable=True
    ):
        assert (
            input_dict is not None
            and input_dict.get("type_embedding", None) is not None
        ), "se_atten desctiptor must use type_embedding"
        type_embedding = input_dict.get("type_embedding", None)
        inputs = tf.reshape(inputs, [-1, natoms[0], self.ndescrpt])
        output = []
        output_qmat = []
        inputs_i = inputs
        inputs_i = tf.reshape(inputs_i, [-1, self.ndescrpt])
        type_i = -1
        if len(self.exclude_types):
            mask = self.build_type_exclude_mask(
                self.exclude_types,
                self.ntypes,
                self.sel_a,
                self.ndescrpt,
                self.atype_nloc,  # when nloc != nall, pass nloc to mask
                tf.shape(inputs_i)[0],
                self.nei_type_vec,  # extra input for atten
            )
            inputs_i *= mask

        layer, qmat = self._filter(
            inputs_i,
            type_i,
            natoms,
            name="filter_type_all" + suffix,
            suffix=suffix,
            reuse=reuse,
            trainable=trainable,
            activation_fn=self.filter_activation_fn,
            type_embedding=type_embedding,
            atype=atype,
        )
        layer = tf.reshape(layer, [tf.shape(inputs)[0], natoms[0], self.get_dim_out()])
        qmat = tf.reshape(
            qmat, [tf.shape(inputs)[0], natoms[0], self.get_dim_rot_mat_1() * 3]
        )
        output.append(layer)
        output_qmat.append(qmat)
        output = tf.concat(output, axis=1)
        output_qmat = tf.concat(output_qmat, axis=1)
        return output, output_qmat

    def _compute_dstats_sys_smth(
        self,
        data_coord,
        data_box,
        data_atype,
        natoms_vec,
        mesh,
        mixed_type=False,
        real_natoms_vec=None,
    ):
        dd_all, descrpt_deriv_t, rij_t, nlist_t, nei_type_vec_t, nmask_t = run_sess(
            self.sub_sess,
            [
                self.stat_descrpt,
                self.descrpt_deriv_t,
                self.rij_t,
                self.nlist_t,
                self.nei_type_vec_t,
                self.nmask_t,
            ],
            feed_dict={
                self.place_holders["coord"]: data_coord,
                self.place_holders["type"]: data_atype,
                self.place_holders["natoms_vec"]: natoms_vec,
                self.place_holders["box"]: data_box,
                self.place_holders["default_mesh"]: mesh,
            },
        )
        if mixed_type:
            nframes = dd_all.shape[0]
            sysr = [0.0 for i in range(self.ntypes)]
            sysa = [0.0 for i in range(self.ntypes)]
            sysn = [0 for i in range(self.ntypes)]
            sysr2 = [0.0 for i in range(self.ntypes)]
            sysa2 = [0.0 for i in range(self.ntypes)]
            for ff in range(nframes):
                natoms = real_natoms_vec[ff]
                dd_ff = np.reshape(dd_all[ff], [-1, self.ndescrpt * natoms_vec[0]])
                start_index = 0
                for type_i in range(self.ntypes):
                    end_index = (
                        start_index + self.ndescrpt * natoms[2 + type_i]
                    )  # center atom split
                    dd = dd_ff[:, start_index:end_index]
                    dd = np.reshape(
                        dd, [-1, self.ndescrpt]
                    )  # nframes * typen_atoms , nnei * 4
                    start_index = end_index
                    # compute
                    dd = np.reshape(dd, [-1, 4])  # nframes * typen_atoms * nnei, 4
                    ddr = dd[:, :1]
                    dda = dd[:, 1:]
                    sumr = np.sum(ddr)
                    suma = np.sum(dda) / 3.0
                    sumn = dd.shape[0]
                    sumr2 = np.sum(np.multiply(ddr, ddr))
                    suma2 = np.sum(np.multiply(dda, dda)) / 3.0
                    sysr[type_i] += sumr
                    sysa[type_i] += suma
                    sysn[type_i] += sumn
                    sysr2[type_i] += sumr2
                    sysa2[type_i] += suma2
        else:
            natoms = natoms_vec
            dd_all = np.reshape(dd_all, [-1, self.ndescrpt * natoms[0]])
            start_index = 0
            sysr = []
            sysa = []
            sysn = []
            sysr2 = []
            sysa2 = []
            for type_i in range(self.ntypes):
                end_index = (
                    start_index + self.ndescrpt * natoms[2 + type_i]
                )  # center atom split
                dd = dd_all[:, start_index:end_index]
                dd = np.reshape(
                    dd, [-1, self.ndescrpt]
                )  # nframes * typen_atoms , nnei * 4
                start_index = end_index
                # compute
                dd = np.reshape(dd, [-1, 4])  # nframes * typen_atoms * nnei, 4
                ddr = dd[:, :1]
                dda = dd[:, 1:]
                sumr = np.sum(ddr)
                suma = np.sum(dda) / 3.0
                sumn = dd.shape[0]
                sumr2 = np.sum(np.multiply(ddr, ddr))
                suma2 = np.sum(np.multiply(dda, dda)) / 3.0
                sysr.append(sumr)
                sysa.append(suma)
                sysn.append(sumn)
                sysr2.append(sumr2)
                sysa2.append(suma2)
        return sysr, sysr2, sysa, sysa2, sysn

    def _lookup_type_embedding(
        self,
        xyz_scatter,
        natype,
        type_embedding,
    ):
        """Concatenate `type_embedding` of neighbors and `xyz_scatter`.
        If not self.type_one_side, concatenate `type_embedding` of center atoms as well.

        Parameters
        ----------
        xyz_scatter:
            shape is [nframes*natoms[0]*self.nnei, 1]
        natype:
            neighbor atom type
        type_embedding:
            shape is [self.ntypes, Y] where Y=jdata['type_embedding']['neuron'][-1]

        Returns
        -------
        embedding:
            environment of each atom represented by embedding.
        """
        te_out_dim = type_embedding.get_shape().as_list()[-1]
        self.test_type_embedding = type_embedding
        self.test_nei_embed = tf.nn.embedding_lookup(
            type_embedding, self.nei_type_vec
        )  # shape is [self.nnei, 1+te_out_dim]
        # nei_embed = tf.tile(nei_embed, (nframes * natoms[0], 1))  # shape is [nframes*natoms[0]*self.nnei, te_out_dim]
        nei_embed = tf.reshape(self.test_nei_embed, [-1, te_out_dim])
        self.embedding_input = tf.concat(
            [xyz_scatter, nei_embed], 1
        )  # shape is [nframes*natoms[0]*self.nnei, 1+te_out_dim]
        if not self.type_one_side:
            self.atm_embed = tf.nn.embedding_lookup(
                type_embedding, natype
            )  # shape is [nframes*natoms[0], te_out_dim]
            self.atm_embed = tf.tile(
                self.atm_embed, [1, self.nnei]
            )  # shape is [nframes*natoms[0], self.nnei*te_out_dim]
            self.atm_embed = tf.reshape(
                self.atm_embed, [-1, te_out_dim]
            )  # shape is [nframes*natoms[0]*self.nnei, te_out_dim]
            self.embedding_input_2 = tf.concat(
                [self.embedding_input, self.atm_embed], 1
            )  # shape is [nframes*natoms[0]*self.nnei, 1+te_out_dim+te_out_dim]
            return self.embedding_input_2
        return self.embedding_input

    def _feedforward(self, input_xyz, d_in, d_mid):
        residual = input_xyz
        input_xyz = tf.nn.relu(
            one_layer(
                input_xyz,
                d_mid,
                name="c_ffn1",
                reuse=tf.AUTO_REUSE,
                seed=self.seed,
                activation_fn=None,
                precision=self.filter_precision,
                trainable=True,
                uniform_seed=self.uniform_seed,
                initial_variables=self.attention_layer_variables,
            )
        )
        input_xyz = one_layer(
            input_xyz,
            d_in,
            name="c_ffn2",
            reuse=tf.AUTO_REUSE,
            seed=self.seed,
            activation_fn=None,
            precision=self.filter_precision,
            trainable=True,
            uniform_seed=self.uniform_seed,
            initial_variables=self.attention_layer_variables,
        )
        input_xyz += residual
        input_xyz = tf.keras.layers.LayerNormalization()(input_xyz)
        return input_xyz

    def _scaled_dot_attn(
        self,
        Q,
        K,
        V,
        temperature,
        input_r,
        dotr=False,
        do_mask=False,
        layer=0,
        save_weights=True,
    ):
        attn = tf.matmul(Q / temperature, K, transpose_b=True)
        attn *= self.nmask
        attn += self.negative_mask
        attn = tf.nn.softmax(attn, axis=-1)
        attn *= tf.reshape(self.nmask, [-1, attn.shape[-1], 1])
        if save_weights:
            self.attn_weight[layer] = attn[0]  # atom 0
        if dotr:
            angular_weight = tf.matmul(input_r, input_r, transpose_b=True)  # normalized
            attn *= angular_weight
            if save_weights:
                self.angular_weight[layer] = angular_weight[0]  # atom 0
                self.attn_weight_final[layer] = attn[0]  # atom 0
        if do_mask:
            nei = int(attn.shape[-1])
            mask = tf.cast(tf.ones((nei, nei)) - tf.eye(nei), self.filter_precision)
            attn *= mask
        output = tf.matmul(attn, V)
        return output

    def _attention_layers(
        self,
        input_xyz,
        layer_num,
        shape_i,
        outputs_size,
        input_r,
        dotr=False,
        do_mask=False,
        trainable=True,
        suffix="",
    ):
        sd_k = tf.sqrt(tf.cast(1.0, dtype=self.filter_precision))
        for i in range(layer_num):
            name = f"attention_layer_{i}{suffix}"
            with tf.variable_scope(name, reuse=tf.AUTO_REUSE):
                # input_xyz_in = tf.nn.l2_normalize(input_xyz, -1)
                Q_c = one_layer(
                    input_xyz,
                    self.att_n,
                    name="c_query",
                    scope=name + "/",
                    reuse=tf.AUTO_REUSE,
                    seed=self.seed,
                    activation_fn=None,
                    precision=self.filter_precision,
                    trainable=trainable,
                    uniform_seed=self.uniform_seed,
                    initial_variables=self.attention_layer_variables,
                )
                K_c = one_layer(
                    input_xyz,
                    self.att_n,
                    name="c_key",
                    scope=name + "/",
                    reuse=tf.AUTO_REUSE,
                    seed=self.seed,
                    activation_fn=None,
                    precision=self.filter_precision,
                    trainable=trainable,
                    uniform_seed=self.uniform_seed,
                    initial_variables=self.attention_layer_variables,
                )
                V_c = one_layer(
                    input_xyz,
                    self.att_n,
                    name="c_value",
                    scope=name + "/",
                    reuse=tf.AUTO_REUSE,
                    seed=self.seed,
                    activation_fn=None,
                    precision=self.filter_precision,
                    trainable=trainable,
                    uniform_seed=self.uniform_seed,
                    initial_variables=self.attention_layer_variables,
                )
                # # natom x nei_type_i x out_size
                # xyz_scatter = tf.reshape(xyz_scatter, (-1, shape_i[1] // 4, outputs_size[-1]))
                # natom x nei_type_i x att_n
                Q_c = tf.nn.l2_normalize(
                    tf.reshape(Q_c, (-1, shape_i[1] // 4, self.att_n)), -1
                )
                K_c = tf.nn.l2_normalize(
                    tf.reshape(K_c, (-1, shape_i[1] // 4, self.att_n)), -1
                )
                V_c = tf.nn.l2_normalize(
                    tf.reshape(V_c, (-1, shape_i[1] // 4, self.att_n)), -1
                )

                input_att = self._scaled_dot_attn(
                    Q_c, K_c, V_c, sd_k, input_r, dotr=dotr, do_mask=do_mask, layer=i
                )
                input_att = tf.reshape(input_att, (-1, self.att_n))

                # (natom x nei_type_i) x out_size
                input_xyz += one_layer(
                    input_att,
                    outputs_size[-1],
                    name="c_out",
                    scope=name + "/",
                    reuse=tf.AUTO_REUSE,
                    seed=self.seed,
                    activation_fn=None,
                    precision=self.filter_precision,
                    trainable=trainable,
                    uniform_seed=self.uniform_seed,
                    initial_variables=self.attention_layer_variables,
                )
                input_xyz = tf.keras.layers.LayerNormalization(
                    beta_initializer=tf.constant_initializer(self.beta[i]),
                    gamma_initializer=tf.constant_initializer(self.gamma[i]),
                )(input_xyz)
                # input_xyz = self._feedforward(input_xyz, outputs_size[-1], self.att_n)
        return input_xyz

    def _filter_lower(
        self,
        type_i,
        type_input,
        start_index,
        incrs_index,
        inputs,
        type_embedding=None,
        atype=None,
        is_exclude=False,
        activation_fn=None,
        bavg=0.0,
        stddev=1.0,
        trainable=True,
        suffix="",
        name="filter_",
        reuse=None,
    ):
        """Input env matrix, returns R.G."""
        outputs_size = [1] + self.filter_neuron
        # cut-out inputs
        # with natom x (nei_type_i x 4)
        inputs_i = tf.slice(inputs, [0, start_index * 4], [-1, incrs_index * 4])
        shape_i = inputs_i.get_shape().as_list()
        natom = tf.shape(inputs_i)[0]
        # with (natom x nei_type_i) x 4
        inputs_reshape = tf.reshape(inputs_i, [-1, 4])
        # with (natom x nei_type_i) x 1
        xyz_scatter = tf.reshape(tf.slice(inputs_reshape, [0, 0], [-1, 1]), [-1, 1])
        assert atype is not None, "atype must exist!!"
        type_embedding = tf.cast(type_embedding, self.filter_precision)  # ntypes * Y
        # natom x 4 x outputs_size
        if not is_exclude:
            with tf.variable_scope(name, reuse=reuse):
                # with (natom x nei_type_i) x out_size
                if not self.compressible:
                    log.info("use the non compressible model")
                    xyz_scatter = self._lookup_type_embedding(
                        xyz_scatter, atype, type_embedding
                    )
                    xyz_scatter = embedding_net(
                        xyz_scatter,
                        self.filter_neuron,
                        self.filter_precision,
                        activation_fn=activation_fn,
                        resnet_dt=self.filter_resnet_dt,
                        name_suffix=suffix,
                        stddev=stddev,
                        bavg=bavg,
                        seed=self.seed,
                        trainable=trainable,
                        uniform_seed=self.uniform_seed,
                        initial_variables=self.embedding_net_variables,
                        mixed_prec=self.mixed_prec,
                    )
                else:
                    log.info("use the compressible model")
                    if not self.compress:
                        xyz_scatter = embedding_net(
                            xyz_scatter,
                            self.filter_neuron,
                            self.filter_precision,
                            activation_fn=activation_fn,
                            resnet_dt=self.filter_resnet_dt,
                            name_suffix=suffix,
                            stddev=stddev,
                            bavg=bavg,
                            seed=self.seed,
                            trainable=trainable,
                            uniform_seed=self.uniform_seed,
                            initial_variables=self.embedding_net_variables,
                            mixed_prec=self.mixed_prec,
                        )
                    else:
                        net = "filter_net"
                        info = [
                            self.lower[net],
                            self.upper[net],
                            self.upper[net] * self.table_config[0],
                            self.table_config[1],
                            self.table_config[2],
                            self.table_config[3],
                        ]

                    padding_ntypes = type_embedding.shape[
                        0
                    ]  # this must be self.ntypes + 1
                    atype_expand = tf.reshape(atype, [-1, 1])
                    idx_i = tf.tile(atype_expand * padding_ntypes, [1, self.nnei])
                    idx_j = tf.reshape(self.nei_type_vec, [-1, self.nnei])
                    idx = idx_i + idx_j
                    index_of_two_side = tf.reshape(idx, [-1])

                    if self.compress:
                        two_embd = tf.nn.embedding_lookup(
                            self.two_embd, index_of_two_side
                        )
                    else:
                        type_embedding_nei = tf.tile(
                            tf.reshape(type_embedding, [1, padding_ntypes, -1]),
                            [padding_ntypes, 1, 1],
                        )  # (ntypes) * ntypes * Y
                        type_embedding_center = tf.tile(
                            tf.reshape(type_embedding, [padding_ntypes, 1, -1]),
                            [1, padding_ntypes, 1],
                        )  # ntypes * (ntypes) * Y
                        two_side_type_embedding = tf.concat(
                            [type_embedding_nei, type_embedding_center], -1
                        )  # ntypes * ntypes * (Y+Y)
                        two_side_type_embedding = tf.reshape(
                            two_side_type_embedding,
                            [-1, two_side_type_embedding.shape[-1]],
                        )
                        two_side_type_embedding_suffix = suffix + "_two_side_ebd"
                        embedding_of_two_side_type_embedding = embedding_net(
                            two_side_type_embedding,
                            self.filter_neuron,
                            self.filter_precision,
                            activation_fn=activation_fn,
                            resnet_dt=self.filter_resnet_dt,
                            name_suffix=two_side_type_embedding_suffix,
                            stddev=stddev,
                            bavg=bavg,
                            seed=self.seed,
                            trainable=trainable,
                            uniform_seed=self.uniform_seed,
                            initial_variables=self.two_side_embeeding_net_variables,
                            mixed_prec=self.mixed_prec,
                        )
                        two_embd = tf.nn.embedding_lookup(
                            embedding_of_two_side_type_embedding, index_of_two_side
                        )

                    if not self.compress:
                        xyz_scatter = xyz_scatter * two_embd + two_embd
                    else:
                        return op_module.tabulate_fusion_se_a(
                            tf.cast(self.table.data[net], self.filter_precision),
                            info,
                            xyz_scatter,
                            tf.reshape(inputs_i, [natom, shape_i[1] // 4, 4]),
                            two_embd,
                            last_layer_size=outputs_size[-1],
                        )

                if (not self.uniform_seed) and (self.seed is not None):
                    self.seed += self.seed_shift
            input_r = tf.slice(
                tf.reshape(inputs_i, (-1, shape_i[1] // 4, 4)), [0, 0, 1], [-1, -1, 3]
            )
            input_r = tf.nn.l2_normalize(input_r, -1)
            # natom x nei_type_i x out_size
            xyz_scatter_att = tf.reshape(
                self._attention_layers(
                    xyz_scatter,
                    self.attn_layer,
                    shape_i,
                    outputs_size,
                    input_r,
                    dotr=self.attn_dotr,
                    do_mask=self.attn_mask,
                    trainable=trainable,
                    suffix=suffix,
                ),
                (-1, shape_i[1] // 4, outputs_size[-1]),
            )
            # xyz_scatter = tf.reshape(xyz_scatter, (-1, shape_i[1] // 4, outputs_size[-1]))
        else:
            raise RuntimeError("this should not be touched")
        # When using tf.reshape(inputs_i, [-1, shape_i[1]//4, 4]) below
        # [588 24] -> [588 6 4] correct
        # but if sel is zero
        # [588 0] -> [147 0 4] incorrect; the correct one is [588 0 4]
        # So we need to explicitly assign the shape to tf.shape(inputs_i)[0] instead of -1
        return tf.matmul(
            tf.reshape(inputs_i, [natom, shape_i[1] // 4, 4]),
            xyz_scatter_att,
            transpose_a=True,
        )

    @cast_precision
    def _filter(
        self,
        inputs,
        type_input,
        natoms,
        type_embedding=None,
        atype=None,
        activation_fn=tf.nn.tanh,
        stddev=1.0,
        bavg=0.0,
        suffix="",
        name="linear",
        reuse=None,
        trainable=True,
    ):
        nframes = tf.shape(tf.reshape(inputs, [-1, natoms[0], self.ndescrpt]))[0]
        # natom x (nei x 4)
        shape = inputs.get_shape().as_list()
        outputs_size = [1] + self.filter_neuron
        outputs_size_2 = self.n_axis_neuron

        start_index = 0
        type_i = 0
        # natom x 4 x outputs_size
        xyz_scatter_1 = self._filter_lower(
            type_i,
            type_input,
            start_index,
            np.cumsum(self.sel_a)[-1],
            inputs,
            type_embedding=type_embedding,
            is_exclude=False,
            activation_fn=activation_fn,
            stddev=stddev,
            bavg=bavg,
            trainable=trainable,
            suffix=suffix,
            name=name,
            reuse=reuse,
            atype=atype,
        )
        # natom x nei x outputs_size
        # xyz_scatter = tf.concat(xyz_scatter_total, axis=1)
        # natom x nei x 4
        # inputs_reshape = tf.reshape(inputs, [-1, shape[1]//4, 4])
        # natom x 4 x outputs_size
        # xyz_scatter_1 = tf.matmul(inputs_reshape, xyz_scatter, transpose_a = True)
        if self.original_sel is None:
            # shape[1] = nnei * 4
            nnei = shape[1] / 4
        else:
            nnei = tf.cast(
                tf.Variable(
                    np.sum(self.original_sel),
                    dtype=tf.int32,
                    trainable=False,
                    name="nnei",
                ),
                self.filter_precision,
            )
        xyz_scatter_1 = xyz_scatter_1 / nnei
        # natom x 4 x outputs_size_2
        xyz_scatter_2 = tf.slice(xyz_scatter_1, [0, 0, 0], [-1, -1, outputs_size_2])
        # # natom x 3 x outputs_size_2
        # qmat = tf.slice(xyz_scatter_2, [0,1,0], [-1, 3, -1])
        # natom x 3 x outputs_size_1
        qmat = tf.slice(xyz_scatter_1, [0, 1, 0], [-1, 3, -1])
        # natom x outputs_size_1 x 3
        qmat = tf.transpose(qmat, perm=[0, 2, 1])
        # natom x outputs_size x outputs_size_2
        result = tf.matmul(xyz_scatter_1, xyz_scatter_2, transpose_a=True)
        # natom x (outputs_size x outputs_size_2)
        result = tf.reshape(result, [-1, outputs_size_2 * outputs_size[-1]])

        return result, qmat

    def init_variables(
        self,
        graph: tf.Graph,
        graph_def: tf.GraphDef,
        suffix: str = "",
    ) -> None:
        """Init the embedding net variables with the given dict.

        Parameters
        ----------
        graph : tf.Graph
            The input frozen model graph
        graph_def : tf.GraphDef
            The input frozen model graph_def
        suffix : str, optional
            The suffix of the scope
        """
        super().init_variables(graph=graph, graph_def=graph_def, suffix=suffix)

        if self.compressible:
            self.two_side_embeeding_net_variables = {}
            for i in range(1, self.layer_size + 1):
                matrix_pattern = f"filter_type_all{suffix}/matrix_{i}_two_side_ebd"
                self.two_side_embeeding_net_variables[
                    matrix_pattern
                ] = self._get_two_embed_variables(graph_def, matrix_pattern)
                bias_pattern = f"filter_type_all{suffix}/bias_{i}_two_side_ebd"
                self.two_side_embeeding_net_variables[
                    bias_pattern
                ] = self._get_two_embed_variables(graph_def, bias_pattern)

        self.attention_layer_variables = get_attention_layer_variables_from_graph_def(
            graph_def, suffix=suffix
        )
        if self.attn_layer > 0:
            self.beta[0] = self.attention_layer_variables[
                f"attention_layer_0{suffix}/layer_normalization/beta"
            ]
            self.gamma[0] = self.attention_layer_variables[
                f"attention_layer_0{suffix}/layer_normalization/gamma"
            ]
            for i in range(1, self.attn_layer):
                self.beta[i] = self.attention_layer_variables[
                    "attention_layer_{}{}/layer_normalization_{}/beta".format(
                        i, suffix, i
                    )
                ]
                self.gamma[i] = self.attention_layer_variables[
                    "attention_layer_{}{}/layer_normalization_{}/gamma".format(
                        i, suffix, i
                    )
                ]

    def _get_two_embed_variables(self, graph_def, pattern: str):
        node = get_pattern_nodes_from_graph_def(graph_def, pattern)[pattern]
        dtype = tf.as_dtype(node.dtype).as_numpy_dtype
        tensor_shape = tf.TensorShape(node.tensor_shape).as_list()
        if (len(tensor_shape) != 1) or (tensor_shape[0] != 1):
            tensor_value = np.frombuffer(
                node.tensor_content,
                dtype=tf.as_dtype(node.dtype).as_numpy_dtype,
            )
        else:
            tensor_value = get_tensor_by_type(node, dtype)
        return np.reshape(tensor_value, tensor_shape)

    def build_type_exclude_mask(
        self,
        exclude_types: List[Tuple[int, int]],
        ntypes: int,
        sel: List[int],
        ndescrpt: int,
        atype: tf.Tensor,
        shape0: tf.Tensor,
        nei_type_vec: tf.Tensor,
    ) -> tf.Tensor:
        r"""Build the type exclude mask for the attention descriptor.

        Notes
        -----
        This method has the similiar way to build the type exclude mask as
        :meth:`deepmd.descriptor.descriptor.Descriptor.build_type_exclude_mask`.
        The mathmatical expression has been explained in that method.
        The difference is that the attention descriptor has provided the type of
        the neighbors (idx_j) that is not in order, so we use it from an extra
        input.

        Parameters
        ----------
        exclude_types : List[Tuple[int, int]]
            The list of excluded types, e.g. [(0, 1), (1, 0)] means the interaction
            between type 0 and type 1 is excluded.
        ntypes : int
            The number of types.
        sel : List[int]
            The list of the number of selected neighbors for each type.
        ndescrpt : int
            The number of descriptors for each atom.
        atype : tf.Tensor
            The type of atoms, with the size of shape0.
        shape0 : tf.Tensor
            The shape of the first dimension of the inputs, which is equal to
            nsamples * natoms.
        nei_type_vec : tf.Tensor
            The type of neighbors, with the size of (shape0, nnei).

        Returns
        -------
        tf.Tensor
            The type exclude mask, with the shape of (shape0, ndescrpt), and the
            precision of GLOBAL_TF_FLOAT_PRECISION. The mask has the value of 1 if the
            interaction between two types is not excluded, and 0 otherwise.

        See Also
        --------
        deepmd.descriptor.descriptor.Descriptor.build_type_exclude_mask
        """
        # generate a mask
        # op returns ntypes when the neighbor doesn't exist, so we need to add 1
        type_mask = np.array(
            [
                [
                    1 if (tt_i, tt_j) not in exclude_types else 0
                    for tt_i in range(ntypes + 1)
                ]
                for tt_j in range(ntypes)
            ],
            dtype=bool,
        )
        type_mask = tf.convert_to_tensor(type_mask, dtype=GLOBAL_TF_FLOAT_PRECISION)
        type_mask = tf.reshape(type_mask, [-1])

        # (nsamples * natoms, 1)
        atype_expand = tf.reshape(atype, [-1, 1])
        # (nsamples * natoms, ndescrpt)
        idx_i = tf.tile(atype_expand * (ntypes + 1), (1, ndescrpt))
        # idx_j has been provided by atten op
        # (nsamples * natoms, nnei, 1)
        idx_j = tf.reshape(nei_type_vec, [shape0, sel[0], 1])
        # (nsamples * natoms, nnei, ndescrpt // nnei)
        idx_j = tf.tile(idx_j, (1, 1, ndescrpt // sel[0]))
        # (nsamples * natoms, ndescrpt)
        idx_j = tf.reshape(idx_j, [shape0, ndescrpt])
        idx = idx_i + idx_j
        idx = tf.reshape(idx, [-1])
        mask = tf.nn.embedding_lookup(type_mask, idx)
        # same as inputs_i, (nsamples * natoms, ndescrpt)
        mask = tf.reshape(mask, [-1, ndescrpt])
        return mask

    @property
    def explicit_ntypes(self) -> bool:
        """Explicit ntypes with type embedding."""
        return True<|MERGE_RESOLUTION|>--- conflicted
+++ resolved
@@ -120,11 +120,8 @@
         attn_dotr: bool = True,
         attn_mask: bool = False,
         multi_task: bool = False,
-<<<<<<< HEAD
         compressible: bool = False,
-=======
         **kwargs,
->>>>>>> 0d732ade
     ) -> None:
         if not set_davg_zero:
             warnings.warn(
