# SPDX-License-Identifier: LGPL-3.0-or-later
import logging
import warnings
from typing import (
    List,
    Optional,
    Tuple,
)

import numpy as np
from packaging.version import (
    Version,
)

from deepmd.common import (
    cast_precision,
    get_np_precision,
)
from deepmd.env import (
    GLOBAL_NP_FLOAT_PRECISION,
    GLOBAL_TF_FLOAT_PRECISION,
    TF_VERSION,
    default_tf_session_config,
    op_module,
    tf,
)
from deepmd.nvnmd.descriptor.se_atten import (
    build_davg_dstd,
    build_op_descriptor,
    check_switch_range,
    descrpt2r4,
    filter_GR2D,
    filter_lower_R42GR,
)
from deepmd.nvnmd.utils.config import (
    nvnmd_cfg,
)
from deepmd.utils.compress import (
    get_extra_side_embedding_net_variable,
    get_two_side_type_embedding,
    make_data,
)
from deepmd.utils.graph import (
    get_attention_layer_variables_from_graph_def,
    get_pattern_nodes_from_graph_def,
    get_tensor_by_name_from_graph,
    get_tensor_by_type,
)
from deepmd.utils.network import (
    embedding_net,
    one_layer,
)
from deepmd.utils.sess import (
    run_sess,
)
from deepmd.utils.tabulate import (
    DPTabulate,
)

from .descriptor import (
    Descriptor,
)
from .se_a import (
    DescrptSeA,
)

log = logging.getLogger(__name__)


@Descriptor.register("se_atten")
class DescrptSeAtten(DescrptSeA):
    r"""Smooth version descriptor with attention.

    Parameters
    ----------
    rcut
            The cut-off radius :math:`r_c`
    rcut_smth
            From where the environment matrix should be smoothed :math:`r_s`
    sel : list[str]
            sel[i] specifies the maxmum number of type i atoms in the cut-off radius
    neuron : list[int]
            Number of neurons in each hidden layers of the embedding net :math:`\mathcal{N}`
    axis_neuron
            Number of the axis neuron :math:`M_2` (number of columns of the sub-matrix of the embedding matrix)
    resnet_dt
            Time-step `dt` in the resnet construction:
            y = x + dt * \phi (Wx + b)
    trainable
            If the weights of embedding net are trainable.
    seed
            Random seed for initializing the network parameters.
    type_one_side
            Try to build N_types embedding nets. Otherwise, building N_types^2 embedding nets
    exclude_types : List[List[int]]
            The excluded pairs of types which have no interaction with each other.
            For example, `[[0, 1]]` means no interaction between type 0 and type 1.
    set_davg_zero
            Set the shift of embedding net input to zero.
    activation_function
            The activation function in the embedding net. Supported options are |ACTIVATION_FN|
    precision
            The precision of the embedding net parameters. Supported options are |PRECISION|
    uniform_seed
            Only for the purpose of backward compatibility, retrieves the old behavior of using the random seed
    attn
            The length of hidden vector during scale-dot attention computation.
    attn_layer
            The number of layers in attention mechanism.
    attn_dotr
            Whether to dot the relative coordinates on the attention weights as a gated scheme.
    attn_mask
            Whether to mask the diagonal in the attention weights.
    multi_task
            If the model has multi fitting nets to train.
    stripped_type_embedding
            Whether to strip the type embedding into a separated embedding network.
            Default value will be True in `se_atten_v2` descriptor.
    smooth_type_embdding
            When using stripped type embedding, whether to dot smooth factor on the network output of type embedding
            to keep the network smooth, instead of setting `set_davg_zero` to be True.
            Default value will be True in `se_atten_v2` descriptor.

    Raises
    ------
    ValueError
        if ntypes is 0.
    """

    def __init__(
        self,
        rcut: float,
        rcut_smth: float,
        sel: int,
        ntypes: int,
        neuron: List[int] = [24, 48, 96],
        axis_neuron: int = 8,
        resnet_dt: bool = False,
        trainable: bool = True,
        seed: Optional[int] = None,
        type_one_side: bool = True,
        set_davg_zero: bool = True,
        exclude_types: List[List[int]] = [],
        activation_function: str = "tanh",
        precision: str = "default",
        uniform_seed: bool = False,
        attn: int = 128,
        attn_layer: int = 2,
        attn_dotr: bool = True,
        attn_mask: bool = False,
        multi_task: bool = False,
        stripped_type_embedding: bool = False,
        smooth_type_embdding: bool = False,
        **kwargs,
    ) -> None:
        if not set_davg_zero and not (stripped_type_embedding and smooth_type_embdding):
            warnings.warn(
                "Set 'set_davg_zero' False in descriptor 'se_atten' "
                "may cause unexpected incontinuity during model inference!"
            )
        DescrptSeA.__init__(
            self,
            rcut,
            rcut_smth,
            [sel],
            neuron=neuron,
            axis_neuron=axis_neuron,
            resnet_dt=resnet_dt,
            trainable=trainable,
            seed=seed,
            type_one_side=type_one_side,
            exclude_types=exclude_types,
            set_davg_zero=set_davg_zero,
            activation_function=activation_function,
            precision=precision,
            uniform_seed=uniform_seed,
            multi_task=multi_task,
        )
        """
        Constructor
        """
        if not (nvnmd_cfg.enable and (nvnmd_cfg.version == 1)):
            assert Version(TF_VERSION) > Version(
                "2"
            ), "se_atten only support tensorflow version 2.0 or higher."
        if ntypes == 0:
            raise ValueError("`model/type_map` is not set or empty!")
        self.stripped_type_embedding = stripped_type_embedding
        self.smooth = smooth_type_embdding
        self.ntypes = ntypes
        self.att_n = attn
        self.attn_layer = attn_layer
        self.attn_mask = attn_mask
        self.attn_dotr = attn_dotr
        self.filter_np_precision = get_np_precision(precision)
        self.two_side_embeeding_net_variables = None
        self.layer_size = len(neuron)

        # descrpt config
        self.sel_all_a = [sel]
        self.sel_all_r = [0]
        avg_zero = np.zeros([self.ntypes, self.ndescrpt]).astype(
            GLOBAL_NP_FLOAT_PRECISION
        )
        std_ones = np.ones([self.ntypes, self.ndescrpt]).astype(
            GLOBAL_NP_FLOAT_PRECISION
        )
        self.beta = np.zeros([self.attn_layer, self.filter_neuron[-1]]).astype(
            GLOBAL_NP_FLOAT_PRECISION
        )
        self.gamma = np.ones([self.attn_layer, self.filter_neuron[-1]]).astype(
            GLOBAL_NP_FLOAT_PRECISION
        )
        self.attention_layer_variables = None
        sub_graph = tf.Graph()
        with sub_graph.as_default():
            name_pfx = "d_sea_"
            for ii in ["coord", "box"]:
                self.place_holders[ii] = tf.placeholder(
                    GLOBAL_NP_FLOAT_PRECISION, [None, None], name=name_pfx + "t_" + ii
                )
            self.place_holders["type"] = tf.placeholder(
                tf.int32, [None, None], name=name_pfx + "t_type"
            )
            self.place_holders["natoms_vec"] = tf.placeholder(
                tf.int32, [self.ntypes + 2], name=name_pfx + "t_natoms"
            )
            self.place_holders["default_mesh"] = tf.placeholder(
                tf.int32, [None], name=name_pfx + "t_mesh"
            )
            (
                self.stat_descrpt,
                self.descrpt_deriv_t,
                self.rij_t,
                self.nlist_t,
                self.nei_type_vec_t,
                self.nmask_t,
            ) = op_module.prod_env_mat_a_mix(
                self.place_holders["coord"],
                self.place_holders["type"],
                self.place_holders["natoms_vec"],
                self.place_holders["box"],
                self.place_holders["default_mesh"],
                tf.constant(avg_zero),
                tf.constant(std_ones),
                rcut_a=self.rcut_a,
                rcut_r=self.rcut_r,
                rcut_r_smth=self.rcut_r_smth,
                sel_a=self.sel_all_a,
                sel_r=self.sel_all_r,
            )
        self.sub_sess = tf.Session(graph=sub_graph, config=default_tf_session_config)

    def compute_input_stats(
        self,
        data_coord: list,
        data_box: list,
        data_atype: list,
        natoms_vec: list,
        mesh: list,
        input_dict: dict,
        mixed_type: bool = False,
        real_natoms_vec: Optional[list] = None,
        **kwargs,
    ) -> None:
        """Compute the statisitcs (avg and std) of the training data. The input will be normalized by the statistics.

        Parameters
        ----------
        data_coord
            The coordinates. Can be generated by deepmd.model.make_stat_input
        data_box
            The box. Can be generated by deepmd.model.make_stat_input
        data_atype
            The atom types. Can be generated by deepmd.model.make_stat_input
        natoms_vec
            The vector for the number of atoms of the system and different types of atoms.
            If mixed_type is True, this para is blank. See real_natoms_vec.
        mesh
            The mesh for neighbor searching. Can be generated by deepmd.model.make_stat_input
        input_dict
            Dictionary for additional input
        mixed_type
            Whether to perform the mixed_type mode.
            If True, the input data has the mixed_type format (see doc/model/train_se_atten.md),
            in which frames in a system may have different natoms_vec(s), with the same nloc.
        real_natoms_vec
            If mixed_type is True, it takes in the real natoms_vec for each frame.
        **kwargs
            Additional keyword arguments.
        """
        if True:
            sumr = []
            suma = []
            sumn = []
            sumr2 = []
            suma2 = []
            if mixed_type:
                sys_num = 0
                for cc, bb, tt, nn, mm, r_n in zip(
                    data_coord, data_box, data_atype, natoms_vec, mesh, real_natoms_vec
                ):
                    sysr, sysr2, sysa, sysa2, sysn = self._compute_dstats_sys_smth(
                        cc, bb, tt, nn, mm, mixed_type, r_n
                    )
                    sys_num += 1
                    sumr.append(sysr)
                    suma.append(sysa)
                    sumn.append(sysn)
                    sumr2.append(sysr2)
                    suma2.append(sysa2)
            else:
                for cc, bb, tt, nn, mm in zip(
                    data_coord, data_box, data_atype, natoms_vec, mesh
                ):
                    sysr, sysr2, sysa, sysa2, sysn = self._compute_dstats_sys_smth(
                        cc, bb, tt, nn, mm
                    )
                    sumr.append(sysr)
                    suma.append(sysa)
                    sumn.append(sysn)
                    sumr2.append(sysr2)
                    suma2.append(sysa2)
            if not self.multi_task:
                stat_dict = {
                    "sumr": sumr,
                    "suma": suma,
                    "sumn": sumn,
                    "sumr2": sumr2,
                    "suma2": suma2,
                }
                self.merge_input_stats(stat_dict)
            else:
                self.stat_dict["sumr"] += sumr
                self.stat_dict["suma"] += suma
                self.stat_dict["sumn"] += sumn
                self.stat_dict["sumr2"] += sumr2
                self.stat_dict["suma2"] += suma2

    def enable_compression(
        self,
        min_nbor_dist: float,
        graph: tf.Graph,
        graph_def: tf.GraphDef,
        table_extrapolate: float = 5,
        table_stride_1: float = 0.01,
        table_stride_2: float = 0.1,
        check_frequency: int = -1,
        suffix: str = "",
    ) -> None:
        """Reveive the statisitcs (distance, max_nbor_size and env_mat_range) of the training data.

        Parameters
        ----------
        min_nbor_dist
            The nearest distance between atoms
        graph : tf.Graph
            The graph of the model
        graph_def : tf.GraphDef
            The graph_def of the model
        table_extrapolate
            The scale of model extrapolation
        table_stride_1
            The uniform stride of the first table
        table_stride_2
            The uniform stride of the second table
        check_frequency
            The overflow check frequency
        suffix : str, optional
            The suffix of the scope
        """
        # do some checks before the mocel compression process
        assert (
            not self.filter_resnet_dt
        ), "Model compression error: descriptor resnet_dt must be false!"
        for tt in self.exclude_types:
            if (tt[0] not in range(self.ntypes)) or (tt[1] not in range(self.ntypes)):
                raise RuntimeError(
                    "exclude types"
                    + str(tt)
                    + " must within the number of atomic types "
                    + str(self.ntypes)
                    + "!"
                )
        if self.ntypes * self.ntypes - len(self.exclude_types) == 0:
            raise RuntimeError(
                "empty embedding-net are not supported in model compression!"
            )

        for ii in range(len(self.filter_neuron) - 1):
            if self.filter_neuron[ii] * 2 != self.filter_neuron[ii + 1]:
                raise NotImplementedError(
                    "Model Compression error: descriptor neuron [%s] is not supported by model compression! "
                    "The size of the next layer of the neural network must be twice the size of the previous layer."
                    % ",".join([str(item) for item in self.filter_neuron])
                )

        if self.attn_layer != 0:
            raise RuntimeError("can not compress model when attention layer is not 0.")

        ret = get_pattern_nodes_from_graph_def(
            graph_def, f"filter_type_all{suffix}/.+_two_side_ebd"
        )
        if len(ret) == 0:
            raise RuntimeError(
                "can not find variables of embedding net `*_two_side_ebd` from graph_def, maybe it is not a compressible model."
            )

        self.compress = True
        self.table = DPTabulate(
            self,
            self.filter_neuron,
            graph,
            graph_def,
            True,
            self.exclude_types,
            self.compress_activation_fn,
            suffix=suffix,
        )
        self.table_config = [
            table_extrapolate,
            table_stride_1,
            table_stride_2,
            check_frequency,
        ]
        self.lower, self.upper = self.table.build(
            min_nbor_dist, table_extrapolate, table_stride_1, table_stride_2
        )

        self.final_type_embedding = get_two_side_type_embedding(self, graph)
        self.matrix = get_extra_side_embedding_net_variable(
            self, graph_def, "two_side", "matrix", suffix
        )
        self.bias = get_extra_side_embedding_net_variable(
            self, graph_def, "two_side", "bias", suffix
        )
        self.two_embd = make_data(self, self.final_type_embedding)

        self.davg = get_tensor_by_name_from_graph(
            graph, "descrpt_attr%s/t_avg" % suffix
        )
        self.dstd = get_tensor_by_name_from_graph(
            graph, "descrpt_attr%s/t_std" % suffix
        )

    def build(
        self,
        coord_: tf.Tensor,
        atype_: tf.Tensor,
        natoms: tf.Tensor,
        box_: tf.Tensor,
        mesh: tf.Tensor,
        input_dict: dict,
        reuse: Optional[bool] = None,
        suffix: str = "",
    ) -> tf.Tensor:
        """Build the computational graph for the descriptor.

        Parameters
        ----------
        coord_
            The coordinate of atoms
        atype_
            The type of atoms
        natoms
            The number of atoms. This tensor has the length of Ntypes + 2
            natoms[0]: number of local atoms
            natoms[1]: total number of atoms held by this processor
            natoms[i]: 2 <= i < Ntypes+2, number of type i atoms
        box_ : tf.Tensor
            The box of the system
        mesh
            For historical reasons, only the length of the Tensor matters.
            if size of mesh == 6, pbc is assumed.
            if size of mesh == 0, no-pbc is assumed.
        input_dict
            Dictionary for additional inputs
        reuse
            The weights in the networks should be reused when get the variable.
        suffix
            Name suffix to identify this descriptor

        Returns
        -------
        descriptor
            The output descriptor
        """
        davg = self.davg
        dstd = self.dstd
        if nvnmd_cfg.enable:
            nvnmd_cfg.set_ntype(self.ntypes)
            if nvnmd_cfg.restore_descriptor:
                davg, dstd = build_davg_dstd()
            check_switch_range(davg, dstd)
        with tf.variable_scope("descrpt_attr" + suffix, reuse=reuse):
            if davg is None:
                davg = np.zeros([self.ntypes, self.ndescrpt])
            if dstd is None:
                dstd = np.ones([self.ntypes, self.ndescrpt])
            t_rcut = tf.constant(
                np.max([self.rcut_r, self.rcut_a]),
                name="rcut",
                dtype=GLOBAL_TF_FLOAT_PRECISION,
            )
            t_ntypes = tf.constant(self.ntypes, name="ntypes", dtype=tf.int32)
            t_ndescrpt = tf.constant(self.ndescrpt, name="ndescrpt", dtype=tf.int32)
            t_sel = tf.constant(self.sel_a, name="sel", dtype=tf.int32)
            t_original_sel = tf.constant(
                self.original_sel if self.original_sel is not None else self.sel_a,
                name="original_sel",
                dtype=tf.int32,
            )
            self.t_avg = tf.get_variable(
                "t_avg",
                davg.shape,
                dtype=GLOBAL_TF_FLOAT_PRECISION,
                trainable=False,
                initializer=tf.constant_initializer(davg),
            )
            self.t_std = tf.get_variable(
                "t_std",
                dstd.shape,
                dtype=GLOBAL_TF_FLOAT_PRECISION,
                trainable=False,
                initializer=tf.constant_initializer(dstd),
            )

        with tf.control_dependencies([t_sel, t_original_sel]):
            coord = tf.reshape(coord_, [-1, natoms[1] * 3])
        box = tf.reshape(box_, [-1, 9])
        atype = tf.reshape(atype_, [-1, natoms[1]])
        self.attn_weight = [None for i in range(self.attn_layer)]
        self.angular_weight = [None for i in range(self.attn_layer)]
        self.attn_weight_final = [None for i in range(self.attn_layer)]

        op_descriptor = (
            build_op_descriptor() if nvnmd_cfg.enable else op_module.prod_env_mat_a_mix
        )
        (
            self.descrpt,
            self.descrpt_deriv,
            self.rij,
            self.nlist,
            self.nei_type_vec,
            self.nmask,
        ) = op_descriptor(
            coord,
            atype,
            natoms,
            box,
            mesh,
            self.t_avg,
            self.t_std,
            rcut_a=self.rcut_a,
            rcut_r=self.rcut_r,
            rcut_r_smth=self.rcut_r_smth,
            sel_a=self.sel_all_a,
            sel_r=self.sel_all_r,
        )

        self.nei_type_vec = tf.reshape(self.nei_type_vec, [-1])
        self.nmask = tf.cast(
            tf.reshape(self.nmask, [-1, 1, self.sel_all_a[0]]),
            self.filter_precision,
        )
        self.negative_mask = -(2 << 32) * (1.0 - self.nmask)
<<<<<<< HEAD
        # hard coding the magnitude of attention weight shift 
=======
        # hard coding the magnitude of attention weight shift
>>>>>>> 8bc4e3f5
        self.smth_attn_w_shift = 20.0
        # only used when tensorboard was set as true
        tf.summary.histogram("descrpt", self.descrpt)
        tf.summary.histogram("rij", self.rij)
        tf.summary.histogram("nlist", self.nlist)

        self.descrpt_reshape = tf.reshape(self.descrpt, [-1, self.ndescrpt])
        # prevent lookup error; the actual atype already used for nlist
        atype = tf.clip_by_value(atype, 0, self.ntypes - 1)
        self.atype_nloc = tf.reshape(
            tf.slice(atype, [0, 0], [-1, natoms[0]]), [-1]
        )  ## lammps will have error without this
        self._identity_tensors(suffix=suffix)
        if self.smooth:
            self.sliced_avg = tf.reshape(
                tf.slice(
                    tf.reshape(self.t_avg, [self.ntypes, -1, 4]), [0, 0, 0], [-1, 1, 1]
                ),
                [self.ntypes, 1],
            )
            self.sliced_std = tf.reshape(
                tf.slice(
                    tf.reshape(self.t_std, [self.ntypes, -1, 4]), [0, 0, 0], [-1, 1, 1]
                ),
                [self.ntypes, 1],
            )
            self.avg_looked_up = tf.reshape(
                tf.nn.embedding_lookup(self.sliced_avg, self.atype_nloc),
                [-1, natoms[0], 1],
            )
            self.std_looked_up = tf.reshape(
                tf.nn.embedding_lookup(self.sliced_std, self.atype_nloc),
                [-1, natoms[0], 1],
            )
            self.recovered_r = (
                tf.reshape(
<<<<<<< HEAD
                    tf.slice(tf.reshape(self.descrpt_reshape, [-1, 4]), [0, 0], [-1, 1]),
=======
                    tf.slice(
                        tf.reshape(self.descrpt_reshape, [-1, 4]), [0, 0], [-1, 1]
                    ),
>>>>>>> 8bc4e3f5
                    [-1, natoms[0], self.sel_all_a[0]],
                )
                * self.std_looked_up
                + self.avg_looked_up
            )
            uu = 1 - self.rcut_r_smth * self.recovered_r
            self.recovered_switch = -uu * uu * uu + 1
            self.recovered_switch = tf.clip_by_value(self.recovered_switch, 0.0, 1.0)
            self.recovered_switch = tf.cast(
                self.recovered_switch, self.filter_precision
            )

        self.dout, self.qmat = self._pass_filter(
            self.descrpt_reshape,
            self.atype_nloc,
            natoms,
            input_dict,
            suffix=suffix,
            reuse=reuse,
            trainable=self.trainable,
        )

        # only used when tensorboard was set as true
        tf.summary.histogram("embedding_net_output", self.dout)
        return self.dout

    def _pass_filter(
        self, inputs, atype, natoms, input_dict, reuse=None, suffix="", trainable=True
    ):
        assert (
            input_dict is not None
            and input_dict.get("type_embedding", None) is not None
        ), "se_atten desctiptor must use type_embedding"
        type_embedding = input_dict.get("type_embedding", None)
        inputs = tf.reshape(inputs, [-1, natoms[0], self.ndescrpt])
        output = []
        output_qmat = []
        inputs_i = inputs
        inputs_i = tf.reshape(inputs_i, [-1, self.ndescrpt])
        type_i = -1
        if len(self.exclude_types):
            mask = self.build_type_exclude_mask(
                self.exclude_types,
                self.ntypes,
                self.sel_a,
                self.ndescrpt,
                self.atype_nloc,  # when nloc != nall, pass nloc to mask
                tf.shape(inputs_i)[0],
                self.nei_type_vec,  # extra input for atten
            )
            inputs_i *= mask
        if nvnmd_cfg.enable and nvnmd_cfg.quantize_descriptor:
            inputs_i = descrpt2r4(inputs_i, atype)
        layer, qmat = self._filter(
            inputs_i,
            type_i,
            natoms,
            name="filter_type_all" + suffix,
            suffix=suffix,
            reuse=reuse,
            trainable=trainable,
            activation_fn=self.filter_activation_fn,
            type_embedding=type_embedding,
            atype=atype,
        )
        layer = tf.reshape(layer, [tf.shape(inputs)[0], natoms[0], self.get_dim_out()])
        qmat = tf.reshape(
            qmat, [tf.shape(inputs)[0], natoms[0], self.get_dim_rot_mat_1() * 3]
        )
        output.append(layer)
        output_qmat.append(qmat)
        output = tf.concat(output, axis=1)
        output_qmat = tf.concat(output_qmat, axis=1)
        return output, output_qmat

    def _compute_dstats_sys_smth(
        self,
        data_coord,
        data_box,
        data_atype,
        natoms_vec,
        mesh,
        mixed_type=False,
        real_natoms_vec=None,
    ):
        dd_all, descrpt_deriv_t, rij_t, nlist_t, nei_type_vec_t, nmask_t = run_sess(
            self.sub_sess,
            [
                self.stat_descrpt,
                self.descrpt_deriv_t,
                self.rij_t,
                self.nlist_t,
                self.nei_type_vec_t,
                self.nmask_t,
            ],
            feed_dict={
                self.place_holders["coord"]: data_coord,
                self.place_holders["type"]: data_atype,
                self.place_holders["natoms_vec"]: natoms_vec,
                self.place_holders["box"]: data_box,
                self.place_holders["default_mesh"]: mesh,
            },
        )
        if mixed_type:
            nframes = dd_all.shape[0]
            sysr = [0.0 for i in range(self.ntypes)]
            sysa = [0.0 for i in range(self.ntypes)]
            sysn = [0 for i in range(self.ntypes)]
            sysr2 = [0.0 for i in range(self.ntypes)]
            sysa2 = [0.0 for i in range(self.ntypes)]
            for ff in range(nframes):
                natoms = real_natoms_vec[ff]
                dd_ff = np.reshape(dd_all[ff], [-1, self.ndescrpt * natoms_vec[0]])
                start_index = 0
                for type_i in range(self.ntypes):
                    end_index = (
                        start_index + self.ndescrpt * natoms[2 + type_i]
                    )  # center atom split
                    dd = dd_ff[:, start_index:end_index]
                    dd = np.reshape(
                        dd, [-1, self.ndescrpt]
                    )  # nframes * typen_atoms , nnei * 4
                    start_index = end_index
                    # compute
                    dd = np.reshape(dd, [-1, 4])  # nframes * typen_atoms * nnei, 4
                    ddr = dd[:, :1]
                    dda = dd[:, 1:]
                    sumr = np.sum(ddr)
                    suma = np.sum(dda) / 3.0
                    sumn = dd.shape[0]
                    sumr2 = np.sum(np.multiply(ddr, ddr))
                    suma2 = np.sum(np.multiply(dda, dda)) / 3.0
                    sysr[type_i] += sumr
                    sysa[type_i] += suma
                    sysn[type_i] += sumn
                    sysr2[type_i] += sumr2
                    sysa2[type_i] += suma2
        else:
            natoms = natoms_vec
            dd_all = np.reshape(dd_all, [-1, self.ndescrpt * natoms[0]])
            start_index = 0
            sysr = []
            sysa = []
            sysn = []
            sysr2 = []
            sysa2 = []
            for type_i in range(self.ntypes):
                end_index = (
                    start_index + self.ndescrpt * natoms[2 + type_i]
                )  # center atom split
                dd = dd_all[:, start_index:end_index]
                dd = np.reshape(
                    dd, [-1, self.ndescrpt]
                )  # nframes * typen_atoms , nnei * 4
                start_index = end_index
                # compute
                dd = np.reshape(dd, [-1, 4])  # nframes * typen_atoms * nnei, 4
                ddr = dd[:, :1]
                dda = dd[:, 1:]
                sumr = np.sum(ddr)
                suma = np.sum(dda) / 3.0
                sumn = dd.shape[0]
                sumr2 = np.sum(np.multiply(ddr, ddr))
                suma2 = np.sum(np.multiply(dda, dda)) / 3.0
                sysr.append(sumr)
                sysa.append(suma)
                sysn.append(sumn)
                sysr2.append(sumr2)
                sysa2.append(suma2)
        return sysr, sysr2, sysa, sysa2, sysn

    def _lookup_type_embedding(
        self,
        xyz_scatter,
        natype,
        type_embedding,
    ):
        """Concatenate `type_embedding` of neighbors and `xyz_scatter`.
        If not self.type_one_side, concatenate `type_embedding` of center atoms as well.

        Parameters
        ----------
        xyz_scatter:
            shape is [nframes*natoms[0]*self.nnei, 1]
        natype:
            neighbor atom type
        type_embedding:
            shape is [self.ntypes, Y] where Y=jdata['type_embedding']['neuron'][-1]

        Returns
        -------
        embedding:
            environment of each atom represented by embedding.
        """
        te_out_dim = type_embedding.get_shape().as_list()[-1]
        self.test_type_embedding = type_embedding
        self.test_nei_embed = tf.nn.embedding_lookup(
            type_embedding, self.nei_type_vec
        )  # shape is [self.nnei, 1+te_out_dim]
        # nei_embed = tf.tile(nei_embed, (nframes * natoms[0], 1))  # shape is [nframes*natoms[0]*self.nnei, te_out_dim]
        nei_embed = tf.reshape(self.test_nei_embed, [-1, te_out_dim])
        self.embedding_input = tf.concat(
            [xyz_scatter, nei_embed], 1
        )  # shape is [nframes*natoms[0]*self.nnei, 1+te_out_dim]
        if not self.type_one_side:
            self.atm_embed = tf.nn.embedding_lookup(
                type_embedding, natype
            )  # shape is [nframes*natoms[0], te_out_dim]
            self.atm_embed = tf.tile(
                self.atm_embed, [1, self.nnei]
            )  # shape is [nframes*natoms[0], self.nnei*te_out_dim]
            self.atm_embed = tf.reshape(
                self.atm_embed, [-1, te_out_dim]
            )  # shape is [nframes*natoms[0]*self.nnei, te_out_dim]
            self.embedding_input_2 = tf.concat(
                [self.embedding_input, self.atm_embed], 1
            )  # shape is [nframes*natoms[0]*self.nnei, 1+te_out_dim+te_out_dim]
            return self.embedding_input_2
        return self.embedding_input

    def _feedforward(self, input_xyz, d_in, d_mid):
        residual = input_xyz
        input_xyz = tf.nn.relu(
            one_layer(
                input_xyz,
                d_mid,
                name="c_ffn1",
                reuse=tf.AUTO_REUSE,
                seed=self.seed,
                activation_fn=None,
                precision=self.filter_precision,
                trainable=True,
                uniform_seed=self.uniform_seed,
                initial_variables=self.attention_layer_variables,
            )
        )
        input_xyz = one_layer(
            input_xyz,
            d_in,
            name="c_ffn2",
            reuse=tf.AUTO_REUSE,
            seed=self.seed,
            activation_fn=None,
            precision=self.filter_precision,
            trainable=True,
            uniform_seed=self.uniform_seed,
            initial_variables=self.attention_layer_variables,
        )
        input_xyz += residual
        input_xyz = tf.keras.layers.LayerNormalization()(input_xyz)
        return input_xyz

    def _scaled_dot_attn(
        self,
        Q,
        K,
        V,
        temperature,
        input_r,
        dotr=False,
        do_mask=False,
        layer=0,
        save_weights=True,
    ):
        attn = tf.matmul(Q / temperature, K, transpose_b=True)
        if self.smooth:
            # (nb x nloc) x nsel
            nsel = self.sel_all_a[0]
<<<<<<< HEAD
            attn = ((attn + self.smth_attn_w_shift) * 
                    tf.reshape(self.recovered_switch, [-1,1,nsel]) * 
                    tf.reshape(self.recovered_switch, [-1,nsel,1]) - 
                    self.smth_attn_w_shift)
=======
            attn = (attn + self.smth_attn_w_shift) * tf.reshape(
                self.recovered_switch, [-1, 1, nsel]
            ) * tf.reshape(
                self.recovered_switch, [-1, nsel, 1]
            ) - self.smth_attn_w_shift
>>>>>>> 8bc4e3f5
        else:
            attn *= self.nmask
            attn += self.negative_mask
        attn = tf.nn.softmax(attn, axis=-1)
        if self.smooth:
<<<<<<< HEAD
            attn = (attn * 
                    tf.reshape(self.recovered_switch, [-1,1,nsel]) * 
                    tf.reshape(self.recovered_switch, [-1,nsel,1]))
=======
            attn = (
                attn
                * tf.reshape(self.recovered_switch, [-1, 1, nsel])
                * tf.reshape(self.recovered_switch, [-1, nsel, 1])
            )
>>>>>>> 8bc4e3f5
        else:
            attn *= tf.reshape(self.nmask, [-1, attn.shape[-1], 1])
        if save_weights:
            self.attn_weight[layer] = attn[0]  # atom 0
        if dotr:
            angular_weight = tf.matmul(input_r, input_r, transpose_b=True)  # normalized
            attn *= angular_weight
            if save_weights:
                self.angular_weight[layer] = angular_weight[0]  # atom 0
                self.attn_weight_final[layer] = attn[0]  # atom 0
        if do_mask:
            nei = int(attn.shape[-1])
            mask = tf.cast(tf.ones((nei, nei)) - tf.eye(nei), self.filter_precision)
            attn *= mask
        output = tf.matmul(attn, V)
        return output

    def _attention_layers(
        self,
        input_xyz,
        layer_num,
        shape_i,
        outputs_size,
        input_r,
        dotr=False,
        do_mask=False,
        trainable=True,
        suffix="",
    ):
        sd_k = tf.sqrt(tf.cast(1.0, dtype=self.filter_precision))
        for i in range(layer_num):
            name = f"attention_layer_{i}{suffix}"
            with tf.variable_scope(name, reuse=tf.AUTO_REUSE):
                # input_xyz_in = tf.nn.l2_normalize(input_xyz, -1)
                Q_c = one_layer(
                    input_xyz,
                    self.att_n,
                    name="c_query",
                    scope=name + "/",
                    reuse=tf.AUTO_REUSE,
                    seed=self.seed,
                    activation_fn=None,
                    precision=self.filter_precision,
                    trainable=trainable,
                    uniform_seed=self.uniform_seed,
                    initial_variables=self.attention_layer_variables,
                )
                K_c = one_layer(
                    input_xyz,
                    self.att_n,
                    name="c_key",
                    scope=name + "/",
                    reuse=tf.AUTO_REUSE,
                    seed=self.seed,
                    activation_fn=None,
                    precision=self.filter_precision,
                    trainable=trainable,
                    uniform_seed=self.uniform_seed,
                    initial_variables=self.attention_layer_variables,
                )
                V_c = one_layer(
                    input_xyz,
                    self.att_n,
                    name="c_value",
                    scope=name + "/",
                    reuse=tf.AUTO_REUSE,
                    seed=self.seed,
                    activation_fn=None,
                    precision=self.filter_precision,
                    trainable=trainable,
                    uniform_seed=self.uniform_seed,
                    initial_variables=self.attention_layer_variables,
                )
                # # natom x nei_type_i x out_size
                # xyz_scatter = tf.reshape(xyz_scatter, (-1, shape_i[1] // 4, outputs_size[-1]))
                # natom x nei_type_i x att_n
                Q_c = tf.nn.l2_normalize(
                    tf.reshape(Q_c, (-1, shape_i[1] // 4, self.att_n)), -1
                )
                K_c = tf.nn.l2_normalize(
                    tf.reshape(K_c, (-1, shape_i[1] // 4, self.att_n)), -1
                )
                V_c = tf.nn.l2_normalize(
                    tf.reshape(V_c, (-1, shape_i[1] // 4, self.att_n)), -1
                )

                input_att = self._scaled_dot_attn(
                    Q_c, K_c, V_c, sd_k, input_r, dotr=dotr, do_mask=do_mask, layer=i
                )
                input_att = tf.reshape(input_att, (-1, self.att_n))

                # (natom x nei_type_i) x out_size
                input_xyz += one_layer(
                    input_att,
                    outputs_size[-1],
                    name="c_out",
                    scope=name + "/",
                    reuse=tf.AUTO_REUSE,
                    seed=self.seed,
                    activation_fn=None,
                    precision=self.filter_precision,
                    trainable=trainable,
                    uniform_seed=self.uniform_seed,
                    initial_variables=self.attention_layer_variables,
                )
                input_xyz = tf.keras.layers.LayerNormalization(
                    beta_initializer=tf.constant_initializer(self.beta[i]),
                    gamma_initializer=tf.constant_initializer(self.gamma[i]),
                )(input_xyz)
                # input_xyz = self._feedforward(input_xyz, outputs_size[-1], self.att_n)
        return input_xyz

    def _filter_lower(
        self,
        type_i,
        type_input,
        start_index,
        incrs_index,
        inputs,
        type_embedding=None,
        atype=None,
        is_exclude=False,
        activation_fn=None,
        bavg=0.0,
        stddev=1.0,
        trainable=True,
        suffix="",
        name="filter_",
        reuse=None,
    ):
        """Input env matrix, returns R.G."""
        outputs_size = [1, *self.filter_neuron]
        # cut-out inputs
        # with natom x (nei_type_i x 4)
        inputs_i = tf.slice(inputs, [0, start_index * 4], [-1, incrs_index * 4])
        shape_i = inputs_i.get_shape().as_list()
        natom = tf.shape(inputs_i)[0]
        # with (natom x nei_type_i) x 4
        inputs_reshape = tf.reshape(inputs_i, [-1, 4])
        # with (natom x nei_type_i) x 1
        xyz_scatter = tf.reshape(tf.slice(inputs_reshape, [0, 0], [-1, 1]), [-1, 1])
        assert atype is not None, "atype must exist!!"
        type_embedding = tf.cast(type_embedding, self.filter_precision)  # ntypes * Y
        # natom x 4 x outputs_size
        if not is_exclude:
            with tf.variable_scope(name, reuse=reuse):
                # with (natom x nei_type_i) x out_size
                if not self.stripped_type_embedding:
                    log.info("use the previous se_atten model")
                    xyz_scatter = self._lookup_type_embedding(
                        xyz_scatter, atype, type_embedding
                    )
                    xyz_scatter = embedding_net(
                        xyz_scatter,
                        self.filter_neuron,
                        self.filter_precision,
                        activation_fn=activation_fn,
                        resnet_dt=self.filter_resnet_dt,
                        name_suffix="",
                        stddev=stddev,
                        bavg=bavg,
                        seed=self.seed,
                        trainable=trainable,
                        uniform_seed=self.uniform_seed,
                        initial_variables=self.embedding_net_variables,
                        mixed_prec=self.mixed_prec,
                    )
                else:
                    if self.attn_layer == 0:
                        log.info(
                            "use the compressible model with stripped type embedding"
                        )
                    else:
                        log.info(
                            "use the non-compressible model with stripped type embedding"
                        )
                    if nvnmd_cfg.enable:
                        if nvnmd_cfg.quantize_descriptor:
                            return filter_lower_R42GR(
                                inputs_i,
                                atype,
                                self.nei_type_vec,
                            )
                        elif nvnmd_cfg.restore_descriptor:
                            self.embedding_net_variables = (
                                nvnmd_cfg.get_dp_init_weights()
                            )
                            self.two_side_embeeding_net_variables = (
                                nvnmd_cfg.get_dp_init_weights()
                            )
                    if not self.compress:
                        xyz_scatter = embedding_net(
                            xyz_scatter,
                            self.filter_neuron,
                            self.filter_precision,
                            activation_fn=activation_fn,
                            resnet_dt=self.filter_resnet_dt,
                            name_suffix="",
                            stddev=stddev,
                            bavg=bavg,
                            seed=self.seed,
                            trainable=trainable,
                            uniform_seed=self.uniform_seed,
                            initial_variables=self.embedding_net_variables,
                            mixed_prec=self.mixed_prec,
                        )
                    else:
                        net = "filter_net"
                        info = [
                            self.lower[net],
                            self.upper[net],
                            self.upper[net] * self.table_config[0],
                            self.table_config[1],
                            self.table_config[2],
                            self.table_config[3],
                        ]

                    padding_ntypes = type_embedding.shape[
                        0
                    ]  # this must be self.ntypes + 1
                    atype_expand = tf.reshape(atype, [-1, 1])
                    idx_i = tf.tile(atype_expand * padding_ntypes, [1, self.nnei])
                    idx_j = tf.reshape(self.nei_type_vec, [-1, self.nnei])
                    idx = idx_i + idx_j
                    index_of_two_side = tf.reshape(idx, [-1])

                    if self.compress:
                        two_embd = tf.nn.embedding_lookup(
                            self.two_embd, index_of_two_side
                        )
                    else:
                        type_embedding_nei = tf.tile(
                            tf.reshape(type_embedding, [1, padding_ntypes, -1]),
                            [padding_ntypes, 1, 1],
                        )  # (ntypes) * ntypes * Y
                        type_embedding_center = tf.tile(
                            tf.reshape(type_embedding, [padding_ntypes, 1, -1]),
                            [1, padding_ntypes, 1],
                        )  # ntypes * (ntypes) * Y
                        two_side_type_embedding = tf.concat(
                            [type_embedding_nei, type_embedding_center], -1
                        )  # ntypes * ntypes * (Y+Y)
                        two_side_type_embedding = tf.reshape(
                            two_side_type_embedding,
                            [-1, two_side_type_embedding.shape[-1]],
                        )
                        two_side_type_embedding_suffix = "_two_side_ebd"
                        embedding_of_two_side_type_embedding = embedding_net(
                            two_side_type_embedding,
                            self.filter_neuron,
                            self.filter_precision,
                            activation_fn=activation_fn,
                            resnet_dt=self.filter_resnet_dt,
                            name_suffix=two_side_type_embedding_suffix,
                            stddev=stddev,
                            bavg=bavg,
                            seed=self.seed,
                            trainable=trainable,
                            uniform_seed=self.uniform_seed,
                            initial_variables=self.two_side_embeeding_net_variables,
                            mixed_prec=self.mixed_prec,
                        )
                        two_embd = tf.nn.embedding_lookup(
                            embedding_of_two_side_type_embedding, index_of_two_side
                        )
                    if self.smooth:
                        two_embd = two_embd * tf.reshape(self.recovered_switch, [-1, 1])
                    if not self.compress:
                        xyz_scatter = xyz_scatter * two_embd + xyz_scatter
                    else:
                        return op_module.tabulate_fusion_se_atten(
                            tf.cast(self.table.data[net], self.filter_precision),
                            info,
                            xyz_scatter,
                            tf.reshape(inputs_i, [natom, shape_i[1] // 4, 4]),
                            two_embd,
                            last_layer_size=outputs_size[-1],
                            is_sorted=len(self.exclude_types) == 0,
                        )

                if (not self.uniform_seed) and (self.seed is not None):
                    self.seed += self.seed_shift
            input_r = tf.slice(
                tf.reshape(inputs_i, (-1, shape_i[1] // 4, 4)), [0, 0, 1], [-1, -1, 3]
            )
            input_r = tf.nn.l2_normalize(input_r, -1)
            # natom x nei_type_i x out_size
            xyz_scatter_att = tf.reshape(
                self._attention_layers(
                    xyz_scatter,
                    self.attn_layer,
                    shape_i,
                    outputs_size,
                    input_r,
                    dotr=self.attn_dotr,
                    do_mask=self.attn_mask,
                    trainable=trainable,
                    suffix=suffix,
                ),
                (-1, shape_i[1] // 4, outputs_size[-1]),
            )
            # xyz_scatter = tf.reshape(xyz_scatter, (-1, shape_i[1] // 4, outputs_size[-1]))
        else:
            raise RuntimeError("this should not be touched")
        # When using tf.reshape(inputs_i, [-1, shape_i[1]//4, 4]) below
        # [588 24] -> [588 6 4] correct
        # but if sel is zero
        # [588 0] -> [147 0 4] incorrect; the correct one is [588 0 4]
        # So we need to explicitly assign the shape to tf.shape(inputs_i)[0] instead of -1
        return tf.matmul(
            tf.reshape(inputs_i, [natom, shape_i[1] // 4, 4]),
            xyz_scatter_att,
            transpose_a=True,
        )

    @cast_precision
    def _filter(
        self,
        inputs,
        type_input,
        natoms,
        type_embedding=None,
        atype=None,
        activation_fn=tf.nn.tanh,
        stddev=1.0,
        bavg=0.0,
        suffix="",
        name="linear",
        reuse=None,
        trainable=True,
    ):
        nframes = tf.shape(tf.reshape(inputs, [-1, natoms[0], self.ndescrpt]))[0]
        # natom x (nei x 4)
        shape = inputs.get_shape().as_list()
        outputs_size = [1, *self.filter_neuron]
        outputs_size_2 = self.n_axis_neuron

        start_index = 0
        type_i = 0
        # natom x 4 x outputs_size
        xyz_scatter_1 = self._filter_lower(
            type_i,
            type_input,
            start_index,
            np.cumsum(self.sel_a)[-1],
            inputs,
            type_embedding=type_embedding,
            is_exclude=False,
            activation_fn=activation_fn,
            stddev=stddev,
            bavg=bavg,
            trainable=trainable,
            suffix=suffix,
            name=name,
            reuse=reuse,
            atype=atype,
        )
        if nvnmd_cfg.enable:
            return filter_GR2D(xyz_scatter_1)
        # natom x nei x outputs_size
        # xyz_scatter = tf.concat(xyz_scatter_total, axis=1)
        # natom x nei x 4
        # inputs_reshape = tf.reshape(inputs, [-1, shape[1]//4, 4])
        # natom x 4 x outputs_size
        # xyz_scatter_1 = tf.matmul(inputs_reshape, xyz_scatter, transpose_a = True)
        if self.original_sel is None:
            # shape[1] = nnei * 4
            nnei = shape[1] / 4
        else:
            nnei = tf.cast(
                tf.Variable(
                    np.sum(self.original_sel),
                    dtype=tf.int32,
                    trainable=False,
                    name="nnei",
                ),
                self.filter_precision,
            )
        xyz_scatter_1 = xyz_scatter_1 / nnei
        # natom x 4 x outputs_size_2
        xyz_scatter_2 = tf.slice(xyz_scatter_1, [0, 0, 0], [-1, -1, outputs_size_2])
        # # natom x 3 x outputs_size_2
        # qmat = tf.slice(xyz_scatter_2, [0,1,0], [-1, 3, -1])
        # natom x 3 x outputs_size_1
        qmat = tf.slice(xyz_scatter_1, [0, 1, 0], [-1, 3, -1])
        # natom x outputs_size_1 x 3
        qmat = tf.transpose(qmat, perm=[0, 2, 1])
        # natom x outputs_size x outputs_size_2
        result = tf.matmul(xyz_scatter_1, xyz_scatter_2, transpose_a=True)
        # natom x (outputs_size x outputs_size_2)
        result = tf.reshape(result, [-1, outputs_size_2 * outputs_size[-1]])

        return result, qmat

    def init_variables(
        self,
        graph: tf.Graph,
        graph_def: tf.GraphDef,
        suffix: str = "",
    ) -> None:
        """Init the embedding net variables with the given dict.

        Parameters
        ----------
        graph : tf.Graph
            The input frozen model graph
        graph_def : tf.GraphDef
            The input frozen model graph_def
        suffix : str, optional
            The suffix of the scope
        """
        super().init_variables(graph=graph, graph_def=graph_def, suffix=suffix)

        if self.stripped_type_embedding:
            self.two_side_embeeding_net_variables = {}
            for i in range(1, self.layer_size + 1):
                matrix_pattern = f"filter_type_all{suffix}/matrix_{i}_two_side_ebd"
                self.two_side_embeeding_net_variables[
                    matrix_pattern
                ] = self._get_two_embed_variables(graph_def, matrix_pattern)
                bias_pattern = f"filter_type_all{suffix}/bias_{i}_two_side_ebd"
                self.two_side_embeeding_net_variables[
                    bias_pattern
                ] = self._get_two_embed_variables(graph_def, bias_pattern)

        self.attention_layer_variables = get_attention_layer_variables_from_graph_def(
            graph_def, suffix=suffix
        )
        if self.attn_layer > 0:
            self.beta[0] = self.attention_layer_variables[
                f"attention_layer_0{suffix}/layer_normalization/beta"
            ]
            self.gamma[0] = self.attention_layer_variables[
                f"attention_layer_0{suffix}/layer_normalization/gamma"
            ]
            for i in range(1, self.attn_layer):
                self.beta[i] = self.attention_layer_variables[
                    f"attention_layer_{i}{suffix}/layer_normalization_{i}/beta"
                ]
                self.gamma[i] = self.attention_layer_variables[
                    f"attention_layer_{i}{suffix}/layer_normalization_{i}/gamma"
                ]

    def _get_two_embed_variables(self, graph_def, pattern: str):
        node = get_pattern_nodes_from_graph_def(graph_def, pattern)[pattern]
        dtype = tf.as_dtype(node.dtype).as_numpy_dtype
        tensor_shape = tf.TensorShape(node.tensor_shape).as_list()
        if (len(tensor_shape) != 1) or (tensor_shape[0] != 1):
            tensor_value = np.frombuffer(
                node.tensor_content,
                dtype=tf.as_dtype(node.dtype).as_numpy_dtype,
            )
        else:
            tensor_value = get_tensor_by_type(node, dtype)
        return np.reshape(tensor_value, tensor_shape)

    def build_type_exclude_mask(
        self,
        exclude_types: List[Tuple[int, int]],
        ntypes: int,
        sel: List[int],
        ndescrpt: int,
        atype: tf.Tensor,
        shape0: tf.Tensor,
        nei_type_vec: tf.Tensor,
    ) -> tf.Tensor:
        r"""Build the type exclude mask for the attention descriptor.

        Notes
        -----
        This method has the similiar way to build the type exclude mask as
        :meth:`deepmd.descriptor.descriptor.Descriptor.build_type_exclude_mask`.
        The mathmatical expression has been explained in that method.
        The difference is that the attention descriptor has provided the type of
        the neighbors (idx_j) that is not in order, so we use it from an extra
        input.

        Parameters
        ----------
        exclude_types : List[Tuple[int, int]]
            The list of excluded types, e.g. [(0, 1), (1, 0)] means the interaction
            between type 0 and type 1 is excluded.
        ntypes : int
            The number of types.
        sel : List[int]
            The list of the number of selected neighbors for each type.
        ndescrpt : int
            The number of descriptors for each atom.
        atype : tf.Tensor
            The type of atoms, with the size of shape0.
        shape0 : tf.Tensor
            The shape of the first dimension of the inputs, which is equal to
            nsamples * natoms.
        nei_type_vec : tf.Tensor
            The type of neighbors, with the size of (shape0, nnei).

        Returns
        -------
        tf.Tensor
            The type exclude mask, with the shape of (shape0, ndescrpt), and the
            precision of GLOBAL_TF_FLOAT_PRECISION. The mask has the value of 1 if the
            interaction between two types is not excluded, and 0 otherwise.

        See Also
        --------
        deepmd.descriptor.descriptor.Descriptor.build_type_exclude_mask
        """
        # generate a mask
        # op returns ntypes when the neighbor doesn't exist, so we need to add 1
        type_mask = np.array(
            [
                [
                    1 if (tt_i, tt_j) not in exclude_types else 0
                    for tt_i in range(ntypes + 1)
                ]
                for tt_j in range(ntypes)
            ],
            dtype=bool,
        )
        type_mask = tf.convert_to_tensor(type_mask, dtype=GLOBAL_TF_FLOAT_PRECISION)
        type_mask = tf.reshape(type_mask, [-1])

        # (nsamples * natoms, 1)
        atype_expand = tf.reshape(atype, [-1, 1])
        # (nsamples * natoms, ndescrpt)
        idx_i = tf.tile(atype_expand * (ntypes + 1), (1, ndescrpt))
        # idx_j has been provided by atten op
        # (nsamples * natoms, nnei, 1)
        idx_j = tf.reshape(nei_type_vec, [shape0, sel[0], 1])
        # (nsamples * natoms, nnei, ndescrpt // nnei)
        idx_j = tf.tile(idx_j, (1, 1, ndescrpt // sel[0]))
        # (nsamples * natoms, ndescrpt)
        idx_j = tf.reshape(idx_j, [shape0, ndescrpt])
        idx = idx_i + idx_j
        idx = tf.reshape(idx, [-1])
        mask = tf.nn.embedding_lookup(type_mask, idx)
        # same as inputs_i, (nsamples * natoms, ndescrpt)
        mask = tf.reshape(mask, [-1, ndescrpt])
        return mask

    @property
    def explicit_ntypes(self) -> bool:
        """Explicit ntypes with type embedding."""
        return True

    @classmethod
    def update_sel(cls, global_jdata: dict, local_jdata: dict):
        """Update the selection and perform neighbor statistics.

        Parameters
        ----------
        global_jdata : dict
            The global data, containing the training section
        local_jdata : dict
            The local data refer to the current class
        """
        from deepmd.entrypoints.train import (
            update_one_sel,
        )

        local_jdata_cpy = local_jdata.copy()
        return update_one_sel(global_jdata, local_jdata_cpy, True)<|MERGE_RESOLUTION|>--- conflicted
+++ resolved
@@ -564,11 +564,7 @@
             self.filter_precision,
         )
         self.negative_mask = -(2 << 32) * (1.0 - self.nmask)
-<<<<<<< HEAD
-        # hard coding the magnitude of attention weight shift 
-=======
         # hard coding the magnitude of attention weight shift
->>>>>>> 8bc4e3f5
         self.smth_attn_w_shift = 20.0
         # only used when tensorboard was set as true
         tf.summary.histogram("descrpt", self.descrpt)
@@ -605,13 +601,9 @@
             )
             self.recovered_r = (
                 tf.reshape(
-<<<<<<< HEAD
-                    tf.slice(tf.reshape(self.descrpt_reshape, [-1, 4]), [0, 0], [-1, 1]),
-=======
                     tf.slice(
                         tf.reshape(self.descrpt_reshape, [-1, 4]), [0, 0], [-1, 1]
                     ),
->>>>>>> 8bc4e3f5
                     [-1, natoms[0], self.sel_all_a[0]],
                 )
                 * self.std_looked_up
@@ -880,34 +872,21 @@
         if self.smooth:
             # (nb x nloc) x nsel
             nsel = self.sel_all_a[0]
-<<<<<<< HEAD
-            attn = ((attn + self.smth_attn_w_shift) * 
-                    tf.reshape(self.recovered_switch, [-1,1,nsel]) * 
-                    tf.reshape(self.recovered_switch, [-1,nsel,1]) - 
-                    self.smth_attn_w_shift)
-=======
             attn = (attn + self.smth_attn_w_shift) * tf.reshape(
                 self.recovered_switch, [-1, 1, nsel]
             ) * tf.reshape(
                 self.recovered_switch, [-1, nsel, 1]
             ) - self.smth_attn_w_shift
->>>>>>> 8bc4e3f5
         else:
             attn *= self.nmask
             attn += self.negative_mask
         attn = tf.nn.softmax(attn, axis=-1)
         if self.smooth:
-<<<<<<< HEAD
-            attn = (attn * 
-                    tf.reshape(self.recovered_switch, [-1,1,nsel]) * 
-                    tf.reshape(self.recovered_switch, [-1,nsel,1]))
-=======
             attn = (
                 attn
                 * tf.reshape(self.recovered_switch, [-1, 1, nsel])
                 * tf.reshape(self.recovered_switch, [-1, nsel, 1])
             )
->>>>>>> 8bc4e3f5
         else:
             attn *= tf.reshape(self.nmask, [-1, attn.shape[-1], 1])
         if save_weights:
