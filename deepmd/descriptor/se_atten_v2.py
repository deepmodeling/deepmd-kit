# SPDX-License-Identifier: LGPL-3.0-or-later
import logging
from typing import (
    List,
    Optional,
)

from .descriptor import (
    Descriptor,
)
from .se_atten import (
    DescrptSeAtten,
)

log = logging.getLogger(__name__)


@Descriptor.register("se_atten_v2")
class DescrptSeAttenV2(DescrptSeAtten):
    r"""Smooth version 2.0 descriptor with attention.

    Parameters
    ----------
    rcut
            The cut-off radius :math:`r_c`
    rcut_smth
            From where the environment matrix should be smoothed :math:`r_s`
    sel : list[str]
            sel[i] specifies the maxmum number of type i atoms in the cut-off radius
    neuron : list[int]
            Number of neurons in each hidden layers of the embedding net :math:`\mathcal{N}`
    axis_neuron
            Number of the axis neuron :math:`M_2` (number of columns of the sub-matrix of the embedding matrix)
    resnet_dt
            Time-step `dt` in the resnet construction:
            y = x + dt * \phi (Wx + b)
    trainable
            If the weights of embedding net are trainable.
    seed
            Random seed for initializing the network parameters.
    type_one_side
            Try to build N_types embedding nets. Otherwise, building N_types^2 embedding nets
    exclude_types : List[List[int]]
            The excluded pairs of types which have no interaction with each other.
            For example, `[[0, 1]]` means no interaction between type 0 and type 1.
    set_davg_zero
            Set the shift of embedding net input to zero.
    activation_function
            The activation function in the embedding net. Supported options are |ACTIVATION_FN|
    precision
            The precision of the embedding net parameters. Supported options are |PRECISION|
    uniform_seed
            Only for the purpose of backward compatibility, retrieves the old behavior of using the random seed
    attn
            The length of hidden vector during scale-dot attention computation.
    attn_layer
            The number of layers in attention mechanism.
    attn_dotr
            Whether to dot the relative coordinates on the attention weights as a gated scheme.
    attn_mask
            Whether to mask the diagonal in the attention weights.
    multi_task
            If the model has multi fitting nets to train.
    """

    def __init__(
        self,
        rcut: float,
        rcut_smth: float,
        sel: int,
        ntypes: int,
        neuron: List[int] = [24, 48, 96],
        axis_neuron: int = 8,
        resnet_dt: bool = False,
        trainable: bool = True,
        seed: Optional[int] = None,
        type_one_side: bool = True,
        set_davg_zero: bool = False,
        exclude_types: List[List[int]] = [],
        activation_function: str = "tanh",
        precision: str = "default",
        uniform_seed: bool = False,
        attn: int = 128,
        attn_layer: int = 2,
        attn_dotr: bool = True,
        attn_mask: bool = False,
        multi_task: bool = False,
        **kwargs,
    ) -> None:
        DescrptSeAtten.__init__(
            self,
            rcut,
            rcut_smth,
            sel,
            ntypes,
            neuron=neuron,
            axis_neuron=axis_neuron,
            resnet_dt=resnet_dt,
            trainable=trainable,
            seed=seed,
            type_one_side=type_one_side,
            set_davg_zero=set_davg_zero,
            exclude_types=exclude_types,
            activation_function=activation_function,
            precision=precision,
            uniform_seed=uniform_seed,
            attn=attn,
            attn_layer=attn_layer,
            attn_dotr=attn_dotr,
            attn_mask=attn_mask,
            multi_task=multi_task,
<<<<<<< HEAD
            stripped_type_embedding=True,
            smooth_type_embdding=True,
            **kwargs
=======
            stripped_type_embedding=stripped_type_embedding,
            smooth_type_embdding=smooth_type_embdding,
            **kwargs,
>>>>>>> 4d64415a
        )<|MERGE_RESOLUTION|>--- conflicted
+++ resolved
@@ -109,13 +109,7 @@
             attn_dotr=attn_dotr,
             attn_mask=attn_mask,
             multi_task=multi_task,
-<<<<<<< HEAD
             stripped_type_embedding=True,
             smooth_type_embdding=True,
             **kwargs
-=======
-            stripped_type_embedding=stripped_type_embedding,
-            smooth_type_embdding=smooth_type_embdding,
-            **kwargs,
->>>>>>> 4d64415a
         )