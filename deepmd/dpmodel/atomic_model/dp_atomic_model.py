--- conflicted
+++ resolved
@@ -94,13 +94,8 @@
         table_stride_2: float = 0.1,
         check_frequency: int = -1,
     ) -> None:
-<<<<<<< HEAD
         """Call descriptor enable_compression().
-        
-=======
-        """Call descriptor enable_compression()
-
->>>>>>> d1d49c39
+
         Parameters
         ----------
         min_nbor_dist
