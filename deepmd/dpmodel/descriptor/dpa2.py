# SPDX-License-Identifier: LGPL-3.0-or-later
from typing import (
    List,
    Optional,
    Tuple,
    Union,
)

import numpy as np

from deepmd.dpmodel import (
    NativeOP,
)
from deepmd.dpmodel.utils import (
    EnvMat,
    NetworkCollection,
)
from deepmd.dpmodel.utils.network import (
    Identity,
    NativeLayer,
)
from deepmd.dpmodel.utils.nlist import (
    build_multiple_neighbor_list,
    get_multiple_nlist_key,
)
from deepmd.dpmodel.utils.type_embed import (
    TypeEmbedNet,
)
from deepmd.dpmodel.utils.update_sel import (
    UpdateSel,
)
from deepmd.utils.data_system import (
    DeepmdDataSystem,
)
from deepmd.utils.path import (
    DPPath,
)
from deepmd.utils.version import (
    check_version_compatibility,
)

<<<<<<< HEAD
try:
    from deepmd._version import version as __version__
except ImportError:
    __version__ = "unknown"

from typing import (
    List,
    Optional,
    Tuple,
    Union,
)

from deepmd.dpmodel import (
    NativeOP,
)
from deepmd.dpmodel.utils import (
    EnvMat,
    NetworkCollection,
)
from deepmd.utils.finetune import (
    get_index_between_two_maps,
    map_pair_exclude_types,
)

=======
>>>>>>> f23c77eb
from .base_descriptor import (
    BaseDescriptor,
)
from .dpa1 import (
    DescrptBlockSeAtten,
)
from .repformers import (
    DescrptBlockRepformers,
    RepformerLayer,
)


class RepinitArgs:
    def __init__(
        self,
        rcut: float,
        rcut_smth: float,
        nsel: int,
        neuron: List[int] = [25, 50, 100],
        axis_neuron: int = 16,
        tebd_dim: int = 8,
        tebd_input_mode: str = "concat",
        set_davg_zero: bool = True,
        activation_function="tanh",
        resnet_dt: bool = False,
        type_one_side: bool = False,
    ):
        r"""The constructor for the RepinitArgs class which defines the parameters of the repinit block in DPA2 descriptor.

        Parameters
        ----------
        rcut : float
            The cut-off radius.
        rcut_smth : float
            Where to start smoothing. For example the 1/r term is smoothed from rcut to rcut_smth.
        nsel : int
            Maximally possible number of selected neighbors.
        neuron : list, optional
            Number of neurons in each hidden layers of the embedding net.
            When two layers are of the same size or one layer is twice as large as the previous layer,
            a skip connection is built.
        axis_neuron : int, optional
            Size of the submatrix of G (embedding matrix).
        tebd_dim : int, optional
            The dimension of atom type embedding.
        tebd_input_mode : str, optional
            The input mode of the type embedding. Supported modes are ['concat', 'strip'].
        set_davg_zero : bool, optional
            Set the normalization average to zero.
        activation_function : str, optional
            The activation function in the embedding net.
        resnet_dt : bool, optional
            Whether to use a "Timestep" in the skip connection.
        type_one_side : bool, optional
            Whether to use one-side type embedding.
        """
        self.rcut = rcut
        self.rcut_smth = rcut_smth
        self.nsel = nsel
        self.neuron = neuron
        self.axis_neuron = axis_neuron
        self.tebd_dim = tebd_dim
        self.tebd_input_mode = tebd_input_mode
        self.set_davg_zero = set_davg_zero
        self.activation_function = activation_function
        self.resnet_dt = resnet_dt
        self.type_one_side = type_one_side

    def __getitem__(self, key):
        if hasattr(self, key):
            return getattr(self, key)
        else:
            raise KeyError(key)

    def serialize(self) -> dict:
        return {
            "rcut": self.rcut,
            "rcut_smth": self.rcut_smth,
            "nsel": self.nsel,
            "neuron": self.neuron,
            "axis_neuron": self.axis_neuron,
            "tebd_dim": self.tebd_dim,
            "tebd_input_mode": self.tebd_input_mode,
            "set_davg_zero": self.set_davg_zero,
            "activation_function": self.activation_function,
            "resnet_dt": self.resnet_dt,
            "type_one_side": self.type_one_side,
        }

    @classmethod
    def deserialize(cls, data: dict) -> "RepinitArgs":
        return cls(**data)


class RepformerArgs:
    def __init__(
        self,
        rcut: float,
        rcut_smth: float,
        nsel: int,
        nlayers: int = 3,
        g1_dim: int = 128,
        g2_dim: int = 16,
        axis_neuron: int = 4,
        direct_dist: bool = False,
        update_g1_has_conv: bool = True,
        update_g1_has_drrd: bool = True,
        update_g1_has_grrg: bool = True,
        update_g1_has_attn: bool = True,
        update_g2_has_g1g1: bool = True,
        update_g2_has_attn: bool = True,
        update_h2: bool = False,
        attn1_hidden: int = 64,
        attn1_nhead: int = 4,
        attn2_hidden: int = 16,
        attn2_nhead: int = 4,
        attn2_has_gate: bool = False,
        activation_function: str = "tanh",
        update_style: str = "res_avg",
        update_residual: float = 0.001,
        update_residual_init: str = "norm",
        set_davg_zero: bool = True,
        trainable_ln: bool = True,
        ln_eps: Optional[float] = 1e-5,
    ):
        r"""The constructor for the RepformerArgs class which defines the parameters of the repformer block in DPA2 descriptor.

        Parameters
        ----------
        rcut : float
            The cut-off radius.
        rcut_smth : float
            Where to start smoothing. For example the 1/r term is smoothed from rcut to rcut_smth.
        nsel : int
            Maximally possible number of selected neighbors.
        nlayers : int, optional
            Number of repformer layers.
        g1_dim : int, optional
            Dimension of the first graph convolution layer.
        g2_dim : int, optional
            Dimension of the second graph convolution layer.
        axis_neuron : int, optional
            Size of the submatrix of G (embedding matrix).
        direct_dist : bool, optional
            Whether to use direct distance information (1/r term) in the repformer block.
        update_g1_has_conv : bool, optional
            Whether to update the g1 rep with convolution term.
        update_g1_has_drrd : bool, optional
            Whether to update the g1 rep with the drrd term.
        update_g1_has_grrg : bool, optional
            Whether to update the g1 rep with the grrg term.
        update_g1_has_attn : bool, optional
            Whether to update the g1 rep with the localized self-attention.
        update_g2_has_g1g1 : bool, optional
            Whether to update the g2 rep with the g1xg1 term.
        update_g2_has_attn : bool, optional
            Whether to update the g2 rep with the gated self-attention.
        update_h2 : bool, optional
            Whether to update the h2 rep.
        attn1_hidden : int, optional
            The hidden dimension of localized self-attention to update the g1 rep.
        attn1_nhead : int, optional
            The number of heads in localized self-attention to update the g1 rep.
        attn2_hidden : int, optional
            The hidden dimension of gated self-attention to update the g2 rep.
        attn2_nhead : int, optional
            The number of heads in gated self-attention to update the g2 rep.
        attn2_has_gate : bool, optional
            Whether to use gate in the gated self-attention to update the g2 rep.
        activation_function : str, optional
            The activation function in the embedding net.
        update_style : str, optional
            Style to update a representation.
            Supported options are:
            -'res_avg': Updates a rep `u` with: u = 1/\\sqrt{n+1} (u + u_1 + u_2 + ... + u_n)
            -'res_incr': Updates a rep `u` with: u = u + 1/\\sqrt{n} (u_1 + u_2 + ... + u_n)
            -'res_residual': Updates a rep `u` with: u = u + (r1*u_1 + r2*u_2 + ... + r3*u_n)
            where `r1`, `r2` ... `r3` are residual weights defined by `update_residual`
            and `update_residual_init`.
        update_residual : float, optional
            When update using residual mode, the initial std of residual vector weights.
        update_residual_init : str, optional
            When update using residual mode, the initialization mode of residual vector weights.
        set_davg_zero : bool, optional
            Set the normalization average to zero.
        trainable_ln : bool, optional
            Whether to use trainable shift and scale weights in layer normalization.
        ln_eps : float, optional
            The epsilon value for layer normalization.
        """
        self.rcut = rcut
        self.rcut_smth = rcut_smth
        self.nsel = nsel
        self.nlayers = nlayers
        self.g1_dim = g1_dim
        self.g2_dim = g2_dim
        self.axis_neuron = axis_neuron
        self.direct_dist = direct_dist
        self.update_g1_has_conv = update_g1_has_conv
        self.update_g1_has_drrd = update_g1_has_drrd
        self.update_g1_has_grrg = update_g1_has_grrg
        self.update_g1_has_attn = update_g1_has_attn
        self.update_g2_has_g1g1 = update_g2_has_g1g1
        self.update_g2_has_attn = update_g2_has_attn
        self.update_h2 = update_h2
        self.attn1_hidden = attn1_hidden
        self.attn1_nhead = attn1_nhead
        self.attn2_hidden = attn2_hidden
        self.attn2_nhead = attn2_nhead
        self.attn2_has_gate = attn2_has_gate
        self.activation_function = activation_function
        self.update_style = update_style
        self.update_residual = update_residual
        self.update_residual_init = update_residual_init
        self.set_davg_zero = set_davg_zero
        self.trainable_ln = trainable_ln
        #  to keep consistent with default value in this backends
        if ln_eps is None:
            ln_eps = 1e-5
        self.ln_eps = ln_eps

    def __getitem__(self, key):
        if hasattr(self, key):
            return getattr(self, key)
        else:
            raise KeyError(key)

    def serialize(self) -> dict:
        return {
            "rcut": self.rcut,
            "rcut_smth": self.rcut_smth,
            "nsel": self.nsel,
            "nlayers": self.nlayers,
            "g1_dim": self.g1_dim,
            "g2_dim": self.g2_dim,
            "axis_neuron": self.axis_neuron,
            "direct_dist": self.direct_dist,
            "update_g1_has_conv": self.update_g1_has_conv,
            "update_g1_has_drrd": self.update_g1_has_drrd,
            "update_g1_has_grrg": self.update_g1_has_grrg,
            "update_g1_has_attn": self.update_g1_has_attn,
            "update_g2_has_g1g1": self.update_g2_has_g1g1,
            "update_g2_has_attn": self.update_g2_has_attn,
            "update_h2": self.update_h2,
            "attn1_hidden": self.attn1_hidden,
            "attn1_nhead": self.attn1_nhead,
            "attn2_hidden": self.attn2_hidden,
            "attn2_nhead": self.attn2_nhead,
            "attn2_has_gate": self.attn2_has_gate,
            "activation_function": self.activation_function,
            "update_style": self.update_style,
            "update_residual": self.update_residual,
            "update_residual_init": self.update_residual_init,
            "set_davg_zero": self.set_davg_zero,
            "trainable_ln": self.trainable_ln,
            "ln_eps": self.ln_eps,
        }

    @classmethod
    def deserialize(cls, data: dict) -> "RepformerArgs":
        return cls(**data)


@BaseDescriptor.register("dpa2")
class DescrptDPA2(NativeOP, BaseDescriptor):
    def __init__(
        self,
        ntypes: int,
        # args for repinit
        repinit: Union[RepinitArgs, dict],
        # args for repformer
        repformer: Union[RepformerArgs, dict],
        # kwargs for descriptor
        concat_output_tebd: bool = True,
        precision: str = "float64",
        smooth: bool = True,
        exclude_types: List[Tuple[int, int]] = [],
        env_protection: float = 0.0,
        trainable: bool = True,
        seed: Optional[int] = None,
        add_tebd_to_repinit_out: bool = False,
        use_econf_tebd: bool = False,
        type_map: Optional[List[str]] = None,
    ):
        r"""The DPA-2 descriptor. see https://arxiv.org/abs/2312.15492.

        Parameters
        ----------
        repinit : Union[RepinitArgs, dict]
            The arguments used to initialize the repinit block, see docstr in `RepinitArgs` for details information.
        repformer : Union[RepformerArgs, dict]
            The arguments used to initialize the repformer block, see docstr in `RepformerArgs` for details information.
        concat_output_tebd : bool, optional
            Whether to concat type embedding at the output of the descriptor.
        precision : str, optional
            The precision of the embedding net parameters.
        smooth : bool, optional
            Whether to use smoothness in processes such as attention weights calculation.
        exclude_types : List[List[int]], optional
            The excluded pairs of types which have no interaction with each other.
            For example, `[[0, 1]]` means no interaction between type 0 and type 1.
        env_protection : float, optional
            Protection parameter to prevent division by zero errors during environment matrix calculations.
            For example, when using paddings, there may be zero distances of neighbors, which may make division by zero error during environment matrix calculations without protection.
        trainable : bool, optional
            If the parameters are trainable.
        seed : int, optional
            (Unused yet) Random seed for parameter initialization.
        add_tebd_to_repinit_out : bool, optional
            Whether to add type embedding to the output representation from repinit before inputting it into repformer.
        use_econf_tebd : bool, Optional
            Whether to use electronic configuration type embedding.
        type_map : List[str], Optional
            A list of strings. Give the name to each type of atoms.
            Only used if `use_econf_tebd` is `True` in type embedding net.

        Returns
        -------
        descriptor:         torch.Tensor
            the descriptor of shape nf x nloc x g1_dim.
            invariant single-atom representation.
        g2:                 torch.Tensor
            invariant pair-atom representation.
        h2:                 torch.Tensor
            equivariant pair-atom representation.
        rot_mat:            torch.Tensor
            rotation matrix for equivariant fittings
        sw:                 torch.Tensor
            The switch function for decaying inverse distance.

        """

        def init_subclass_params(sub_data, sub_class):
            if isinstance(sub_data, dict):
                return sub_class(**sub_data)
            elif isinstance(sub_data, sub_class):
                return sub_data
            else:
                raise ValueError(
                    f"Input args must be a {sub_class.__name__} class or a dict!"
                )

        self.repinit_args = init_subclass_params(repinit, RepinitArgs)
        self.repformer_args = init_subclass_params(repformer, RepformerArgs)

        self.repinit = DescrptBlockSeAtten(
            self.repinit_args.rcut,
            self.repinit_args.rcut_smth,
            self.repinit_args.nsel,
            ntypes,
            attn_layer=0,
            neuron=self.repinit_args.neuron,
            axis_neuron=self.repinit_args.axis_neuron,
            tebd_dim=self.repinit_args.tebd_dim,
            tebd_input_mode=self.repinit_args.tebd_input_mode,
            set_davg_zero=self.repinit_args.set_davg_zero,
            exclude_types=exclude_types,
            env_protection=env_protection,
            activation_function=self.repinit_args.activation_function,
            precision=precision,
            resnet_dt=self.repinit_args.resnet_dt,
            smooth=smooth,
            type_one_side=self.repinit_args.type_one_side,
        )
        self.repformers = DescrptBlockRepformers(
            self.repformer_args.rcut,
            self.repformer_args.rcut_smth,
            self.repformer_args.nsel,
            ntypes,
            nlayers=self.repformer_args.nlayers,
            g1_dim=self.repformer_args.g1_dim,
            g2_dim=self.repformer_args.g2_dim,
            axis_neuron=self.repformer_args.axis_neuron,
            direct_dist=self.repformer_args.direct_dist,
            update_g1_has_conv=self.repformer_args.update_g1_has_conv,
            update_g1_has_drrd=self.repformer_args.update_g1_has_drrd,
            update_g1_has_grrg=self.repformer_args.update_g1_has_grrg,
            update_g1_has_attn=self.repformer_args.update_g1_has_attn,
            update_g2_has_g1g1=self.repformer_args.update_g2_has_g1g1,
            update_g2_has_attn=self.repformer_args.update_g2_has_attn,
            update_h2=self.repformer_args.update_h2,
            attn1_hidden=self.repformer_args.attn1_hidden,
            attn1_nhead=self.repformer_args.attn1_nhead,
            attn2_hidden=self.repformer_args.attn2_hidden,
            attn2_nhead=self.repformer_args.attn2_nhead,
            attn2_has_gate=self.repformer_args.attn2_has_gate,
            activation_function=self.repformer_args.activation_function,
            update_style=self.repformer_args.update_style,
            update_residual=self.repformer_args.update_residual,
            update_residual_init=self.repformer_args.update_residual_init,
            set_davg_zero=self.repformer_args.set_davg_zero,
            smooth=smooth,
            exclude_types=exclude_types,
            env_protection=env_protection,
            precision=precision,
            trainable_ln=self.repformer_args.trainable_ln,
            ln_eps=self.repformer_args.ln_eps,
        )
        self.use_econf_tebd = use_econf_tebd
        self.type_map = type_map
        self.type_embedding = TypeEmbedNet(
            ntypes=ntypes,
            neuron=[self.repinit_args.tebd_dim],
            padding=True,
            activation_function="Linear",
            precision=precision,
            use_econf_tebd=use_econf_tebd,
            type_map=type_map,
        )
        self.concat_output_tebd = concat_output_tebd
        self.precision = precision
        self.smooth = smooth
        self.exclude_types = exclude_types
        self.env_protection = env_protection
        self.trainable = trainable
        self.add_tebd_to_repinit_out = add_tebd_to_repinit_out

        if self.repinit.dim_out == self.repformers.dim_in:
            self.g1_shape_tranform = Identity()
        else:
            self.g1_shape_tranform = NativeLayer(
                self.repinit.dim_out,
                self.repformers.dim_in,
                bias=False,
                precision=precision,
            )
        self.tebd_transform = None
        if self.add_tebd_to_repinit_out:
            self.tebd_transform = NativeLayer(
                self.repinit_args.tebd_dim,
                self.repformers.dim_in,
                bias=False,
                precision=precision,
            )
        assert self.repinit.rcut > self.repformers.rcut
        assert self.repinit.sel[0] > self.repformers.sel[0]

        self.tebd_dim = self.repinit_args.tebd_dim
        self.rcut = self.repinit.get_rcut()
        self.ntypes = ntypes
        self.sel = self.repinit.sel

    def get_rcut(self) -> float:
        """Returns the cut-off radius."""
        return self.rcut

    def get_rcut_smth(self) -> float:
        """Returns the radius where the neighbor information starts to smoothly decay to 0."""
        return self.rcut_smth

    def get_nsel(self) -> int:
        """Returns the number of selected atoms in the cut-off radius."""
        return sum(self.sel)

    def get_sel(self) -> List[int]:
        """Returns the number of selected atoms for each type."""
        return self.sel

    def get_ntypes(self) -> int:
        """Returns the number of element types."""
        return self.ntypes

    def get_type_map(self) -> List[str]:
        """Get the name to each type of atoms."""
        return self.type_map

    def get_dim_out(self) -> int:
        """Returns the output dimension of this descriptor."""
        ret = self.repformers.dim_out
        if self.concat_output_tebd:
            ret += self.tebd_dim
        return ret

    def get_dim_emb(self) -> int:
        """Returns the embedding dimension of this descriptor."""
        return self.repformers.dim_emb

    def mixed_types(self) -> bool:
        """If true, the discriptor
        1. assumes total number of atoms aligned across frames;
        2. requires a neighbor list that does not distinguish different atomic types.

        If false, the discriptor
        1. assumes total number of atoms of each atom type aligned across frames;
        2. requires a neighbor list that distinguishes different atomic types.

        """
        return True

    def get_env_protection(self) -> float:
        """Returns the protection of building environment matrix."""
        return self.env_protection

    def share_params(self, base_class, shared_level, resume=False):
        """
        Share the parameters of self to the base_class with shared_level during multitask training.
        If not start from checkpoint (resume is False),
        some seperated parameters (e.g. mean and stddev) will be re-calculated across different classes.
        """
        raise NotImplementedError

    def slim_type_map(self, type_map: List[str]) -> None:
        """Change the type related params to slimmed ones, according to slimmed `type_map` and the original one in the model."""
        assert (
            self.type_map is not None
        ), "'type_map' must be defined when serializing with slimmed type!"
        slim_index = get_index_between_two_maps(self.type_map, type_map)
        self.type_map = type_map
        self.exclude_types = map_pair_exclude_types(self.exclude_types, slim_index)
        self.ntypes = len(type_map)
        repinit = self.repinit
        repformers = self.repformers
        repinit["davg"] = repinit["davg"][slim_index]
        repinit["dstd"] = repinit["dstd"][slim_index]
        repformers["davg"] = repformers["davg"][slim_index]
        repformers["dstd"] = repformers["dstd"][slim_index]
        self.type_embedding.slim_type_map(type_map=type_map)

    @property
    def dim_out(self):
        return self.get_dim_out()

    @property
    def dim_emb(self):
        """Returns the embedding dimension g2."""
        return self.get_dim_emb()

    def compute_input_stats(self, merged: List[dict], path: Optional[DPPath] = None):
        """Update mean and stddev for descriptor elements."""
        raise NotImplementedError

    def call(
        self,
        coord_ext: np.ndarray,
        atype_ext: np.ndarray,
        nlist: np.ndarray,
        mapping: Optional[np.ndarray] = None,
    ):
        """Compute the descriptor.

        Parameters
        ----------
        coord_ext
            The extended coordinates of atoms. shape: nf x (nallx3)
        atype_ext
            The extended aotm types. shape: nf x nall
        nlist
            The neighbor list. shape: nf x nloc x nnei
        mapping
            The index mapping, maps extended region index to local region.

        Returns
        -------
        descriptor
            The descriptor. shape: nf x nloc x (ng x axis_neuron)
        gr
            The rotationally equivariant and permutationally invariant single particle
            representation. shape: nf x nloc x ng x 3
        g2
            The rotationally invariant pair-partical representation.
            shape: nf x nloc x nnei x ng
        h2
            The rotationally equivariant pair-partical representation.
            shape: nf x nloc x nnei x 3
        sw
            The smooth switch function. shape: nf x nloc x nnei

        """
        nframes, nloc, nnei = nlist.shape
        nall = coord_ext.reshape(nframes, -1).shape[1] // 3
        # nlists
        nlist_dict = build_multiple_neighbor_list(
            coord_ext,
            nlist,
            [self.repformers.get_rcut(), self.repinit.get_rcut()],
            [self.repformers.get_nsel(), self.repinit.get_nsel()],
        )
        # repinit
        g1_ext = self.type_embedding.call()[atype_ext]
        g1_inp = g1_ext[:, :nloc, :]
        g1, _, _, _, _ = self.repinit(
            nlist_dict[
                get_multiple_nlist_key(self.repinit.get_rcut(), self.repinit.get_nsel())
            ],
            coord_ext,
            atype_ext,
            g1_ext,
            mapping,
        )
        # linear to change shape
        g1 = self.g1_shape_tranform(g1)
        if self.add_tebd_to_repinit_out:
            assert self.tebd_transform is not None
            g1 = g1 + self.tebd_transform(g1_inp)
        # mapping g1
        assert mapping is not None
        mapping_ext = np.tile(mapping.reshape(nframes, nall, 1), (1, 1, g1.shape[-1]))
        g1_ext = np.take_along_axis(g1, mapping_ext, axis=1)
        # repformer
        g1, g2, h2, rot_mat, sw = self.repformers(
            nlist_dict[
                get_multiple_nlist_key(
                    self.repformers.get_rcut(), self.repformers.get_nsel()
                )
            ],
            coord_ext,
            atype_ext,
            g1_ext,
            mapping,
        )
        if self.concat_output_tebd:
            g1 = np.concatenate([g1, g1_inp], axis=-1)
        return g1, rot_mat, g2, h2, sw

    def serialize(self) -> dict:
        repinit = self.repinit
        repformers = self.repformers
        data = {
            "@class": "Descriptor",
            "type": "dpa2",
            "@version": 1,
            "ntypes": self.ntypes,
            "repinit_args": self.repinit_args.serialize(),
            "repformer_args": self.repformer_args.serialize(),
            "concat_output_tebd": self.concat_output_tebd,
            "precision": self.precision,
            "smooth": self.smooth,
            "exclude_types": self.exclude_types,
            "env_protection": self.env_protection,
            "trainable": self.trainable,
            "add_tebd_to_repinit_out": self.add_tebd_to_repinit_out,
            "use_econf_tebd": self.use_econf_tebd,
            "type_map": self.type_map,
            "type_embedding": self.type_embedding.serialize(),
            "g1_shape_tranform": self.g1_shape_tranform.serialize(),
        }
        if self.add_tebd_to_repinit_out:
            data.update(
                {
                    "tebd_transform": self.tebd_transform.serialize(),
                }
            )
        repinit_variable = {
            "embeddings": repinit.embeddings.serialize(),
            "env_mat": EnvMat(repinit.rcut, repinit.rcut_smth).serialize(),
            "@variables": {
                "davg": repinit["davg"],
                "dstd": repinit["dstd"],
            },
        }
        if repinit.tebd_input_mode in ["strip"]:
            repinit_variable.update(
                {"embeddings_strip": repinit.embeddings_strip.serialize()}
            )
        repformers_variable = {
            "g2_embd": repformers.g2_embd.serialize(),
            "repformer_layers": [layer.serialize() for layer in repformers.layers],
            "env_mat": EnvMat(repformers.rcut, repformers.rcut_smth).serialize(),
            "@variables": {
                "davg": repformers["davg"],
                "dstd": repformers["dstd"],
            },
        }
        data.update(
            {
                "repinit_variable": repinit_variable,
                "repformers_variable": repformers_variable,
            }
        )
        return data

    @classmethod
    def deserialize(cls, data: dict) -> "DescrptDPA2":
        data = data.copy()
        check_version_compatibility(data.pop("@version"), 1, 1)
        data.pop("@class")
        data.pop("type")
        repinit_variable = data.pop("repinit_variable").copy()
        repformers_variable = data.pop("repformers_variable").copy()
        type_embedding = data.pop("type_embedding")
        g1_shape_tranform = data.pop("g1_shape_tranform")
        tebd_transform = data.pop("tebd_transform", None)
        add_tebd_to_repinit_out = data["add_tebd_to_repinit_out"]
        data["repinit"] = RepinitArgs(**data.pop("repinit_args"))
        data["repformer"] = RepformerArgs(**data.pop("repformer_args"))
        obj = cls(**data)
        obj.type_embedding = TypeEmbedNet.deserialize(type_embedding)
        if add_tebd_to_repinit_out:
            assert isinstance(tebd_transform, dict)
            obj.tebd_transform = NativeLayer.deserialize(tebd_transform)
        if obj.repinit.dim_out != obj.repformers.dim_in:
            obj.g1_shape_tranform = NativeLayer.deserialize(g1_shape_tranform)

        # deserialize repinit
        statistic_repinit = repinit_variable.pop("@variables")
        env_mat = repinit_variable.pop("env_mat")
        tebd_input_mode = data["repinit"].tebd_input_mode
        obj.repinit.embeddings = NetworkCollection.deserialize(
            repinit_variable.pop("embeddings")
        )
        if tebd_input_mode in ["strip"]:
            obj.repinit.embeddings_strip = NetworkCollection.deserialize(
                repinit_variable.pop("embeddings_strip")
            )
        obj.repinit["davg"] = statistic_repinit["davg"]
        obj.repinit["dstd"] = statistic_repinit["dstd"]

        # deserialize repformers
        statistic_repformers = repformers_variable.pop("@variables")
        env_mat = repformers_variable.pop("env_mat")
        repformer_layers = repformers_variable.pop("repformer_layers")
        obj.repformers.g2_embd = NativeLayer.deserialize(
            repformers_variable.pop("g2_embd")
        )
        obj.repformers["davg"] = statistic_repformers["davg"]
        obj.repformers["dstd"] = statistic_repformers["dstd"]
        obj.repformers.layers = [
            RepformerLayer.deserialize(layer) for layer in repformer_layers
        ]
        return obj

    @classmethod
    def update_sel(
        cls,
        train_data: DeepmdDataSystem,
        type_map: Optional[List[str]],
        local_jdata: dict,
    ) -> Tuple[dict, Optional[float]]:
        """Update the selection and perform neighbor statistics.

        Parameters
        ----------
        train_data : DeepmdDataSystem
            data used to do neighbor statictics
        type_map : list[str], optional
            The name of each type of atoms
        local_jdata : dict
            The local data refer to the current class

        Returns
        -------
        dict
            The updated local data
        float
            The minimum distance between two atoms
        """
        local_jdata_cpy = local_jdata.copy()
        update_sel = UpdateSel()
        min_nbor_dist, repinit_sel = update_sel.update_one_sel(
            train_data,
            type_map,
            local_jdata_cpy["repinit"]["rcut"],
            local_jdata_cpy["repinit"]["nsel"],
            True,
        )
        local_jdata_cpy["repinit"]["nsel"] = repinit_sel[0]
        min_nbor_dist, repformer_sel = update_sel.update_one_sel(
            train_data,
            type_map,
            local_jdata_cpy["repformer"]["rcut"],
            local_jdata_cpy["repformer"]["nsel"],
            True,
        )
        local_jdata_cpy["repformer"]["nsel"] = repformer_sel[0]
        return local_jdata_cpy, min_nbor_dist<|MERGE_RESOLUTION|>--- conflicted
+++ resolved
@@ -39,33 +39,10 @@
     check_version_compatibility,
 )
 
-<<<<<<< HEAD
-try:
-    from deepmd._version import version as __version__
-except ImportError:
-    __version__ = "unknown"
-
-from typing import (
-    List,
-    Optional,
-    Tuple,
-    Union,
-)
-
-from deepmd.dpmodel import (
-    NativeOP,
-)
-from deepmd.dpmodel.utils import (
-    EnvMat,
-    NetworkCollection,
-)
 from deepmd.utils.finetune import (
     get_index_between_two_maps,
     map_pair_exclude_types,
 )
-
-=======
->>>>>>> f23c77eb
 from .base_descriptor import (
     BaseDescriptor,
 )
