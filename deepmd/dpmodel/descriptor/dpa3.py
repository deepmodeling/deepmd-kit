--- conflicted
+++ resolved
@@ -123,11 +123,9 @@
     smooth_edge_update : bool, optional
         Whether to make edge update smooth.
         If True, the edge update from angle message will not use self as padding.
-<<<<<<< HEAD
     edge_init_use_dist : bool, optional
         Whether to use direct distance r to initialize the edge features instead of 1/r.
         Note that when using this option, the activation function will not be used when initializing edge features.
-=======
     use_dynamic_sel : bool, optional
         Whether to dynamically select neighbors within the cutoff radius.
         If True, the exact number of neighbors within the cutoff radius is used
@@ -140,7 +138,6 @@
         In the dynamic selection case, neighbor-scale normalization will use `e_sel / sel_reduce_factor`
         or `a_sel / sel_reduce_factor` instead of the raw `e_sel` or `a_sel` values,
         accommodating larger selection numbers.
->>>>>>> 95ca4ad3
     """
 
     def __init__(
@@ -168,12 +165,9 @@
         skip_stat: bool = False,
         optim_update: bool = True,
         smooth_edge_update: bool = False,
-<<<<<<< HEAD
         edge_init_use_dist: bool = False,
-=======
         use_dynamic_sel: bool = False,
         sel_reduce_factor: float = 10.0,
->>>>>>> 95ca4ad3
     ) -> None:
         self.n_dim = n_dim
         self.e_dim = e_dim
@@ -200,12 +194,9 @@
         self.a_compress_use_split = a_compress_use_split
         self.optim_update = optim_update
         self.smooth_edge_update = smooth_edge_update
-<<<<<<< HEAD
         self.edge_init_use_dist = edge_init_use_dist
-=======
         self.use_dynamic_sel = use_dynamic_sel
         self.sel_reduce_factor = sel_reduce_factor
->>>>>>> 95ca4ad3
 
     def __getitem__(self, key):
         if hasattr(self, key):
@@ -237,12 +228,9 @@
             "fix_stat_std": self.fix_stat_std,
             "optim_update": self.optim_update,
             "smooth_edge_update": self.smooth_edge_update,
-<<<<<<< HEAD
             "edge_init_use_dist": self.edge_init_use_dist,
-=======
             "use_dynamic_sel": self.use_dynamic_sel,
             "sel_reduce_factor": self.sel_reduce_factor,
->>>>>>> 95ca4ad3
         }
 
     @classmethod
@@ -339,12 +327,9 @@
             fix_stat_std=self.repflow_args.fix_stat_std,
             optim_update=self.repflow_args.optim_update,
             smooth_edge_update=self.repflow_args.smooth_edge_update,
-<<<<<<< HEAD
             edge_init_use_dist=self.repflow_args.edge_init_use_dist,
-=======
             use_dynamic_sel=self.repflow_args.use_dynamic_sel,
             sel_reduce_factor=self.repflow_args.sel_reduce_factor,
->>>>>>> 95ca4ad3
             exclude_types=exclude_types,
             env_protection=env_protection,
             precision=precision,
