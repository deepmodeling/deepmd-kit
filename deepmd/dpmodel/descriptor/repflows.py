# SPDX-License-Identifier: LGPL-3.0-or-later
from typing import (
    Callable,
    Optional,
    Union,
)

import array_api_compat
import numpy as np

from deepmd.dpmodel import (
    PRECISION_DICT,
    NativeOP,
)
from deepmd.dpmodel.array_api import (
    xp_take_along_axis,
)
from deepmd.dpmodel.common import (
    to_numpy_array,
)
from deepmd.dpmodel.utils import (
    EnvMat,
    PairExcludeMask,
    aggregate,
    get_graph_index,
)
from deepmd.dpmodel.utils.env_mat_stat import (
    EnvMatStatSe,
)
from deepmd.dpmodel.utils.network import (
    NativeLayer,
    get_activation_fn,
)
from deepmd.dpmodel.utils.safe_gradient import (
    safe_for_vector_norm,
)
from deepmd.dpmodel.utils.seed import (
    child_seed,
)
from deepmd.utils.env_mat_stat import (
    StatItem,
)
from deepmd.utils.path import (
    DPPath,
)
from deepmd.utils.version import (
    check_version_compatibility,
)

from .descriptor import (
    DescriptorBlock,
)
from .repformers import (
    _cal_grrg,
    _cal_hg,
    _make_nei_g1,
    get_residual,
    symmetrization_op,
)


@DescriptorBlock.register("se_repflow")
class DescrptBlockRepflows(NativeOP, DescriptorBlock):
    r"""
    The repflow descriptor block.

    Parameters
    ----------
    n_dim : int, optional
        The dimension of node representation.
    e_dim : int, optional
        The dimension of edge representation.
    a_dim : int, optional
        The dimension of angle representation.
    nlayers : int, optional
        Number of repflow layers.
    e_rcut : float, optional
        The edge cut-off radius.
    e_rcut_smth : float, optional
        Where to start smoothing for edge. For example the 1/r term is smoothed from rcut to rcut_smth.
    e_sel : int, optional
        Maximally possible number of selected edge neighbors.
    a_rcut : float, optional
        The angle cut-off radius.
    a_rcut_smth : float, optional
        Where to start smoothing for angle. For example the 1/r term is smoothed from rcut to rcut_smth.
    a_sel : int, optional
        Maximally possible number of selected angle neighbors.
    a_compress_rate : int, optional
        The compression rate for angular messages. The default value is 0, indicating no compression.
        If a non-zero integer c is provided, the node and edge dimensions will be compressed
        to a_dim/c and a_dim/2c, respectively, within the angular message.
    a_compress_e_rate : int, optional
        The extra compression rate for edge in angular message compression. The default value is 1.
        When using angular message compression with a_compress_rate c and a_compress_e_rate c_e,
        the edge dimension will be compressed to (c_e * a_dim / 2c) within the angular message.
    a_compress_use_split : bool, optional
        Whether to split first sub-vectors instead of linear mapping during angular message compression.
        The default value is False.
    n_multi_edge_message : int, optional
        The head number of multiple edge messages to update node feature.
        Default is 1, indicating one head edge message.
    axis_neuron : int, optional
        The number of dimension of submatrix in the symmetrization ops.
    update_angle : bool, optional
        Where to update the angle rep. If not, only node and edge rep will be used.
    update_style : str, optional
        Style to update a representation.
        Supported options are:
        -'res_avg': Updates a rep `u` with: u = 1/\\sqrt{n+1} (u + u_1 + u_2 + ... + u_n)
        -'res_incr': Updates a rep `u` with: u = u + 1/\\sqrt{n} (u_1 + u_2 + ... + u_n)
        -'res_residual': Updates a rep `u` with: u = u + (r1*u_1 + r2*u_2 + ... + r3*u_n)
        where `r1`, `r2` ... `r3` are residual weights defined by `update_residual`
        and `update_residual_init`.
    update_residual : float, optional
        When update using residual mode, the initial std of residual vector weights.
    update_residual_init : str, optional
        When update using residual mode, the initialization mode of residual vector weights.
    fix_stat_std : float, optional
        If non-zero (default is 0.3), use this constant as the normalization standard deviation
        instead of computing it from data statistics.
    optim_update : bool, optional
        Whether to enable the optimized update method.
        Uses a more efficient process when enabled. Defaults to True
    smooth_edge_update : bool, optional
        Whether to make edge update smooth.
        If True, the edge update from angle message will not use self as padding.
<<<<<<< HEAD
    edge_init_use_dist : bool, optional
        Whether to use direct distance r to initialize the edge features instead of 1/r.
        Note that when using this option, the activation function will not be used when initializing edge features.
=======
    use_exp_switch : bool, optional
        Whether to use an exponential switch function instead of a polynomial one in the neighbor update.
        The exponential switch function ensures neighbor contributions smoothly diminish as the interatomic distance
        `r` approaches the cutoff radius `rcut`. Specifically, the function is defined as:
        s(r) = \\exp(-\\exp(20 * (r - rcut_smth) / rcut_smth)) for 0 < r \\leq rcut, and s(r) = 0 for r > rcut.
        Here, `rcut_smth` is an adjustable smoothing factor and `rcut_smth` should be chosen carefully
        according to `rcut`, ensuring s(r) approaches zero smoothly at the cutoff.
        Typical recommended values are `rcut_smth` = 5.3 for `rcut` = 6.0, and 3.5 for `rcut` = 4.0.
>>>>>>> 75b175b2
    use_dynamic_sel : bool, optional
        Whether to dynamically select neighbors within the cutoff radius.
        If True, the exact number of neighbors within the cutoff radius is used
        without padding to a fixed selection numbers.
        When enabled, users can safely set larger values for `e_sel` or `a_sel` (e.g., 1200 or 300, respectively)
        to guarantee capturing all neighbors within the cutoff radius.
        Note that when using dynamic selection, the `smooth_edge_update` must be True.
    sel_reduce_factor : float, optional
        Reduction factor applied to neighbor-scale normalization when `use_dynamic_sel` is True.
        In the dynamic selection case, neighbor-scale normalization will use `e_sel / sel_reduce_factor`
        or `a_sel / sel_reduce_factor` instead of the raw `e_sel` or `a_sel` values,
        accommodating larger selection numbers.
    ntypes : int
        Number of element types
    activation_function : str, optional
        The activation function in the embedding net.
    set_davg_zero : bool, optional
        Set the normalization average to zero.
    precision : str, optional
        The precision of the embedding net parameters.
    exclude_types : list[list[int]], optional
        The excluded pairs of types which have no interaction with each other.
        For example, `[[0, 1]]` means no interaction between type 0 and type 1.
    env_protection : float, optional
        Protection parameter to prevent division by zero errors during environment matrix calculations.
        For example, when using paddings, there may be zero distances of neighbors, which may make division by zero error during environment matrix calculations without protection.
    seed : int, optional
        Random seed for parameter initialization.
    """

    def __init__(
        self,
        e_rcut,
        e_rcut_smth,
        e_sel: int,
        a_rcut,
        a_rcut_smth,
        a_sel: int,
        ntypes: int,
        nlayers: int = 6,
        n_dim: int = 128,
        e_dim: int = 64,
        a_dim: int = 64,
        a_compress_rate: int = 0,
        a_compress_e_rate: int = 1,
        a_compress_use_split: bool = False,
        n_multi_edge_message: int = 1,
        axis_neuron: int = 4,
        update_angle: bool = True,
        activation_function: str = "silu",
        update_style: str = "res_residual",
        update_residual: float = 0.1,
        update_residual_init: str = "const",
        set_davg_zero: bool = True,
        exclude_types: list[tuple[int, int]] = [],
        env_protection: float = 0.0,
        precision: str = "float64",
        fix_stat_std: float = 0.3,
        optim_update: bool = True,
        smooth_edge_update: bool = False,
<<<<<<< HEAD
        edge_init_use_dist: bool = False,
=======
        use_exp_switch: bool = False,
>>>>>>> 75b175b2
        use_dynamic_sel: bool = False,
        sel_reduce_factor: float = 10.0,
        seed: Optional[Union[int, list[int]]] = None,
    ) -> None:
        super().__init__()
        self.e_rcut = float(e_rcut)
        self.e_rcut_smth = float(e_rcut_smth)
        self.e_sel = e_sel
        self.a_rcut = float(a_rcut)
        self.a_rcut_smth = float(a_rcut_smth)
        self.a_sel = a_sel
        self.ntypes = ntypes
        self.nlayers = nlayers
        # for other common desciptor method
        sel = [e_sel] if isinstance(e_sel, int) else e_sel
        self.nnei = sum(sel)
        self.ndescrpt = self.nnei * 4  # use full descriptor.
        assert len(sel) == 1
        self.sel = sel
        self.rcut = e_rcut
        self.rcut_smth = e_rcut_smth
        self.sec = self.sel
        self.split_sel = self.sel
        self.a_compress_rate = a_compress_rate
        self.a_compress_e_rate = a_compress_e_rate
        self.n_multi_edge_message = n_multi_edge_message
        self.axis_neuron = axis_neuron
        self.set_davg_zero = set_davg_zero
        self.fix_stat_std = fix_stat_std
        self.set_stddev_constant = fix_stat_std != 0.0
        self.a_compress_use_split = a_compress_use_split
        self.optim_update = optim_update
        self.smooth_edge_update = smooth_edge_update
<<<<<<< HEAD
        self.edge_init_use_dist = edge_init_use_dist
=======
        self.use_exp_switch = use_exp_switch
>>>>>>> 75b175b2
        self.use_dynamic_sel = use_dynamic_sel
        self.sel_reduce_factor = sel_reduce_factor
        if self.use_dynamic_sel and not self.smooth_edge_update:
            raise NotImplementedError(
                "smooth_edge_update must be True when use_dynamic_sel is True!"
            )
        if self.sel_reduce_factor <= 0:
            raise ValueError(
                f"`sel_reduce_factor` must be > 0, got {self.sel_reduce_factor}"
            )

        self.n_dim = n_dim
        self.e_dim = e_dim
        self.a_dim = a_dim
        self.update_angle = update_angle

        self.activation_function = activation_function
        self.update_style = update_style
        self.update_residual = update_residual
        self.update_residual_init = update_residual_init
        self.act = get_activation_fn(self.activation_function)
        self.prec = PRECISION_DICT[precision]

        # order matters, placed after the assignment of self.ntypes
        self.reinit_exclude(exclude_types)
        self.env_protection = env_protection
        self.precision = precision
        self.epsilon = 1e-4
        self.seed = seed

        self.edge_embd = NativeLayer(
            1, self.e_dim, precision=precision, seed=child_seed(seed, 0)
        )
        self.angle_embd = NativeLayer(
            1, self.a_dim, precision=precision, bias=False, seed=child_seed(seed, 1)
        )
        layers = []
        for ii in range(nlayers):
            layers.append(
                RepFlowLayer(
                    e_rcut=self.e_rcut,
                    e_rcut_smth=self.e_rcut_smth,
                    e_sel=self.sel,
                    a_rcut=self.a_rcut,
                    a_rcut_smth=self.a_rcut_smth,
                    a_sel=self.a_sel,
                    ntypes=self.ntypes,
                    n_dim=self.n_dim,
                    e_dim=self.e_dim,
                    a_dim=self.a_dim,
                    a_compress_rate=self.a_compress_rate,
                    a_compress_use_split=self.a_compress_use_split,
                    a_compress_e_rate=self.a_compress_e_rate,
                    n_multi_edge_message=self.n_multi_edge_message,
                    axis_neuron=self.axis_neuron,
                    update_angle=self.update_angle,
                    activation_function=self.activation_function,
                    update_style=self.update_style,
                    update_residual=self.update_residual,
                    update_residual_init=self.update_residual_init,
                    precision=precision,
                    optim_update=self.optim_update,
                    use_dynamic_sel=self.use_dynamic_sel,
                    sel_reduce_factor=self.sel_reduce_factor,
                    smooth_edge_update=self.smooth_edge_update,
                    seed=child_seed(child_seed(seed, 1), ii),
                )
            )
        self.layers = layers

        wanted_shape = (self.ntypes, self.nnei, 4)
        self.env_mat_edge = EnvMat(
            self.e_rcut,
            self.e_rcut_smth,
            protection=self.env_protection,
            use_exp_switch=self.use_exp_switch,
        )
        self.env_mat_angle = EnvMat(
            self.a_rcut,
            self.a_rcut_smth,
            protection=self.env_protection,
            use_exp_switch=self.use_exp_switch,
        )
        self.mean = np.zeros(wanted_shape, dtype=PRECISION_DICT[self.precision])
        self.stddev = np.ones(wanted_shape, dtype=PRECISION_DICT[self.precision])
        if self.set_stddev_constant:
            self.stddev = self.stddev * self.fix_stat_std

    def get_rcut(self) -> float:
        """Returns the cut-off radius."""
        return self.e_rcut

    def get_rcut_smth(self) -> float:
        """Returns the radius where the neighbor information starts to smoothly decay to 0."""
        return self.e_rcut_smth

    def get_nsel(self) -> int:
        """Returns the number of selected atoms in the cut-off radius."""
        return sum(self.sel)

    def get_sel(self) -> list[int]:
        """Returns the number of selected atoms for each type."""
        return self.sel

    def get_ntypes(self) -> int:
        """Returns the number of element types."""
        return self.ntypes

    def get_dim_out(self) -> int:
        """Returns the output dimension."""
        return self.dim_out

    def get_dim_in(self) -> int:
        """Returns the input dimension."""
        return self.dim_in

    def get_dim_emb(self) -> int:
        """Returns the embedding dimension e_dim."""
        return self.e_dim

    def __setitem__(self, key, value) -> None:
        if key in ("avg", "data_avg", "davg"):
            self.mean = value
        elif key in ("std", "data_std", "dstd"):
            self.stddev = value
        else:
            raise KeyError(key)

    def __getitem__(self, key):
        if key in ("avg", "data_avg", "davg"):
            return self.mean
        elif key in ("std", "data_std", "dstd"):
            return self.stddev
        else:
            raise KeyError(key)

    def mixed_types(self) -> bool:
        """If true, the descriptor
        1. assumes total number of atoms aligned across frames;
        2. requires a neighbor list that does not distinguish different atomic types.

        If false, the descriptor
        1. assumes total number of atoms of each atom type aligned across frames;
        2. requires a neighbor list that distinguishes different atomic types.

        """
        return True

    def get_env_protection(self) -> float:
        """Returns the protection of building environment matrix."""
        return self.env_protection

    @property
    def dim_out(self):
        """Returns the output dimension of this descriptor."""
        return self.n_dim

    @property
    def dim_in(self):
        """Returns the atomic input dimension of this descriptor."""
        return self.n_dim

    @property
    def dim_emb(self):
        """Returns the embedding dimension e_dim."""
        return self.get_dim_emb()

    def compute_input_stats(
        self,
        merged: Union[Callable[[], list[dict]], list[dict]],
        path: Optional[DPPath] = None,
    ) -> None:
        """
        Compute the input statistics (e.g. mean and stddev) for the descriptors from packed data.

        Parameters
        ----------
        merged : Union[Callable[[], list[dict]], list[dict]]
            - list[dict]: A list of data samples from various data systems.
                Each element, `merged[i]`, is a data dictionary containing `keys`: `paddle.Tensor`
                originating from the `i`-th data system.
            - Callable[[], list[dict]]: A lazy function that returns data samples in the above format
                only when needed. Since the sampling process can be slow and memory-intensive,
                the lazy function helps by only sampling once.
        path : Optional[DPPath]
            The path to the stat file.

        """
        env_mat_stat = EnvMatStatSe(self)
        if path is not None:
            path = path / env_mat_stat.get_hash()
        if path is None or not path.is_dir():
            if callable(merged):
                # only get data for once
                sampled = merged()
            else:
                sampled = merged
        else:
            sampled = []
        env_mat_stat.load_or_compute_stats(sampled, path)
        self.stats = env_mat_stat.stats
        mean, stddev = env_mat_stat()
        xp = array_api_compat.array_namespace(self.stddev)
        if not self.set_davg_zero:
            self.mean = xp.asarray(mean, dtype=self.mean.dtype, copy=True)
        self.stddev = xp.asarray(stddev, dtype=self.stddev.dtype, copy=True)

    def get_stats(self) -> dict[str, StatItem]:
        """Get the statistics of the descriptor."""
        if self.stats is None:
            raise RuntimeError(
                "The statistics of the descriptor has not been computed."
            )
        return self.stats

    def reinit_exclude(
        self,
        exclude_types: list[tuple[int, int]] = [],
    ) -> None:
        self.exclude_types = exclude_types
        self.emask = PairExcludeMask(self.ntypes, exclude_types=exclude_types)

    def call(
        self,
        nlist: np.ndarray,
        coord_ext: np.ndarray,
        atype_ext: np.ndarray,
        atype_embd_ext: Optional[np.ndarray] = None,
        mapping: Optional[np.ndarray] = None,
    ):
        xp = array_api_compat.array_namespace(nlist, coord_ext, atype_ext)
        nframes, nloc, nnei = nlist.shape
        nall = xp.reshape(coord_ext, (nframes, -1)).shape[1] // 3
        exclude_mask = self.emask.build_type_exclude_mask(nlist, atype_ext)
        exclude_mask = xp.astype(exclude_mask, xp.bool)
        # nb x nloc x nnei
        nlist = xp.where(exclude_mask, nlist, xp.full_like(nlist, -1))
        # nb x nloc x nnei x 4, nb x nloc x nnei x 3, nb x nloc x nnei x 1
        dmatrix, diff, sw = self.env_mat_edge.call(
            coord_ext, atype_ext, nlist, self.mean, self.stddev
        )
        # nb x nloc x nnei
        nlist_mask = nlist != -1
        sw = xp.reshape(sw, (nframes, nloc, nnei))
        # beyond the cutoff sw should be 0.0
        sw = xp.where(nlist_mask, sw, xp.zeros_like(sw))

        # get angle nlist (maybe smaller)
        a_dist_mask = (xp.linalg.vector_norm(diff, axis=-1) < self.a_rcut)[
            :, :, : self.a_sel
        ]
        a_nlist = nlist[:, :, : self.a_sel]
        a_nlist = xp.where(a_dist_mask, a_nlist, xp.full_like(a_nlist, -1))

        _, a_diff, a_sw = self.env_mat_angle.call(
            coord_ext,
            atype_ext,
            a_nlist,
            self.mean[:, : self.a_sel, :],
            self.stddev[:, : self.a_sel, :],
        )

        # nb x nloc x a_nnei
        a_nlist_mask = a_nlist != -1
        a_sw = xp.reshape(a_sw, (nframes, nloc, self.a_sel))
        # beyond the cutoff sw should be 0.0
        a_sw = xp.where(a_nlist_mask, a_sw, xp.zeros_like(a_sw))
        # set all padding positions to index of 0
        # if a neighbor is real or not is indicated by nlist_mask
        nlist = xp.where(nlist == -1, xp.zeros_like(nlist), nlist)
        a_nlist = xp.where(a_nlist == -1, xp.zeros_like(a_nlist), a_nlist)

        # get node embedding
        # nb x nloc x tebd_dim
        atype_embd = atype_embd_ext[:, :nloc, :]
        assert list(atype_embd.shape) == [nframes, nloc, self.n_dim]

        node_ebd = self.act(atype_embd)

        # get edge and angle embedding input
        # nb x nloc x nnei x 1,  nb x nloc x nnei x 3
        # edge_input, h2 = xp.split(dmatrix, [1], axis=-1)
        # nb x nloc x nnei x 1
        if self.edge_init_use_dist:
            edge_input = xp.linalg.vector_norm(diff, axis=-1, keepdims=True)
        else:
            edge_input = dmatrix[:, :, :, :1]
        h2 = dmatrix[:, :, :, 1:]

        # nf x nloc x a_nnei x 3
        normalized_diff_i = a_diff / (
            safe_for_vector_norm(a_diff, axis=-1, keepdims=True) + 1e-6
        )
        # nf x nloc x 3 x a_nnei
        normalized_diff_j = xp.matrix_transpose(normalized_diff_i)
        # nf x nloc x a_nnei x a_nnei
        # 1 - 1e-6 for torch.acos stability
        cosine_ij = xp.matmul(normalized_diff_i, normalized_diff_j) * (1 - 1e-6)
        # nf x nloc x a_nnei x a_nnei x 1
        angle_input = xp.reshape(
            cosine_ij, (nframes, nloc, self.a_sel, self.a_sel, 1)
        ) / (xp.pi**0.5)

        if self.use_dynamic_sel:
            # get graph index
            edge_index, angle_index = get_graph_index(
                nlist, nlist_mask, a_nlist_mask, nall
            )
            # flat all the tensors
            # n_edge x 1
            edge_input = edge_input[nlist_mask]
            # n_edge x 3
            h2 = h2[nlist_mask]
            # n_edge x 1
            sw = sw[nlist_mask]
            # nb x nloc x a_nnei x a_nnei
            a_nlist_mask = xp.logical_and(
                a_nlist_mask[:, :, :, None], a_nlist_mask[:, :, None, :]
            )
            # n_angle x 1
            angle_input = angle_input[a_nlist_mask]
            # n_angle x 1
            a_sw = (a_sw[:, :, :, None] * a_sw[:, :, None, :])[a_nlist_mask]
        else:
            edge_index = angle_index = xp.zeros([1, 3], dtype=nlist.dtype)

        # get edge and angle embedding
        # nb x nloc x nnei x e_dim [OR] n_edge x e_dim
        if not self.edge_init_use_dist:
            edge_ebd = self.act(self.edge_embd(edge_input))
        else:
            edge_ebd = self.edge_embd(edge_input)
        # nf x nloc x a_nnei x a_nnei x a_dim [OR] n_angle x a_dim
        angle_ebd = self.angle_embd(angle_input)

        # nb x nall x n_dim
        mapping = xp.tile(xp.reshape(mapping, (nframes, -1, 1)), (1, 1, self.n_dim))
        for idx, ll in enumerate(self.layers):
            # node_ebd:     nb x nloc x n_dim
            # node_ebd_ext: nb x nall x n_dim
            node_ebd_ext = xp_take_along_axis(node_ebd, mapping, axis=1)
            node_ebd, edge_ebd, angle_ebd = ll.call(
                node_ebd_ext,
                edge_ebd,
                h2,
                angle_ebd,
                nlist,
                nlist_mask,
                sw,
                a_nlist,
                a_nlist_mask,
                a_sw,
                edge_index=edge_index,
                angle_index=angle_index,
            )

        # nb x nloc x 3 x e_dim
        h2g2 = (
            _cal_hg(edge_ebd, h2, nlist_mask, sw)
            if not self.use_dynamic_sel
            else _cal_hg_dynamic(
                edge_ebd,
                h2,
                sw,
                owner=edge_index[:, 0],
                num_owner=nframes * nloc,
                nb=nframes,
                nloc=nloc,
                scale_factor=(self.nnei / self.sel_reduce_factor) ** (-0.5),
            )
        )
        # nb x nloc x e_dim x 3
        rot_mat = xp.matrix_transpose(h2g2)

        return (
            node_ebd,
            edge_ebd,
            h2,
            xp.reshape(rot_mat, (nframes, nloc, self.dim_emb, 3)),
            sw,
        )

    def has_message_passing(self) -> bool:
        """Returns whether the descriptor block has message passing."""
        return True

    def need_sorted_nlist_for_lower(self) -> bool:
        """Returns whether the descriptor block needs sorted nlist when using `forward_lower`."""
        return True

    @classmethod
    def deserialize(cls, data):
        """Deserialize the descriptor block."""
        data = data.copy()
        edge_embd = NativeLayer.deserialize(data.pop("edge_embd"))
        angle_embd = NativeLayer.deserialize(data.pop("angle_embd"))
        layers = [RepFlowLayer.deserialize(dd) for dd in data.pop("repflow_layers")]
        env_mat_edge = EnvMat.deserialize(data.pop("env_mat_edge"))
        env_mat_angle = EnvMat.deserialize(data.pop("env_mat_angle"))
        variables = data.pop("@variables")
        davg = variables["davg"]
        dstd = variables["dstd"]
        obj = cls(**data)
        obj.edge_embd = edge_embd
        obj.angle_embd = angle_embd
        obj.layers = layers
        obj.env_mat_edge = env_mat_edge
        obj.env_mat_angle = env_mat_angle
        obj.mean = davg
        obj.stddev = dstd
        return obj

    def serialize(self):
        """Serialize the descriptor block."""
        return {
            "e_rcut": self.e_rcut,
            "e_rcut_smth": self.e_rcut_smth,
            "e_sel": self.e_sel,
            "a_rcut": self.a_rcut,
            "a_rcut_smth": self.a_rcut_smth,
            "a_sel": self.a_sel,
            "ntypes": self.ntypes,
            "nlayers": self.nlayers,
            "n_dim": self.n_dim,
            "e_dim": self.e_dim,
            "a_dim": self.a_dim,
            "a_compress_rate": self.a_compress_rate,
            "a_compress_e_rate": self.a_compress_e_rate,
            "a_compress_use_split": self.a_compress_use_split,
            "n_multi_edge_message": self.n_multi_edge_message,
            "axis_neuron": self.axis_neuron,
            "update_angle": self.update_angle,
            "activation_function": self.activation_function,
            "update_style": self.update_style,
            "update_residual": self.update_residual,
            "update_residual_init": self.update_residual_init,
            "set_davg_zero": self.set_davg_zero,
            "exclude_types": self.exclude_types,
            "env_protection": self.env_protection,
            "precision": self.precision,
            "fix_stat_std": self.fix_stat_std,
            "optim_update": self.optim_update,
<<<<<<< HEAD
            "edge_init_use_dist": self.edge_init_use_dist,
=======
            "use_exp_switch": self.use_exp_switch,
>>>>>>> 75b175b2
            "smooth_edge_update": self.smooth_edge_update,
            "use_dynamic_sel": self.use_dynamic_sel,
            "sel_reduce_factor": self.sel_reduce_factor,
            # variables
            "edge_embd": self.edge_embd.serialize(),
            "angle_embd": self.angle_embd.serialize(),
            "repflow_layers": [layer.serialize() for layer in self.layers],
            "env_mat_edge": self.env_mat_edge.serialize(),
            "env_mat_angle": self.env_mat_angle.serialize(),
            "@variables": {
                "davg": to_numpy_array(self["davg"]),
                "dstd": to_numpy_array(self["dstd"]),
            },
        }


def _cal_hg_dynamic(
    flat_edge_ebd: np.ndarray,
    flat_h2: np.ndarray,
    flat_sw: np.ndarray,
    owner: np.ndarray,
    num_owner: int,
    nb: int,
    nloc: int,
    scale_factor: float,
) -> np.ndarray:
    """
    Calculate the transposed rotation matrix.

    Parameters
    ----------
    flat_edge_ebd
        Flatted neighbor-wise/pair-wise invariant rep tensors, with shape n_edge x e_dim.
    flat_h2
        Flatted neighbor-wise/pair-wise equivariant rep tensors, with shape n_edge x 3.
    flat_sw
        Flatted switch function, which equals 1 within the rcut_smth range, smoothly decays from 1 to 0 between rcut_smth and rcut,
        and remains 0 beyond rcut, with shape n_edge.
    owner
        The owner index of the neighbor to reduce on.
    num_owner : int
        The total number of the owner.
    nb : int
        The number of batches.
    nloc : int
        The number of local atoms.
    scale_factor : float
        The scale factor to apply after reduce.

    Returns
    -------
    hg
        The transposed rotation matrix, with shape nf x nloc x 3 x e_dim.
    """
    xp = array_api_compat.array_namespace(flat_edge_ebd, flat_h2, flat_sw, owner)
    n_edge, e_dim = flat_edge_ebd.shape
    # n_edge x e_dim
    flat_edge_ebd = flat_edge_ebd * xp.expand_dims(flat_sw, axis=-1)
    # n_edge x 3 x e_dim
    flat_h2g2 = xp.reshape(
        (xp.expand_dims(flat_h2, axis=-1) * xp.expand_dims(flat_edge_ebd, axis=1)),
        (-1, 3 * e_dim),
    )

    # nf x nloc x 3 x e_dim
    h2g2 = aggregate(flat_h2g2, owner, average=False, num_owner=num_owner)
    h2g2 = xp.reshape(h2g2, (nb, nloc, 3, e_dim)) * scale_factor

    return h2g2


def symmetrization_op_dynamic(
    flat_edge_ebd: np.ndarray,
    flat_h2: np.ndarray,
    flat_sw: np.ndarray,
    owner: np.ndarray,
    num_owner: int,
    nb: int,
    nloc: int,
    scale_factor: float,
    axis_neuron: int,
) -> np.ndarray:
    """
    Symmetrization operator to obtain atomic invariant rep.

    Parameters
    ----------
    flat_edge_ebd
        Flatted neighbor-wise/pair-wise invariant rep tensors, with shape n_edge x e_dim.
    flat_h2
        Flatted neighbor-wise/pair-wise equivariant rep tensors, with shape n_edge x 3.
    flat_sw
        Flatted switch function, which equals 1 within the rcut_smth range, smoothly decays from 1 to 0 between rcut_smth and rcut,
        and remains 0 beyond rcut, with shape n_edge.
    owner
        The owner index of the neighbor to reduce on.
    num_owner : int
        The total number of the owner.
    nb : int
        The number of batches.
    nloc : int
        The number of local atoms.
    scale_factor : float
        The scale factor to apply after reduce.
    axis_neuron
        Size of the submatrix.

    Returns
    -------
    grrg
        Atomic invariant rep, with shape nb x nloc x (axis_neuron x e_dim)
    """
    # nb x nloc x 3 x e_dim
    h2g2 = _cal_hg_dynamic(
        flat_edge_ebd,
        flat_h2,
        flat_sw,
        owner,
        num_owner,
        nb,
        nloc,
        scale_factor,
    )
    # nb x nloc x (axis x e_dim)
    grrg = _cal_grrg(h2g2, axis_neuron)
    return grrg


class RepFlowLayer(NativeOP):
    def __init__(
        self,
        e_rcut: float,
        e_rcut_smth: float,
        e_sel: int,
        a_rcut: float,
        a_rcut_smth: float,
        a_sel: int,
        ntypes: int,
        n_dim: int = 128,
        e_dim: int = 16,
        a_dim: int = 64,
        a_compress_rate: int = 0,
        a_compress_use_split: bool = False,
        a_compress_e_rate: int = 1,
        n_multi_edge_message: int = 1,
        axis_neuron: int = 4,
        update_angle: bool = True,
        optim_update: bool = True,
        use_dynamic_sel: bool = False,
        sel_reduce_factor: float = 10.0,
        smooth_edge_update: bool = False,
        activation_function: str = "silu",
        update_style: str = "res_residual",
        update_residual: float = 0.1,
        update_residual_init: str = "const",
        precision: str = "float64",
        seed: Optional[Union[int, list[int]]] = None,
    ) -> None:
        super().__init__()
        self.epsilon = 1e-4  # protection of 1./nnei
        self.e_rcut = float(e_rcut)
        self.e_rcut_smth = float(e_rcut_smth)
        self.ntypes = ntypes
        e_sel = [e_sel] if isinstance(e_sel, int) else e_sel
        self.nnei = sum(e_sel)
        assert len(e_sel) == 1
        self.e_sel = e_sel
        self.sec = self.e_sel
        self.a_rcut = a_rcut
        self.a_rcut_smth = a_rcut_smth
        self.a_sel = a_sel
        self.n_dim = n_dim
        self.e_dim = e_dim
        self.a_dim = a_dim
        self.a_compress_rate = a_compress_rate
        if a_compress_rate != 0:
            assert (a_dim * a_compress_e_rate) % (2 * a_compress_rate) == 0, (
                f"For a_compress_rate of {a_compress_rate}, a_dim*a_compress_e_rate must be divisible by {2 * a_compress_rate}. "
                f"Currently, a_dim={a_dim} and a_compress_e_rate={a_compress_e_rate} is not valid."
            )
        self.n_multi_edge_message = n_multi_edge_message
        assert self.n_multi_edge_message >= 1, "n_multi_edge_message must >= 1!"
        self.axis_neuron = axis_neuron
        self.update_angle = update_angle
        self.activation_function = activation_function
        self.act = get_activation_fn(self.activation_function)
        self.update_style = update_style
        self.update_residual = update_residual
        self.update_residual_init = update_residual_init
        self.a_compress_e_rate = a_compress_e_rate
        self.a_compress_use_split = a_compress_use_split
        self.precision = precision
        self.seed = seed
        self.prec = PRECISION_DICT[precision]
        self.optim_update = optim_update
        self.smooth_edge_update = smooth_edge_update
        self.use_dynamic_sel = use_dynamic_sel
        self.sel_reduce_factor = sel_reduce_factor
        self.dynamic_e_sel = self.nnei / self.sel_reduce_factor
        self.dynamic_a_sel = self.a_sel / self.sel_reduce_factor

        assert update_residual_init in [
            "norm",
            "const",
        ], "'update_residual_init' only support 'norm' or 'const'!"

        self.update_residual = update_residual
        self.update_residual_init = update_residual_init
        self.n_residual = []
        self.e_residual = []
        self.a_residual = []
        self.edge_info_dim = self.n_dim * 2 + self.e_dim

        # node self mlp
        self.node_self_mlp = NativeLayer(
            n_dim,
            n_dim,
            precision=precision,
            seed=child_seed(seed, 0),
        )
        if self.update_style == "res_residual":
            self.n_residual.append(
                get_residual(
                    n_dim,
                    self.update_residual,
                    self.update_residual_init,
                    precision=precision,
                    seed=child_seed(seed, 1),
                )
            )

        # node sym (grrg + drrd)
        self.n_sym_dim = n_dim * self.axis_neuron + e_dim * self.axis_neuron
        self.node_sym_linear = NativeLayer(
            self.n_sym_dim,
            n_dim,
            precision=precision,
            seed=child_seed(seed, 2),
        )
        if self.update_style == "res_residual":
            self.n_residual.append(
                get_residual(
                    n_dim,
                    self.update_residual,
                    self.update_residual_init,
                    precision=precision,
                    seed=child_seed(seed, 3),
                )
            )

        # node edge message
        self.node_edge_linear = NativeLayer(
            self.edge_info_dim,
            self.n_multi_edge_message * n_dim,
            precision=precision,
            seed=child_seed(seed, 4),
        )
        if self.update_style == "res_residual":
            for head_index in range(self.n_multi_edge_message):
                self.n_residual.append(
                    get_residual(
                        n_dim,
                        self.update_residual,
                        self.update_residual_init,
                        precision=precision,
                        seed=child_seed(child_seed(seed, 5), head_index),
                    )
                )

        # edge self message
        self.edge_self_linear = NativeLayer(
            self.edge_info_dim,
            e_dim,
            precision=precision,
            seed=child_seed(seed, 6),
        )
        if self.update_style == "res_residual":
            self.e_residual.append(
                get_residual(
                    e_dim,
                    self.update_residual,
                    self.update_residual_init,
                    precision=precision,
                    seed=child_seed(seed, 7),
                )
            )

        if self.update_angle:
            self.angle_dim = self.a_dim
            if self.a_compress_rate == 0:
                # angle + node + edge * 2
                self.angle_dim += self.n_dim + 2 * self.e_dim
                self.a_compress_n_linear = None
                self.a_compress_e_linear = None
                self.e_a_compress_dim = e_dim
                self.n_a_compress_dim = n_dim
            else:
                # angle + a_dim/c + a_dim/2c * 2 * e_rate
                self.angle_dim += (1 + self.a_compress_e_rate) * (
                    self.a_dim // self.a_compress_rate
                )
                self.e_a_compress_dim = (
                    self.a_dim // (2 * self.a_compress_rate) * self.a_compress_e_rate
                )
                self.n_a_compress_dim = self.a_dim // self.a_compress_rate
                if not self.a_compress_use_split:
                    self.a_compress_n_linear = NativeLayer(
                        self.n_dim,
                        self.n_a_compress_dim,
                        precision=precision,
                        bias=False,
                        seed=child_seed(seed, 8),
                    )
                    self.a_compress_e_linear = NativeLayer(
                        self.e_dim,
                        self.e_a_compress_dim,
                        precision=precision,
                        bias=False,
                        seed=child_seed(seed, 9),
                    )
                else:
                    self.a_compress_n_linear = None
                    self.a_compress_e_linear = None

            # edge angle message
            self.edge_angle_linear1 = NativeLayer(
                self.angle_dim,
                self.e_dim,
                precision=precision,
                seed=child_seed(seed, 10),
            )
            self.edge_angle_linear2 = NativeLayer(
                self.e_dim,
                self.e_dim,
                precision=precision,
                seed=child_seed(seed, 11),
            )
            if self.update_style == "res_residual":
                self.e_residual.append(
                    get_residual(
                        self.e_dim,
                        self.update_residual,
                        self.update_residual_init,
                        precision=precision,
                        seed=child_seed(seed, 12),
                    )
                )

            # angle self message
            self.angle_self_linear = NativeLayer(
                self.angle_dim,
                self.a_dim,
                precision=precision,
                seed=child_seed(seed, 13),
            )
            if self.update_style == "res_residual":
                self.a_residual.append(
                    get_residual(
                        self.a_dim,
                        self.update_residual,
                        self.update_residual_init,
                        precision=precision,
                        seed=child_seed(seed, 14),
                    )
                )
        else:
            self.angle_self_linear = None
            self.edge_angle_linear1 = None
            self.edge_angle_linear2 = None
            self.a_compress_n_linear = None
            self.a_compress_e_linear = None
            self.angle_dim = 0

    def optim_angle_update(
        self,
        angle_ebd: np.ndarray,
        node_ebd: np.ndarray,
        edge_ebd: np.ndarray,
        feat: str = "edge",
    ) -> np.ndarray:
        xp = array_api_compat.array_namespace(angle_ebd, node_ebd, edge_ebd)

        if feat == "edge":
            assert self.edge_angle_linear1 is not None
            matrix, bias = self.edge_angle_linear1.w, self.edge_angle_linear1.b
        elif feat == "angle":
            assert self.angle_self_linear is not None
            matrix, bias = self.angle_self_linear.w, self.angle_self_linear.b
        else:
            raise NotImplementedError
        assert bias is not None

        angle_dim = angle_ebd.shape[-1]
        node_dim = node_ebd.shape[-1]
        edge_dim = edge_ebd.shape[-1]
        assert angle_dim + node_dim + 2 * edge_dim == matrix.shape[0]
        # Array API does not provide a way to split the array
        sub_angle = matrix[:angle_dim, ...]  # angle_dim
        sub_node = matrix[angle_dim : angle_dim + node_dim, ...]  # node_dim
        sub_edge_ik = matrix[
            angle_dim + node_dim : angle_dim + node_dim + edge_dim, ...
        ]  # edge_dim
        sub_edge_ij = matrix[angle_dim + node_dim + edge_dim :, ...]  # edge_dim

        # nf * nloc * a_sel * a_sel * angle_dim
        sub_angle_update = xp.matmul(angle_ebd, sub_angle)
        # nf * nloc * angle_dim
        sub_node_update = xp.matmul(node_ebd, sub_node)
        # nf * nloc * a_nnei * angle_dim
        sub_edge_update_ik = xp.matmul(edge_ebd, sub_edge_ik)
        sub_edge_update_ij = xp.matmul(edge_ebd, sub_edge_ij)

        result_update = (
            bias
            + sub_node_update[:, :, xp.newaxis, xp.newaxis, :]
            + sub_edge_update_ik[:, :, xp.newaxis, :, :]
            + sub_edge_update_ij[:, :, :, xp.newaxis, :]
            + sub_angle_update
        )
        return result_update

    def optim_angle_update_dynamic(
        self,
        flat_angle_ebd: np.ndarray,
        node_ebd: np.ndarray,
        flat_edge_ebd: np.ndarray,
        n2a_index: np.ndarray,
        eij2a_index: np.ndarray,
        eik2a_index: np.ndarray,
        feat="edge",
    ):
        xp = array_api_compat.array_namespace(
            flat_angle_ebd, node_ebd, flat_edge_ebd, n2a_index, eij2a_index, eik2a_index
        )

        if feat == "edge":
            matrix, bias = self.edge_angle_linear1.w, self.edge_angle_linear1.b
        elif feat == "angle":
            matrix, bias = self.angle_self_linear.w, self.angle_self_linear.b
        else:
            raise NotImplementedError
        assert bias is not None

        nf, nloc, node_dim = node_ebd.shape
        edge_dim = flat_edge_ebd.shape[-1]
        angle_dim = flat_angle_ebd.shape[-1]
        assert angle_dim + node_dim + 2 * edge_dim == matrix.shape[0]

        # Array API does not provide a way to split the array
        sub_angle = matrix[:angle_dim, ...]  # angle_dim
        sub_node = matrix[angle_dim : angle_dim + node_dim, ...]  # node_dim
        sub_edge_ik = matrix[
            angle_dim + node_dim : angle_dim + node_dim + edge_dim, ...
        ]  # edge_dim
        sub_edge_ij = matrix[angle_dim + node_dim + edge_dim :, ...]  # edge_dim

        sub_angle_update = xp.matmul(flat_angle_ebd, sub_angle)

        sub_node_update = xp.matmul(node_ebd, sub_node)
        sub_node_update = xp.take(
            xp.reshape(sub_node_update, (nf * nloc, sub_node_update.shape[-1])),
            n2a_index,
            axis=0,
        )

        sub_edge_update_ik = xp.matmul(flat_edge_ebd, sub_edge_ik)
        sub_edge_update_ij = xp.matmul(flat_edge_ebd, sub_edge_ij)

        sub_edge_update_ik = xp.take(sub_edge_update_ik, eik2a_index, axis=0)
        sub_edge_update_ij = xp.take(sub_edge_update_ij, eij2a_index, axis=0)

        result_update = (
            bias
            + sub_node_update
            + sub_edge_update_ik
            + sub_edge_update_ij
            + sub_angle_update
        )
        return result_update

    def optim_edge_update(
        self,
        node_ebd: np.ndarray,
        node_ebd_ext: np.ndarray,
        edge_ebd: np.ndarray,
        nlist: np.ndarray,
        feat: str = "node",
    ) -> np.ndarray:
        xp = array_api_compat.array_namespace(node_ebd, node_ebd_ext, edge_ebd, nlist)

        if feat == "node":
            matrix, bias = self.node_edge_linear.w, self.node_edge_linear.b
        elif feat == "edge":
            matrix, bias = self.edge_self_linear.w, self.edge_self_linear.b
        else:
            raise NotImplementedError
        node_dim = node_ebd.shape[-1]
        edge_dim = edge_ebd.shape[-1]
        assert node_dim * 2 + edge_dim == matrix.shape[0]
        # Array API does not provide a way to split the array
        node = matrix[:node_dim, ...]  # node_dim
        node_ext = matrix[node_dim : 2 * node_dim, ...]  # node_dim
        edge = matrix[2 * node_dim : 2 * node_dim + edge_dim, ...]  # edge_dim

        # nf * nloc * node/edge_dim
        sub_node_update = xp.matmul(node_ebd, node)

        # nf * nall * node/edge_dim
        sub_node_ext_update = xp.matmul(node_ebd_ext, node_ext)
        # nf * nloc * nnei * node/edge_dim
        sub_node_ext_update = _make_nei_g1(sub_node_ext_update, nlist)

        # nf * nloc * nnei * node/edge_dim
        sub_edge_update = xp.matmul(edge_ebd, edge)

        result_update = (
            bias
            + sub_node_update[:, :, xp.newaxis, :]
            + sub_edge_update
            + sub_node_ext_update
        )
        return result_update

    def optim_edge_update_dynamic(
        self,
        node_ebd: np.ndarray,
        node_ebd_ext: np.ndarray,
        flat_edge_ebd: np.ndarray,
        n2e_index: np.ndarray,
        n_ext2e_index: np.ndarray,
        feat: str = "node",
    ):
        xp = array_api_compat.array_namespace(
            node_ebd, node_ebd_ext, flat_edge_ebd, n2e_index, n_ext2e_index
        )

        if feat == "node":
            matrix, bias = self.node_edge_linear.w, self.node_edge_linear.b
        elif feat == "edge":
            matrix, bias = self.edge_self_linear.w, self.edge_self_linear.b
        else:
            raise NotImplementedError
        nf, nall, node_dim = node_ebd_ext.shape
        _, nloc, _ = node_ebd.shape
        edge_dim = flat_edge_ebd.shape[-1]
        assert node_dim * 2 + edge_dim == matrix.shape[0]
        # Array API does not provide a way to split the array
        node = matrix[:node_dim, ...]  # node_dim
        node_ext = matrix[node_dim : 2 * node_dim, ...]  # node_dim
        edge = matrix[2 * node_dim : 2 * node_dim + edge_dim, ...]  # edge_dim

        # nf * nloc * node/edge_dim
        sub_node_update = xp.matmul(node_ebd, node)
        sub_node_update = xp.take(
            xp.reshape(sub_node_update, (nf * nloc, sub_node_update.shape[-1])),
            n2e_index,
            axis=0,
        )

        sub_node_ext_update = xp.matmul(node_ebd_ext, node_ext)
        sub_node_ext_update = xp.take(
            xp.reshape(sub_node_ext_update, (nf * nall, sub_node_ext_update.shape[-1])),
            n_ext2e_index,
            axis=0,
        )

        sub_edge_update = xp.matmul(flat_edge_ebd, edge)

        result_update = bias + sub_node_update + sub_edge_update + sub_node_ext_update
        return result_update

    def call(
        self,
        node_ebd_ext: np.ndarray,  # nf x nall x n_dim
        edge_ebd: np.ndarray,  # nf x nloc x nnei x e_dim
        h2: np.ndarray,  # nf x nloc x nnei x 3
        angle_ebd: np.ndarray,  # nf x nloc x a_nnei x a_nnei x a_dim
        nlist: np.ndarray,  # nf x nloc x nnei
        nlist_mask: np.ndarray,  # nf x nloc x nnei
        sw: np.ndarray,  # switch func, nf x nloc x nnei
        a_nlist: np.ndarray,  # nf x nloc x a_nnei
        a_nlist_mask: np.ndarray,  # nf x nloc x a_nnei
        a_sw: np.ndarray,  # switch func, nf x nloc x a_nnei
        edge_index: np.ndarray,  # n_edge x 2
        angle_index: np.ndarray,  # n_angle x 3
    ):
        """
        Parameters
        ----------
        node_ebd_ext : nf x nall x n_dim
            Extended node embedding.
        edge_ebd : nf x nloc x nnei x e_dim
            Edge embedding.
        h2 : nf x nloc x nnei x 3
            Pair-atom channel, equivariant.
        angle_ebd : nf x nloc x a_nnei x a_nnei x a_dim
            Angle embedding.
        nlist : nf x nloc x nnei
            Neighbor list. (padded neis are set to 0)
        nlist_mask : nf x nloc x nnei
            Masks of the neighbor list. real nei 1 otherwise 0
        sw : nf x nloc x nnei
            Switch function.
        a_nlist : nf x nloc x a_nnei
            Neighbor list for angle. (padded neis are set to 0)
        a_nlist_mask : nf x nloc x a_nnei
            Masks of the neighbor list for angle. real nei 1 otherwise 0
        a_sw : nf x nloc x a_nnei
            Switch function for angle.
        edge_index : Optional for dynamic sel, n_edge x 2
            n2e_index : n_edge
                Broadcast indices from node(i) to edge(ij), or reduction indices from edge(ij) to node(i).
            n_ext2e_index : n_edge
                Broadcast indices from extended node(j) to edge(ij).
        angle_index : Optional for dynamic sel, n_angle x 3
            n2a_index : n_angle
                Broadcast indices from extended node(j) to angle(ijk).
            eij2a_index : n_angle
                Broadcast indices from extended edge(ij) to angle(ijk), or reduction indices from angle(ijk) to edge(ij).
            eik2a_index : n_angle
                Broadcast indices from extended edge(ik) to angle(ijk).

        Returns
        -------
        n_updated:     nf x nloc x n_dim
            Updated node embedding.
        e_updated:     nf x nloc x nnei x e_dim
            Updated edge embedding.
        a_updated : nf x nloc x a_nnei x a_nnei x a_dim
            Updated angle embedding.
        """
        xp = array_api_compat.array_namespace(
            node_ebd_ext,
            edge_ebd,
            h2,
            angle_ebd,
            nlist,
            nlist_mask,
            sw,
            a_nlist,
            a_nlist_mask,
            a_sw,
            edge_index,
            angle_index,
        )
        nb, nloc, nnei = nlist.shape
        nall = node_ebd_ext.shape[1]
        n_edge = int(xp.sum(xp.astype(nlist_mask, xp.int32)))
        node_ebd = node_ebd_ext[:, :nloc, :]
        assert (nb, nloc) == node_ebd.shape[:2]
        if not self.use_dynamic_sel:
            assert (nb, nloc, nnei) == h2.shape[:3]
        else:
            assert (n_edge, 3) == h2.shape
        del a_nlist  # may be used in the future

        n2e_index, n_ext2e_index = edge_index[:, 0], edge_index[:, 1]
        n2a_index, eij2a_index, eik2a_index = (
            angle_index[:, 0],
            angle_index[:, 1],
            angle_index[:, 2],
        )

        # nb x nloc x nnei x n_dim [OR] n_edge x n_dim
        nei_node_ebd = (
            _make_nei_g1(node_ebd_ext, nlist)
            if not self.use_dynamic_sel
            else xp.take(
                xp.reshape(node_ebd_ext, (-1, self.n_dim)), n_ext2e_index, axis=0
            )
        )

        n_update_list: list[np.ndarray] = [node_ebd]
        e_update_list: list[np.ndarray] = [edge_ebd]
        a_update_list: list[np.ndarray] = [angle_ebd]

        # node self mlp
        node_self_mlp = self.act(self.node_self_mlp(node_ebd))
        n_update_list.append(node_self_mlp)

        # node sym (grrg + drrd)
        node_sym_list: list[np.ndarray] = []
        node_sym_list.append(
            symmetrization_op(
                edge_ebd,
                h2,
                nlist_mask,
                sw,
                self.axis_neuron,
            )
            if not self.use_dynamic_sel
            else symmetrization_op_dynamic(
                edge_ebd,
                h2,
                sw,
                owner=n2e_index,
                num_owner=nb * nloc,
                nb=nb,
                nloc=nloc,
                scale_factor=self.dynamic_e_sel ** (-0.5),
                axis_neuron=self.axis_neuron,
            )
        )
        node_sym_list.append(
            symmetrization_op(
                nei_node_ebd,
                h2,
                nlist_mask,
                sw,
                self.axis_neuron,
            )
            if not self.use_dynamic_sel
            else symmetrization_op_dynamic(
                nei_node_ebd,
                h2,
                sw,
                owner=n2e_index,
                num_owner=nb * nloc,
                nb=nb,
                nloc=nloc,
                scale_factor=self.dynamic_e_sel ** (-0.5),
                axis_neuron=self.axis_neuron,
            )
        )
        node_sym = self.act(self.node_sym_linear(xp.concat(node_sym_list, axis=-1)))
        n_update_list.append(node_sym)

        if not self.optim_update:
            if not self.use_dynamic_sel:
                # nb x nloc x nnei x (n_dim * 2 + e_dim)
                edge_info = xp.concat(
                    [
                        xp.tile(
                            xp.reshape(node_ebd, (nb, nloc, 1, self.n_dim)),
                            (1, 1, self.nnei, 1),
                        ),
                        nei_node_ebd,
                        edge_ebd,
                    ],
                    axis=-1,
                )
            else:
                # n_edge x (n_dim * 2 + e_dim)
                edge_info = xp.concat(
                    [
                        xp.take(
                            xp.reshape(node_ebd, (-1, self.n_dim)),
                            n2e_index,
                            axis=0,
                        ),
                        nei_node_ebd,
                        edge_ebd,
                    ],
                    axis=-1,
                )
        else:
            edge_info = None

        # node edge message
        # nb x nloc x nnei x (h * n_dim)
        if not self.optim_update:
            assert edge_info is not None
            node_edge_update = self.act(
                self.node_edge_linear(edge_info)
            ) * xp.expand_dims(sw, axis=-1)
        else:
            node_edge_update = self.act(
                self.optim_edge_update(
                    node_ebd,
                    node_ebd_ext,
                    edge_ebd,
                    nlist,
                    "node",
                )
                if not self.use_dynamic_sel
                else self.optim_edge_update_dynamic(
                    node_ebd,
                    node_ebd_ext,
                    edge_ebd,
                    n2e_index,
                    n_ext2e_index,
                    "node",
                )
            ) * xp.expand_dims(sw, axis=-1)

        node_edge_update = (
            (xp.sum(node_edge_update, axis=-2) / self.nnei)
            if not self.use_dynamic_sel
            else (
                xp.reshape(
                    aggregate(
                        node_edge_update,
                        n2e_index,
                        average=False,
                        num_owner=nb * nloc,
                    ),
                    (nb, nloc, node_edge_update.shape[-1]),
                )
                / self.dynamic_e_sel
            )
        )
        if self.n_multi_edge_message > 1:
            # nb x nloc x h x n_dim
            node_edge_update_mul_head = xp.reshape(
                node_edge_update, (nb, nloc, self.n_multi_edge_message, self.n_dim)
            )
            for head_index in range(self.n_multi_edge_message):
                n_update_list.append(node_edge_update_mul_head[:, :, head_index, :])
        else:
            n_update_list.append(node_edge_update)
        # update node_ebd
        n_updated = self.list_update(n_update_list, "node")

        # edge self message
        if not self.optim_update:
            assert edge_info is not None
            edge_self_update = self.act(self.edge_self_linear(edge_info))
        else:
            edge_self_update = self.act(
                self.optim_edge_update(
                    node_ebd,
                    node_ebd_ext,
                    edge_ebd,
                    nlist,
                    "edge",
                )
                if not self.use_dynamic_sel
                else self.optim_edge_update_dynamic(
                    node_ebd,
                    node_ebd_ext,
                    edge_ebd,
                    n2e_index,
                    n_ext2e_index,
                    "edge",
                )
            )
        e_update_list.append(edge_self_update)

        if self.update_angle:
            assert self.angle_self_linear is not None
            assert self.edge_angle_linear1 is not None
            assert self.edge_angle_linear2 is not None
            # get angle info
            if self.a_compress_rate != 0:
                if not self.a_compress_use_split:
                    assert self.a_compress_n_linear is not None
                    assert self.a_compress_e_linear is not None
                    node_ebd_for_angle = self.a_compress_n_linear(node_ebd)
                    edge_ebd_for_angle = self.a_compress_e_linear(edge_ebd)
                else:
                    # use the first a_compress_dim dim for node and edge
                    node_ebd_for_angle = node_ebd[..., : self.n_a_compress_dim]
                    edge_ebd_for_angle = edge_ebd[..., : self.e_a_compress_dim]
            else:
                node_ebd_for_angle = node_ebd
                edge_ebd_for_angle = edge_ebd

            if not self.use_dynamic_sel:
                # nb x nloc x a_nnei x e_dim
                edge_ebd_for_angle = edge_ebd_for_angle[..., : self.a_sel, :]
                # nb x nloc x a_nnei x e_dim
                edge_ebd_for_angle = xp.where(
                    xp.expand_dims(a_nlist_mask, axis=-1),
                    edge_ebd_for_angle,
                    xp.zeros_like(edge_ebd_for_angle),
                )
            if not self.optim_update:
                # nb x nloc x a_nnei x a_nnei x n_dim [OR] n_angle x n_dim
                node_for_angle_info = (
                    xp.tile(
                        xp.reshape(
                            node_ebd_for_angle, (nb, nloc, 1, 1, self.n_a_compress_dim)
                        ),
                        (1, 1, self.a_sel, self.a_sel, 1),
                    )
                    if not self.use_dynamic_sel
                    else xp.take(
                        xp.reshape(node_ebd_for_angle, (-1, self.n_a_compress_dim)),
                        n2a_index,
                        axis=0,
                    )
                )

                # nb x nloc x (a_nnei) x a_nnei x e_dim [OR] n_angle x e_dim
                edge_for_angle_k = (
                    xp.tile(
                        xp.reshape(
                            edge_ebd_for_angle,
                            (nb, nloc, 1, self.a_sel, self.e_a_compress_dim),
                        ),
                        (1, 1, self.a_sel, 1, 1),
                    )
                    if not self.use_dynamic_sel
                    else xp.take(
                        edge_ebd_for_angle,
                        eik2a_index,
                        axis=0,
                    )
                )
                # nb x nloc x a_nnei x (a_nnei) x e_dim
                edge_for_angle_j = (
                    xp.tile(
                        xp.reshape(
                            edge_ebd_for_angle,
                            (nb, nloc, self.a_sel, 1, self.e_a_compress_dim),
                        ),
                        (1, 1, 1, self.a_sel, 1),
                    )
                    if not self.use_dynamic_sel
                    else xp.take(
                        edge_ebd_for_angle,
                        eij2a_index,
                        axis=0,
                    )
                )
                # nb x nloc x a_nnei x a_nnei x (e_dim + e_dim)
                edge_for_angle_info = xp.concat(
                    [edge_for_angle_k, edge_for_angle_j], axis=-1
                )
                angle_info_list = [angle_ebd]
                angle_info_list.append(node_for_angle_info)
                angle_info_list.append(edge_for_angle_info)
                # nb x nloc x a_nnei x a_nnei x (a + n_dim + e_dim*2) or (a + a/c + a/c)
                # [OR]
                # n_angle x (a + n_dim + e_dim*2) or (a + a/c + a/c)
                angle_info = xp.concat(angle_info_list, axis=-1)
            else:
                angle_info = None

            # edge angle message
            # nb x nloc x a_nnei x a_nnei x e_dim [OR] n_angle x e_dim
            if not self.optim_update:
                assert angle_info is not None
                edge_angle_update = self.act(self.edge_angle_linear1(angle_info))
            else:
                edge_angle_update = self.act(
                    self.optim_angle_update(
                        angle_ebd,
                        node_ebd_for_angle,
                        edge_ebd_for_angle,
                        "edge",
                    )
                    if not self.use_dynamic_sel
                    else self.optim_angle_update_dynamic(
                        angle_ebd,
                        node_ebd_for_angle,
                        edge_ebd_for_angle,
                        n2a_index,
                        eij2a_index,
                        eik2a_index,
                        "edge",
                    )
                )
            if not self.use_dynamic_sel:
                # nb x nloc x a_nnei x a_nnei x e_dim
                weighted_edge_angle_update = (
                    a_sw[:, :, :, xp.newaxis, xp.newaxis]
                    * a_sw[:, :, xp.newaxis, :, xp.newaxis]
                    * edge_angle_update
                )
                # nb x nloc x a_nnei x e_dim
                reduced_edge_angle_update = xp.sum(
                    weighted_edge_angle_update, axis=-2
                ) / (self.a_sel**0.5)
                # nb x nloc x nnei x e_dim
                padding_edge_angle_update = xp.concat(
                    [
                        reduced_edge_angle_update,
                        xp.zeros(
                            (nb, nloc, self.nnei - self.a_sel, self.e_dim),
                            dtype=edge_ebd.dtype,
                        ),
                    ],
                    axis=2,
                )
            else:
                # n_angle x e_dim
                weighted_edge_angle_update = edge_angle_update * xp.expand_dims(
                    a_sw, axis=-1
                )
                # n_edge x e_dim
                padding_edge_angle_update = aggregate(
                    weighted_edge_angle_update,
                    eij2a_index,
                    average=False,
                    num_owner=n_edge,
                ) / (self.dynamic_a_sel**0.5)

            if not self.smooth_edge_update:
                # will be deprecated in the future
                # not support dynamic index, will pass anyway
                if self.use_dynamic_sel:
                    raise NotImplementedError(
                        "smooth_edge_update must be True when use_dynamic_sel is True!"
                    )
                full_mask = xp.concat(
                    [
                        a_nlist_mask,
                        xp.zeros(
                            (nb, nloc, self.nnei - self.a_sel),
                            dtype=a_nlist_mask.dtype,
                        ),
                    ],
                    axis=-1,
                )
                padding_edge_angle_update = xp.where(
                    xp.expand_dims(full_mask, axis=-1),
                    padding_edge_angle_update,
                    edge_ebd,
                )
            e_update_list.append(
                self.act(self.edge_angle_linear2(padding_edge_angle_update))
            )
            # update edge_ebd
            e_updated = self.list_update(e_update_list, "edge")

            # angle self message
            # nb x nloc x a_nnei x a_nnei x dim_a
            if not self.optim_update:
                assert angle_info is not None
                angle_self_update = self.act(self.angle_self_linear(angle_info))
            else:
                angle_self_update = self.act(
                    self.optim_angle_update(
                        angle_ebd,
                        node_ebd_for_angle,
                        edge_ebd_for_angle,
                        "angle",
                    )
                    if not self.use_dynamic_sel
                    else self.optim_angle_update_dynamic(
                        angle_ebd,
                        node_ebd_for_angle,
                        edge_ebd_for_angle,
                        n2a_index,
                        eij2a_index,
                        eik2a_index,
                        "angle",
                    )
                )
            a_update_list.append(angle_self_update)
        else:
            # update edge_ebd
            e_updated = self.list_update(e_update_list, "edge")

        # update angle_ebd
        a_updated = self.list_update(a_update_list, "angle")
        return n_updated, e_updated, a_updated

    def list_update_res_avg(
        self,
        update_list: list[np.ndarray],
    ) -> np.ndarray:
        nitem = len(update_list)
        uu = update_list[0]
        for ii in range(1, nitem):
            uu = uu + update_list[ii]
        return uu / (float(nitem) ** 0.5)

    def list_update_res_incr(self, update_list: list[np.ndarray]) -> np.ndarray:
        nitem = len(update_list)
        uu = update_list[0]
        scale = 1.0 / (float(nitem - 1) ** 0.5) if nitem > 1 else 0.0
        for ii in range(1, nitem):
            uu = uu + scale * update_list[ii]
        return uu

    def list_update_res_residual(
        self, update_list: list[np.ndarray], update_name: str = "node"
    ) -> np.ndarray:
        nitem = len(update_list)
        uu = update_list[0]
        if update_name == "node":
            for ii, vv in enumerate(self.n_residual):
                uu = uu + vv * update_list[ii + 1]
        elif update_name == "edge":
            for ii, vv in enumerate(self.e_residual):
                uu = uu + vv * update_list[ii + 1]
        elif update_name == "angle":
            for ii, vv in enumerate(self.a_residual):
                uu = uu + vv * update_list[ii + 1]
        else:
            raise NotImplementedError
        return uu

    def list_update(
        self, update_list: list[np.ndarray], update_name: str = "node"
    ) -> np.ndarray:
        if self.update_style == "res_avg":
            return self.list_update_res_avg(update_list)
        elif self.update_style == "res_incr":
            return self.list_update_res_incr(update_list)
        elif self.update_style == "res_residual":
            return self.list_update_res_residual(update_list, update_name=update_name)
        else:
            raise RuntimeError(f"unknown update style {self.update_style}")

    def serialize(self) -> dict:
        """Serialize the networks to a dict.

        Returns
        -------
        dict
            The serialized networks.
        """
        data = {
            "@class": "RepFlowLayer",
            "@version": 2,
            "e_rcut": self.e_rcut,
            "e_rcut_smth": self.e_rcut_smth,
            "e_sel": self.e_sel,
            "a_rcut": self.a_rcut,
            "a_rcut_smth": self.a_rcut_smth,
            "a_sel": self.a_sel,
            "ntypes": self.ntypes,
            "n_dim": self.n_dim,
            "e_dim": self.e_dim,
            "a_dim": self.a_dim,
            "a_compress_rate": self.a_compress_rate,
            "a_compress_e_rate": self.a_compress_e_rate,
            "a_compress_use_split": self.a_compress_use_split,
            "n_multi_edge_message": self.n_multi_edge_message,
            "axis_neuron": self.axis_neuron,
            "activation_function": self.activation_function,
            "update_angle": self.update_angle,
            "update_style": self.update_style,
            "update_residual": self.update_residual,
            "update_residual_init": self.update_residual_init,
            "precision": self.precision,
            "optim_update": self.optim_update,
            "smooth_edge_update": self.smooth_edge_update,
            "use_dynamic_sel": self.use_dynamic_sel,
            "sel_reduce_factor": self.sel_reduce_factor,
            "node_self_mlp": self.node_self_mlp.serialize(),
            "node_sym_linear": self.node_sym_linear.serialize(),
            "node_edge_linear": self.node_edge_linear.serialize(),
            "edge_self_linear": self.edge_self_linear.serialize(),
        }
        if self.update_angle:
            data.update(
                {
                    "edge_angle_linear1": self.edge_angle_linear1.serialize(),
                    "edge_angle_linear2": self.edge_angle_linear2.serialize(),
                    "angle_self_linear": self.angle_self_linear.serialize(),
                }
            )
            if self.a_compress_rate != 0 and not self.a_compress_use_split:
                data.update(
                    {
                        "a_compress_n_linear": self.a_compress_n_linear.serialize(),
                        "a_compress_e_linear": self.a_compress_e_linear.serialize(),
                    }
                )
        if self.update_style == "res_residual":
            data.update(
                {
                    "@variables": {
                        "n_residual": [to_numpy_array(t) for t in self.n_residual],
                        "e_residual": [to_numpy_array(t) for t in self.e_residual],
                        "a_residual": [to_numpy_array(t) for t in self.a_residual],
                    }
                }
            )
        return data

    @classmethod
    def deserialize(cls, data: dict) -> "RepFlowLayer":
        """Deserialize the networks from a dict.

        Parameters
        ----------
        data : dict
            The dict to deserialize from.
        """
        data = data.copy()
        check_version_compatibility(data.pop("@version"), 2, 1)
        data.pop("@class")
        update_angle = data["update_angle"]
        a_compress_rate = data["a_compress_rate"]
        a_compress_use_split = data["a_compress_use_split"]
        node_self_mlp = data.pop("node_self_mlp")
        node_sym_linear = data.pop("node_sym_linear")
        node_edge_linear = data.pop("node_edge_linear")
        edge_self_linear = data.pop("edge_self_linear")
        edge_angle_linear1 = data.pop("edge_angle_linear1", None)
        edge_angle_linear2 = data.pop("edge_angle_linear2", None)
        angle_self_linear = data.pop("angle_self_linear", None)
        a_compress_n_linear = data.pop("a_compress_n_linear", None)
        a_compress_e_linear = data.pop("a_compress_e_linear", None)
        update_style = data["update_style"]
        variables = data.pop("@variables", {})
        n_residual = variables.get("n_residual", data.pop("n_residual", []))
        e_residual = variables.get("e_residual", data.pop("e_residual", []))
        a_residual = variables.get("a_residual", data.pop("a_residual", []))

        obj = cls(**data)
        obj.node_self_mlp = NativeLayer.deserialize(node_self_mlp)
        obj.node_sym_linear = NativeLayer.deserialize(node_sym_linear)
        obj.node_edge_linear = NativeLayer.deserialize(node_edge_linear)
        obj.edge_self_linear = NativeLayer.deserialize(edge_self_linear)

        if update_angle:
            assert isinstance(edge_angle_linear1, dict)
            assert isinstance(edge_angle_linear2, dict)
            assert isinstance(angle_self_linear, dict)
            obj.edge_angle_linear1 = NativeLayer.deserialize(edge_angle_linear1)
            obj.edge_angle_linear2 = NativeLayer.deserialize(edge_angle_linear2)
            obj.angle_self_linear = NativeLayer.deserialize(angle_self_linear)
            if a_compress_rate != 0 and not a_compress_use_split:
                assert isinstance(a_compress_n_linear, dict)
                assert isinstance(a_compress_e_linear, dict)
                obj.a_compress_n_linear = NativeLayer.deserialize(a_compress_n_linear)
                obj.a_compress_e_linear = NativeLayer.deserialize(a_compress_e_linear)

        if update_style == "res_residual":
            obj.n_residual = n_residual
            obj.e_residual = e_residual
            obj.a_residual = a_residual
        return obj<|MERGE_RESOLUTION|>--- conflicted
+++ resolved
@@ -125,11 +125,9 @@
     smooth_edge_update : bool, optional
         Whether to make edge update smooth.
         If True, the edge update from angle message will not use self as padding.
-<<<<<<< HEAD
     edge_init_use_dist : bool, optional
         Whether to use direct distance r to initialize the edge features instead of 1/r.
         Note that when using this option, the activation function will not be used when initializing edge features.
-=======
     use_exp_switch : bool, optional
         Whether to use an exponential switch function instead of a polynomial one in the neighbor update.
         The exponential switch function ensures neighbor contributions smoothly diminish as the interatomic distance
@@ -138,7 +136,6 @@
         Here, `rcut_smth` is an adjustable smoothing factor and `rcut_smth` should be chosen carefully
         according to `rcut`, ensuring s(r) approaches zero smoothly at the cutoff.
         Typical recommended values are `rcut_smth` = 5.3 for `rcut` = 6.0, and 3.5 for `rcut` = 4.0.
->>>>>>> 75b175b2
     use_dynamic_sel : bool, optional
         Whether to dynamically select neighbors within the cutoff radius.
         If True, the exact number of neighbors within the cutoff radius is used
@@ -199,11 +196,8 @@
         fix_stat_std: float = 0.3,
         optim_update: bool = True,
         smooth_edge_update: bool = False,
-<<<<<<< HEAD
         edge_init_use_dist: bool = False,
-=======
         use_exp_switch: bool = False,
->>>>>>> 75b175b2
         use_dynamic_sel: bool = False,
         sel_reduce_factor: float = 10.0,
         seed: Optional[Union[int, list[int]]] = None,
@@ -237,11 +231,8 @@
         self.a_compress_use_split = a_compress_use_split
         self.optim_update = optim_update
         self.smooth_edge_update = smooth_edge_update
-<<<<<<< HEAD
         self.edge_init_use_dist = edge_init_use_dist
-=======
         self.use_exp_switch = use_exp_switch
->>>>>>> 75b175b2
         self.use_dynamic_sel = use_dynamic_sel
         self.sel_reduce_factor = sel_reduce_factor
         if self.use_dynamic_sel and not self.smooth_edge_update:
@@ -684,11 +675,8 @@
             "precision": self.precision,
             "fix_stat_std": self.fix_stat_std,
             "optim_update": self.optim_update,
-<<<<<<< HEAD
             "edge_init_use_dist": self.edge_init_use_dist,
-=======
             "use_exp_switch": self.use_exp_switch,
->>>>>>> 75b175b2
             "smooth_edge_update": self.smooth_edge_update,
             "use_dynamic_sel": self.use_dynamic_sel,
             "sel_reduce_factor": self.sel_reduce_factor,
