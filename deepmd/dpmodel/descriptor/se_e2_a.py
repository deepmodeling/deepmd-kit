--- conflicted
+++ resolved
@@ -172,11 +172,7 @@
         self.resnet_dt = resnet_dt
         self.trainable = trainable
         self.type_one_side = type_one_side
-<<<<<<< HEAD
-        self.exclude_types = exclude_types
         self.env_protection = env_protection
-=======
->>>>>>> 32a86ac1
         self.set_davg_zero = set_davg_zero
         self.activation_function = activation_function
         self.precision = precision
@@ -415,10 +411,6 @@
         obj["davg"] = variables["davg"]
         obj["dstd"] = variables["dstd"]
         obj.embeddings = NetworkCollection.deserialize(embeddings)
-<<<<<<< HEAD
-        return obj
-=======
-        obj.env_mat = EnvMat.deserialize(env_mat)
         return obj
 
     @classmethod
@@ -433,5 +425,4 @@
             The local data refer to the current class
         """
         local_jdata_cpy = local_jdata.copy()
-        return UpdateSel().update_one_sel(global_jdata, local_jdata_cpy, False)
->>>>>>> 32a86ac1
+        return UpdateSel().update_one_sel(global_jdata, local_jdata_cpy, False)