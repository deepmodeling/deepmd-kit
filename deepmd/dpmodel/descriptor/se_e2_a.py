--- conflicted
+++ resolved
@@ -117,14 +117,11 @@
             The precision of the embedding net parameters. Supported options are |PRECISION|
     spin
             The deepspin object.
-<<<<<<< HEAD
     type_map: List[str], Optional
             A list of strings. Give the name to each type of atoms.
-=======
     ntypes : int
             Number of element types.
             Not used in this descriptor, only to be compat with input.
->>>>>>> 8a657d53
 
     Limitations
     -----------
@@ -158,11 +155,8 @@
         activation_function: str = "tanh",
         precision: str = DEFAULT_PRECISION,
         spin: Optional[Any] = None,
-<<<<<<< HEAD
         type_map: Optional[List[str]] = None,
-=======
         ntypes: Optional[int] = None,  # to be compat with input
->>>>>>> 8a657d53
         # consistent with argcheck, not used though
         seed: Optional[int] = None,
     ) -> None:
