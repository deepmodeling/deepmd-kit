--- conflicted
+++ resolved
@@ -177,13 +177,9 @@
                     delta=self.huber_delta,
                 )
                 loss += pref_e * l_huber_loss
-<<<<<<< HEAD
             more_loss["rmse_e"] = self.display_if_exist(
                 xp.sqrt(l2_ener_loss) * atom_norm_ener, find_energy
             )
-=======
-            more_loss["rmse_e"] = self.display_if_exist(l2_ener_loss, find_energy)
->>>>>>> 265d0942
         if self.has_f:
             l2_force_loss = xp.mean(xp.square(diff_f))
             if not self.use_huber:
@@ -195,13 +191,9 @@
                     delta=self.huber_delta,
                 )
                 loss += pref_f * l_huber_loss
-<<<<<<< HEAD
             more_loss["rmse_f"] = self.display_if_exist(
                 xp.sqrt(l2_force_loss), find_force
             )
-=======
-            more_loss["rmse_f"] = self.display_if_exist(l2_force_loss, find_force)
->>>>>>> 265d0942
         if self.has_v:
             virial_reshape = xp.reshape(virial, [-1])
             virial_hat_reshape = xp.reshape(virial_hat, [-1])
