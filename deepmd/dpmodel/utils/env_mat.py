# SPDX-License-Identifier: LGPL-3.0-or-later
from typing import (
    Optional,
    Union,
)

import numpy as np

from deepmd.dpmodel import (
    NativeOP,
)


def compute_smooth_weight(
    distance: np.ndarray,
    rmin: float,
    rmax: float,
):
    """Compute smooth weight for descriptor elements."""
    min_mask = distance <= rmin
    max_mask = distance >= rmax
    mid_mask = np.logical_not(np.logical_or(min_mask, max_mask))
    uu = (distance - rmin) / (rmax - rmin)
    vv = uu * uu * uu * (-6.0 * uu * uu + 15.0 * uu - 10.0) + 1.0
    return vv * mid_mask + min_mask


<<<<<<< HEAD
def _make_env_mat(nlist, coord, rcut: float, ruct_smth: float, protection: float = 0.0):
=======
def _make_env_mat(
    nlist,
    coord,
    rcut: float,
    ruct_smth: float,
    radial_only: bool = False,
):
>>>>>>> 854d998b
    """Make smooth environment matrix."""
    nf, nloc, nnei = nlist.shape
    # nf x nall x 3
    coord = coord.reshape(nf, -1, 3)
    mask = nlist >= 0
    nlist = nlist * mask
    # nf x (nloc x nnei) x 3
    index = np.tile(nlist.reshape(nf, -1, 1), (1, 1, 3))
    coord_r = np.take_along_axis(coord, index, 1)
    # nf x nloc x nnei x 3
    coord_r = coord_r.reshape(nf, nloc, nnei, 3)
    # nf x nloc x 1 x 3
    coord_l = coord[:, :nloc].reshape(nf, -1, 1, 3)
    # nf x nloc x nnei x 3
    diff = coord_r - coord_l
    # nf x nloc x nnei
    length = np.linalg.norm(diff, axis=-1, keepdims=True)
    # for index 0 nloc atom
    length = length + ~np.expand_dims(mask, -1)
    t0 = 1 / (length + protection)
    t1 = diff / (length + protection) ** 2
    weight = compute_smooth_weight(length, ruct_smth, rcut)
    weight = weight * np.expand_dims(mask, -1)
    if radial_only:
        env_mat = t0 * weight
    else:
        env_mat = np.concatenate([t0, t1], axis=-1) * weight
    return env_mat, diff * np.expand_dims(mask, -1), weight


class EnvMat(NativeOP):
    def __init__(
        self,
        rcut,
        rcut_smth,
        protection: float = 0.0,
    ):
        self.rcut = rcut
        self.rcut_smth = rcut_smth
        self.protection = protection

    def call(
        self,
        coord_ext: np.ndarray,
        atype_ext: np.ndarray,
        nlist: np.ndarray,
        davg: Optional[np.ndarray] = None,
        dstd: Optional[np.ndarray] = None,
        radial_only: bool = False,
    ) -> Union[np.ndarray, np.ndarray]:
        """Compute the environment matrix.

        Parameters
        ----------
        nlist
            The neighbor list. shape: nf x nloc x nnei
        coord_ext
            The extended coordinates of atoms. shape: nf x (nallx3)
        atype_ext
            The extended aotm types. shape: nf x nall
        davg
            The data avg. shape: nt x nnei x (4 or 1)
        dstd
            The inverse of data std. shape: nt x nnei x (4 or 1)
        radial_only
            Whether to only compute radial part of the environment matrix.
            If True, the output will be of shape nf x nloc x nnei x 1.
            Otherwise, the output will be of shape nf x nloc x nnei x 4.
            Default: False.

        Returns
        -------
        env_mat
            The environment matrix. shape: nf x nloc x nnei x (4 or 1)
        switch
            The value of switch function. shape: nf x nloc x nnei
        """
        em, sw = self._call(nlist, coord_ext, radial_only)
        nf, nloc, nnei = nlist.shape
        atype = atype_ext[:, :nloc]
        if davg is not None:
            em -= davg[atype]
        if dstd is not None:
            em /= dstd[atype]
        return em, sw

<<<<<<< HEAD
    def _call(
        self,
        nlist,
        coord_ext,
    ):
        em, diff, ww = _make_env_mat(
            nlist, coord_ext, self.rcut, self.rcut_smth, protection=self.protection
=======
    def _call(self, nlist, coord_ext, radial_only):
        em, diff, ww = _make_env_mat(
            nlist, coord_ext, self.rcut, self.rcut_smth, radial_only
>>>>>>> 854d998b
        )
        return em, ww

    def serialize(
        self,
    ) -> dict:
        return {
            "rcut": self.rcut,
            "rcut_smth": self.rcut_smth,
        }

    @classmethod
    def deserialize(
        cls,
        data: dict,
    ) -> "EnvMat":
        return cls(**data)<|MERGE_RESOLUTION|>--- conflicted
+++ resolved
@@ -25,17 +25,14 @@
     return vv * mid_mask + min_mask
 
 
-<<<<<<< HEAD
-def _make_env_mat(nlist, coord, rcut: float, ruct_smth: float, protection: float = 0.0):
-=======
 def _make_env_mat(
     nlist,
     coord,
     rcut: float,
     ruct_smth: float,
     radial_only: bool = False,
+    protection: float = 0.0,
 ):
->>>>>>> 854d998b
     """Make smooth environment matrix."""
     nf, nloc, nnei = nlist.shape
     # nf x nall x 3
@@ -122,19 +119,10 @@
             em /= dstd[atype]
         return em, sw
 
-<<<<<<< HEAD
-    def _call(
-        self,
-        nlist,
-        coord_ext,
-    ):
-        em, diff, ww = _make_env_mat(
-            nlist, coord_ext, self.rcut, self.rcut_smth, protection=self.protection
-=======
+      
     def _call(self, nlist, coord_ext, radial_only):
         em, diff, ww = _make_env_mat(
-            nlist, coord_ext, self.rcut, self.rcut_smth, radial_only
->>>>>>> 854d998b
+            nlist, coord_ext, self.rcut, self.rcut_smth, radial_only=radial_only, protection=self.protection
         )
         return em, ww
 
