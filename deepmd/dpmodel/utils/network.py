--- conflicted
+++ resolved
@@ -151,12 +151,6 @@
             variables.get("b", None),
             variables.get("idt", None),
         )
-<<<<<<< HEAD
-        if obj.b is not None:
-            obj.b = obj.b.flatten()
-        if obj.idt is not None:
-            obj.idt = obj.idt.flatten()
-=======
         if b is not None:
             b = b.ravel()
         if idt is not None:
@@ -164,7 +158,6 @@
         obj.w = w
         obj.b = b
         obj.idt = idt
->>>>>>> a1f86721
         obj.check_shape_consistency()
         return obj
 
