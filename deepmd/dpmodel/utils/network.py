# SPDX-License-Identifier: LGPL-3.0-or-later
"""Native DP model format for multiple backends.

See issue #2982 for more information.
"""

import itertools
from typing import (
    Callable,
    ClassVar,
    Optional,
    Union,
)

import array_api_compat
import numpy as np

from deepmd.dpmodel import (
    DEFAULT_PRECISION,
    PRECISION_DICT,
    NativeOP,
)
from deepmd.dpmodel.array_api import (
    support_array_api,
    xp_add_at,
    xp_bincount,
)
from deepmd.dpmodel.common import (
    to_numpy_array,
)
from deepmd.dpmodel.utils.seed import (
    child_seed,
)
from deepmd.utils.version import (
    check_version_compatibility,
)


def sigmoid_t(x: np.ndarray) -> np.ndarray:
    """Sigmoid."""
    if array_api_compat.is_jax_array(x):
        from deepmd.jax.env import (
            jax,
        )

        # see https://github.com/jax-ml/jax/discussions/15617
        return jax.nn.sigmoid(x)
    xp = array_api_compat.array_namespace(x)
    return 1 / (1 + xp.exp(-x))


class Identity(NativeOP):
    def __init__(self) -> None:
        super().__init__()

    def call(self, x: np.ndarray) -> np.ndarray:
        """The Identity operation layer."""
        return x

    def serialize(self) -> dict:
        return {
            "@class": "Identity",
            "@version": 1,
        }

    @classmethod
    def deserialize(cls, data: dict) -> "Identity":
        return Identity()


class NativeLayer(NativeOP):
    """Native representation of a layer.

    Parameters
    ----------
    w : np.ndarray, optional
        The weights of the layer.
    b : np.ndarray, optional
        The biases of the layer.
    idt : np.ndarray, optional
        The identity matrix of the layer.
    activation_function : str, optional
        The activation function of the layer.
    resnet : bool, optional
        Whether the layer is a residual layer.
    precision : str, optional
        The precision of the layer.
    seed : int, optional
        Random seed.
    """

    def __init__(
        self,
        num_in,
        num_out,
        bias: bool = True,
        use_timestep: bool = False,
        activation_function: Optional[str] = None,
        resnet: bool = False,
        precision: str = DEFAULT_PRECISION,
        seed: Optional[Union[int, list[int]]] = None,
    ) -> None:
        prec = PRECISION_DICT[precision.lower()]
        self.precision = precision
        # only use_timestep when skip connection is established.
        use_timestep = use_timestep and (num_out == num_in or num_out == num_in * 2)
        rng = np.random.default_rng(seed)
<<<<<<< HEAD
        self.w = rng.normal(
            size=(num_in, num_out), scale=1.0 / np.sqrt(num_out + num_in)
        ).astype(prec)
        self.b = (
            rng.normal(size=(num_out,), scale=1.0 / np.sqrt(num_out + num_in)).astype(
                prec
            )
=======
        scale_factor = 1.0 / np.sqrt(num_out + num_in)
        self.w = rng.normal(size=(num_in, num_out), scale=scale_factor).astype(prec)
        self.b = (
            rng.normal(size=(num_out,), scale=scale_factor).astype(prec)
>>>>>>> 265d0942
            if bias
            else None
        )
        self.idt = (
<<<<<<< HEAD
            rng.normal(size=(num_out,), scale=1.0 / np.sqrt(num_out + num_in)).astype(
                prec
            )
=======
            rng.normal(size=(num_out,), scale=scale_factor).astype(prec)
>>>>>>> 265d0942
            if use_timestep
            else None
        )
        self.activation_function = (
            activation_function if activation_function is not None else "none"
        )
        self.resnet = resnet
        self.check_type_consistency()
        self.check_shape_consistency()

    def serialize(self) -> dict:
        """Serialize the layer to a dict.

        Returns
        -------
        dict
            The serialized layer.
        """
        data = {
            "w": to_numpy_array(self.w),
            "b": to_numpy_array(self.b),
            "idt": to_numpy_array(self.idt),
        }
        return {
            "@class": "Layer",
            "@version": 1,
            "bias": self.b is not None,
            "use_timestep": self.idt is not None,
            "activation_function": self.activation_function,
            "resnet": self.resnet,
            # make deterministic
            "precision": np.dtype(PRECISION_DICT[self.precision]).name,
            "@variables": data,
        }

    @classmethod
    def deserialize(cls, data: dict) -> "NativeLayer":
        """Deserialize the layer from a dict.

        Parameters
        ----------
        data : dict
            The dict to deserialize from.
        """
        data = data.copy()
        check_version_compatibility(data.pop("@version", 1), 1, 1)
        data.pop("@class", None)
        variables = data.pop("@variables")
        assert variables["w"] is not None and len(variables["w"].shape) == 2
        num_in, num_out = variables["w"].shape
        obj = cls(
            num_in,
            num_out,
            **data,
        )
        w, b, idt = (
            variables["w"],
            variables.get("b", None),
            variables.get("idt", None),
        )
        if b is not None:
            b = b.ravel()
        if idt is not None:
            idt = idt.ravel()
        obj.w = w
        obj.b = b
        obj.idt = idt
        obj.check_shape_consistency()
        return obj

    def check_shape_consistency(self) -> None:
        if self.b is not None and self.w.shape[1] != self.b.shape[0]:
            raise ValueError(
                f"dim 1 of w {self.w.shape[1]} is not equal to shape "
                f"of b {self.b.shape[0]}",
            )
        if self.idt is not None and self.w.shape[1] != self.idt.shape[0]:
            raise ValueError(
                f"dim 1 of w {self.w.shape[1]} is not equal to shape "
                f"of idt {self.idt.shape[0]}",
            )

    def check_type_consistency(self) -> None:
        precision = self.precision

        def check_var(var) -> None:
            if var is not None:
                # array api standard doesn't provide a API to get the dtype name
                # this is really hacked
                dtype_name = str(var.dtype).split(".")[-1]
                # assertion "float64" == "double" would fail
                assert PRECISION_DICT[dtype_name] is PRECISION_DICT[precision]

        check_var(self.w)
        check_var(self.b)
        check_var(self.idt)

    def __setitem__(self, key, value) -> None:
        if key in ("w", "matrix"):
            self.w = value
        elif key in ("b", "bias"):
            self.b = value
        elif key == "idt":
            self.idt = value
        elif key == "activation_function":
            self.activation_function = value
        elif key == "resnet":
            self.resnet = value
        elif key == "precision":
            self.precision = value
        else:
            raise KeyError(key)

    def __getitem__(self, key):
        if key in ("w", "matrix"):
            return self.w
        elif key in ("b", "bias"):
            return self.b
        elif key == "idt":
            return self.idt
        elif key == "activation_function":
            return self.activation_function
        elif key == "resnet":
            return self.resnet
        elif key == "precision":
            return self.precision
        else:
            raise KeyError(key)

    def dim_in(self) -> int:
        return self.w.shape[0]

    def dim_out(self) -> int:
        return self.w.shape[1]

    @support_array_api(version="2022.12")
    def call(self, x: np.ndarray) -> np.ndarray:
        """Forward pass.

        Parameters
        ----------
        x : np.ndarray
            The input.

        Returns
        -------
        np.ndarray
            The output.
        """
        if self.w is None or self.activation_function is None:
            raise ValueError("w, b, and activation_function must be set")
        xp = array_api_compat.array_namespace(x)
        fn = get_activation_fn(self.activation_function)
        y = (
            xp.matmul(x, self.w[...]) + self.b[...]
            if self.b is not None
            else xp.matmul(x, self.w[...])
        )
        if y.dtype != x.dtype:
            # workaround for bfloat16
            # https://github.com/jax-ml/ml_dtypes/issues/235
            y = xp.astype(y, x.dtype)
        y = fn(y)
        if self.idt is not None:
            y *= self.idt
        if self.resnet and self.w.shape[1] == self.w.shape[0]:
            y += x
        elif self.resnet and self.w.shape[1] == 2 * self.w.shape[0]:
            y += xp.concat([x, x], axis=-1)
        return y


@support_array_api(version="2022.12")
def get_activation_fn(activation_function: str) -> Callable[[np.ndarray], np.ndarray]:
    activation_function = activation_function.lower()
    if activation_function == "tanh":

        def fn(x):
            xp = array_api_compat.array_namespace(x)
            return xp.tanh(x)

        return fn
    elif activation_function == "relu":

        def fn(x):
            xp = array_api_compat.array_namespace(x)
            # https://stackoverflow.com/a/47936476/9567349
            return x * xp.astype(x > 0, x.dtype)

        return fn
    elif activation_function in ("gelu", "gelu_tf"):

        def fn(x):
            xp = array_api_compat.array_namespace(x)
            # generated by GitHub Copilot
            return (
                0.5
                * x
                * (1 + xp.tanh(xp.sqrt(xp.asarray(2 / xp.pi)) * (x + 0.044715 * x**3)))
            )

        return fn
    elif activation_function == "relu6":

        def fn(x):
            xp = array_api_compat.array_namespace(x)
            # generated by GitHub Copilot
            return xp.where(
                x < 0, xp.full_like(x, 0), xp.where(x > 6, xp.full_like(x, 6), x)
            )

        return fn
    elif activation_function == "softplus":

        def fn(x):
            xp = array_api_compat.array_namespace(x)
            # generated by GitHub Copilot
            return xp.log(1 + xp.exp(x))

        return fn
    elif activation_function == "sigmoid":

        def fn(x):
            # generated by GitHub Copilot
            return sigmoid_t(x)

        return fn
    elif activation_function == "silu":

        def fn(x):
            # generated by GitHub Copilot
            return x * sigmoid_t(x)

        return fn
    elif activation_function.startswith("silut") or activation_function.startswith(
        "custom_silu"
    ):

        def sigmoid(x):
            return 1 / (1 + np.exp(-x))

        def silu(x):
            return x * sigmoid(x)

        def silu_grad(x):
            sig = sigmoid(x)
            return sig + x * sig * (1 - sig)

        threshold = (
            float(activation_function.split(":")[-1])
            if ":" in activation_function
            else 3.0
        )
        slope = float(silu_grad(threshold))
        const = float(silu(threshold))

        def fn(x):
            xp = array_api_compat.array_namespace(x)
            return xp.where(
                x < threshold,
                x * sigmoid_t(x),
                xp.tanh(slope * (x - threshold)) + const,
            )

        return fn
    elif activation_function.lower() in ("none", "linear"):

        def fn(x):
            return x

        return fn
    else:
        raise NotImplementedError(activation_function)


class LayerNorm(NativeLayer):
    """Implementation of Layer Normalization layer.

    Parameters
    ----------
    num_in : int
        The input dimension of the layer.
    eps : float, optional
        A small value added to prevent division by zero in calculations.
    uni_init : bool, optional
        If initialize the weights to be zeros and ones.
    trainable : bool, optional
        If the weights are trainable.
    precision : str, optional
        The precision of the layer.
    seed : int, optional
        Random seed.
    """

    def __init__(
        self,
        num_in: int,
        eps: float = 1e-5,
        uni_init: bool = True,
        trainable: bool = True,
        precision: str = DEFAULT_PRECISION,
        seed: Optional[Union[int, list[int]]] = None,
    ) -> None:
        self.eps = eps
        self.uni_init = uni_init
        self.num_in = num_in
        super().__init__(
            num_in=1,
            num_out=num_in,
            bias=True,
            use_timestep=False,
            activation_function=None,
            resnet=False,
            precision=precision,
            seed=seed,
        )
        xp = array_api_compat.array_namespace(self.w, self.b)
        self.w = xp.squeeze(self.w, 0)  # keep the weight shape to be [num_in]
        if self.uni_init:
            self.w = xp.ones_like(self.w)
            self.b = xp.zeros_like(self.b)
        # only to keep consistent with other backends
        self.trainable = trainable

    def serialize(self) -> dict:
        """Serialize the layer to a dict.

        Returns
        -------
        dict
            The serialized layer.
        """
        data = {
            "w": to_numpy_array(self.w),
            "b": to_numpy_array(self.b),
        }
        return {
            "@class": "LayerNorm",
            "@version": 1,
            "eps": self.eps,
            "trainable": self.trainable,
            "precision": self.precision,
            "@variables": data,
        }

    @classmethod
    def deserialize(cls, data: dict) -> "LayerNorm":
        """Deserialize the layer from a dict.

        Parameters
        ----------
        data : dict
            The dict to deserialize from.
        """
        data = data.copy()
        check_version_compatibility(data.pop("@version", 1), 1, 1)
        data.pop("@class", None)
        variables = data.pop("@variables")
        if variables["w"] is not None:
            assert len(variables["w"].shape) == 1
        if variables["b"] is not None:
            assert len(variables["b"].shape) == 1
        (num_in,) = variables["w"].shape
        obj = cls(
            num_in,
            **data,
        )
        (obj.w,) = (variables["w"],)
        (obj.b,) = (variables["b"],)
        obj._check_shape_consistency()
        return obj

    def _check_shape_consistency(self) -> None:
        if self.b is not None and self.w.shape[0] != self.b.shape[0]:
            raise ValueError(
                f"dim 1 of w {self.w.shape[0]} is not equal to shape "
                f"of b {self.b.shape[0]}",
            )

    def __setitem__(self, key, value) -> None:
        if key in ("w", "matrix"):
            self.w = value
        elif key in ("b", "bias"):
            self.b = value
        elif key == "trainable":
            self.trainable = value
        elif key == "precision":
            self.precision = value
        elif key == "eps":
            self.eps = value
        else:
            raise KeyError(key)

    def __getitem__(self, key):
        if key in ("w", "matrix"):
            return self.w
        elif key in ("b", "bias"):
            return self.b
        elif key == "trainable":
            return self.trainable
        elif key == "precision":
            return self.precision
        elif key == "eps":
            return self.eps
        else:
            raise KeyError(key)

    def dim_out(self) -> int:
        return self.w.shape[0]

    def call(self, x: np.ndarray) -> np.ndarray:
        """Forward pass.

        Parameters
        ----------
        x : np.ndarray
            The input.

        Returns
        -------
        np.ndarray
            The output.
        """
        y = self.layer_norm_numpy(x, (self.num_in,), self.w, self.b, self.eps)
        return y

    @staticmethod
    def layer_norm_numpy(x, shape, weight=None, bias=None, eps=1e-5):
        xp = array_api_compat.array_namespace(x)
        # mean and variance
        mean = xp.mean(x, axis=tuple(range(-len(shape), 0)), keepdims=True)
        var = xp.var(x, axis=tuple(range(-len(shape), 0)), keepdims=True)
        # normalize
        x_normalized = (x - mean) / xp.sqrt(var + eps)
        # shift and scale
        if weight is not None and bias is not None:
            x_normalized = x_normalized * weight + bias
        return x_normalized


def make_multilayer_network(T_NetworkLayer, ModuleBase):
    class NN(ModuleBase):
        """Native representation of a neural network.

        Parameters
        ----------
        layers : list[NativeLayer], optional
            The layers of the network.
        """

        def __init__(self, layers: Optional[list[dict]] = None) -> None:
            super().__init__()
            if layers is None:
                layers = []
            self.layers = [T_NetworkLayer.deserialize(layer) for layer in layers]
            self.check_shape_consistency()

        def serialize(self) -> dict:
            """Serialize the network to a dict.

            Returns
            -------
            dict
                The serialized network.
            """
            return {
                "@class": "NN",
                "@version": 1,
                "layers": [layer.serialize() for layer in self.layers],
            }

        @classmethod
        def deserialize(cls, data: dict) -> "NN":
            """Deserialize the network from a dict.

            Parameters
            ----------
            data : dict
                The dict to deserialize from.
            """
            data = data.copy()
            check_version_compatibility(data.pop("@version", 1), 1, 1)
            data.pop("@class", None)
            return cls(data["layers"])

        def __getitem__(self, key):
            assert isinstance(key, int)
            return self.layers[key]

        def __setitem__(self, key, value) -> None:
            assert isinstance(key, int)
            self.layers[key] = value

        def check_shape_consistency(self) -> None:
            for ii in range(len(self.layers) - 1):
                if self.layers[ii].dim_out() != self.layers[ii + 1].dim_in():
                    raise ValueError(
                        f"the dim of layer {ii} output {self.layers[ii].dim_out} ",
                        f"does not match the dim of layer {ii + 1} ",
                        f"output {self.layers[ii].dim_out}",
                    )

        def call(self, x):
            """Forward pass.

            Parameters
            ----------
            x : np.ndarray
                The input.

            Returns
            -------
            np.ndarray
                The output.
            """
            for layer in self.layers:
                x = layer(x)
            return x

        def clear(self) -> None:
            """Clear the network parameters to zero."""
            for layer in self.layers:
                xp = array_api_compat.array_namespace(layer.w)
                layer.w = xp.zeros_like(layer.w)
                if layer.b is not None:
                    layer.b = xp.zeros_like(layer.b)
                if layer.idt is not None:
                    layer.idt = xp.zeros_like(layer.idt)

    return NN


NativeNet = make_multilayer_network(NativeLayer, NativeOP)


def make_embedding_network(T_Network, T_NetworkLayer):
    class EN(T_Network):
        """The embedding network.

        Parameters
        ----------
        in_dim
            Input dimension.
        neuron
            The number of neurons in each layer. The output dimension
            is the same as the dimension of the last layer.
        activation_function
            The activation function.
        resnet_dt
            Use time step at the resnet architecture.
        precision
            Floating point precision for the model parameters.
        seed : int, optional
            Random seed.
        bias : bool, Optional
            Whether to use bias in the embedding layer.
        """

        def __init__(
            self,
            in_dim,
            neuron: list[int] = [24, 48, 96],
            activation_function: str = "tanh",
            resnet_dt: bool = False,
            precision: str = DEFAULT_PRECISION,
            seed: Optional[Union[int, list[int]]] = None,
            bias: bool = True,
        ) -> None:
            layers = []
            i_in = in_dim
            for idx, ii in enumerate(neuron):
                i_ot = ii
                layers.append(
                    T_NetworkLayer(
                        i_in,
                        i_ot,
                        bias=bias,
                        use_timestep=resnet_dt,
                        activation_function=activation_function,
                        resnet=True,
                        precision=precision,
                        seed=child_seed(seed, idx),
                    ).serialize()
                )
                i_in = i_ot
            super().__init__(layers)
            self.in_dim = in_dim
            self.neuron = neuron
            self.activation_function = activation_function
            self.resnet_dt = resnet_dt
            self.precision = precision
            self.bias = bias

        def serialize(self) -> dict:
            """Serialize the network to a dict.

            Returns
            -------
            dict
                The serialized network.
            """
            return {
                "@class": "EmbeddingNetwork",
                "@version": 2,
                "in_dim": self.in_dim,
                "neuron": self.neuron.copy(),
                "activation_function": self.activation_function,
                "resnet_dt": self.resnet_dt,
                "bias": self.bias,
                # make deterministic
                "precision": np.dtype(PRECISION_DICT[self.precision]).name,
                "layers": [layer.serialize() for layer in self.layers],
            }

        @classmethod
        def deserialize(cls, data: dict) -> "EmbeddingNet":
            """Deserialize the network from a dict.

            Parameters
            ----------
            data : dict
                The dict to deserialize from.
            """
            data = data.copy()
            check_version_compatibility(data.pop("@version", 1), 2, 1)
            data.pop("@class", None)
            layers = data.pop("layers")
            obj = cls(**data)
            super(EN, obj).__init__(layers)
            return obj

    return EN


EmbeddingNet = make_embedding_network(NativeNet, NativeLayer)


def make_fitting_network(T_EmbeddingNet, T_Network, T_NetworkLayer):
    class FN(T_EmbeddingNet):
        """The fitting network. It may be implemented as an embedding
        net connected with a linear output layer.

        Parameters
        ----------
        in_dim
            Input dimension.
        out_dim
            Output dimension
        neuron
            The number of neurons in each hidden layer.
        activation_function
            The activation function.
        resnet_dt
            Use time step at the resnet architecture.
        precision
            Floating point precision for the model parameters.
        bias_out
            The last linear layer has bias.
        seed : int, optional
            Random seed.
        """

        def __init__(
            self,
            in_dim,
            out_dim,
            neuron: list[int] = [24, 48, 96],
            activation_function: str = "tanh",
            resnet_dt: bool = False,
            precision: str = DEFAULT_PRECISION,
            bias_out: bool = True,
            seed: Optional[Union[int, list[int]]] = None,
        ) -> None:
            super().__init__(
                in_dim,
                neuron=neuron,
                activation_function=activation_function,
                resnet_dt=resnet_dt,
                precision=precision,
                seed=seed,
            )
            i_in = neuron[-1] if len(neuron) > 0 else in_dim
            i_ot = out_dim
            self.layers.append(
                T_NetworkLayer(
                    i_in,
                    i_ot,
                    bias=bias_out,
                    use_timestep=False,
                    activation_function=None,
                    resnet=False,
                    precision=precision,
                    seed=child_seed(seed, len(neuron)),
                )
            )
            self.out_dim = out_dim
            self.bias_out = bias_out

        def serialize(self) -> dict:
            """Serialize the network to a dict.

            Returns
            -------
            dict
                The serialized network.
            """
            return {
                "@class": "FittingNetwork",
                "@version": 1,
                "in_dim": self.in_dim,
                "out_dim": self.out_dim,
                "neuron": self.neuron.copy(),
                "activation_function": self.activation_function,
                "resnet_dt": self.resnet_dt,
                "precision": self.precision,
                "bias_out": self.bias_out,
                "layers": [layer.serialize() for layer in self.layers],
            }

        @classmethod
        def deserialize(cls, data: dict) -> "FittingNet":
            """Deserialize the network from a dict.

            Parameters
            ----------
            data : dict
                The dict to deserialize from.
            """
            data = data.copy()
            check_version_compatibility(data.pop("@version", 1), 1, 1)
            data.pop("@class", None)
            layers = data.pop("layers")
            obj = cls(**data)
            T_Network.__init__(obj, layers)
            return obj

    return FN


FittingNet = make_fitting_network(EmbeddingNet, NativeNet, NativeLayer)


class NetworkCollection:
    """A collection of networks for multiple elements.

    The number of dimensions for types might be 0, 1, or 2.
    - 0: embedding or fitting with type embedding, in ()
    - 1: embedding with type_one_side, or fitting, in (type_i)
    - 2: embedding without type_one_side, in (type_i, type_j)

    Parameters
    ----------
    ndim : int
        The number of dimensions.
    network_type : str, optional
        The type of the network.
    networks : dict, optional
        The networks to initialize with.
    """

    # subclass may override this
    NETWORK_TYPE_MAP: ClassVar[dict[str, type]] = {
        "network": NativeNet,
        "embedding_network": EmbeddingNet,
        "fitting_network": FittingNet,
    }

    def __init__(
        self,
        ndim: int,
        ntypes: int,
        network_type: str = "network",
        networks: list[Union[NativeNet, dict]] = [],
    ) -> None:
        self.ndim = ndim
        self.ntypes = ntypes
        self.network_type = self.NETWORK_TYPE_MAP[network_type]
        self._networks = [None for ii in range(ntypes**ndim)]
        for ii, network in enumerate(networks):
            self[ii] = network
        if len(networks):
            self.check_completeness()

    def check_completeness(self) -> None:
        """Check whether the collection is complete.

        Raises
        ------
        RuntimeError
            If the collection is incomplete.
        """
        for tt in itertools.product(range(self.ntypes), repeat=self.ndim):
            if self[tuple(tt)] is None:
                raise RuntimeError(f"network for {tt} not found")

    def _convert_key(self, key):
        if isinstance(key, int):
            idx = key
        else:
            if isinstance(key, tuple):
                pass
            elif isinstance(key, str):
                key = tuple([int(tt) for tt in key.split("_")[1:]])
            else:
                raise TypeError(key)
            assert isinstance(key, tuple)
            assert len(key) == self.ndim
            idx = sum([tt * self.ntypes**ii for ii, tt in enumerate(key)])
        return idx

    def __getitem__(self, key):
        return self._networks[self._convert_key(key)]

    def __setitem__(self, key, value) -> None:
        if isinstance(value, self.network_type):
            pass
        elif isinstance(value, dict):
            value = self.network_type.deserialize(value)
        else:
            raise TypeError(value)
        self._networks[self._convert_key(key)] = value

    def serialize(self) -> dict:
        """Serialize the networks to a dict.

        Returns
        -------
        dict
            The serialized networks.
        """
        network_type_map_inv = {v: k for k, v in self.NETWORK_TYPE_MAP.items()}
        network_type_name = network_type_map_inv[self.network_type]
        return {
            "@class": "NetworkCollection",
            "@version": 1,
            "ndim": self.ndim,
            "ntypes": self.ntypes,
            "network_type": network_type_name,
            "networks": [nn.serialize() for nn in self._networks],
        }

    @classmethod
    def deserialize(cls, data: dict) -> "NetworkCollection":
        """Deserialize the networks from a dict.

        Parameters
        ----------
        data : dict
            The dict to deserialize from.
        """
        data = data.copy()
        check_version_compatibility(data.pop("@version", 1), 1, 1)
        data.pop("@class", None)
        return cls(**data)


def aggregate(
    data: np.ndarray,
    owners: np.ndarray,
    average=True,
    num_owner=None,
):
    """
    Aggregate rows in data by specifying the owners.

    Parameters
    ----------
    data : data tensor to aggregate [n_row, feature_dim]
    owners : specify the owner of each row [n_row, 1]
    average : if True, average the rows, if False, sum the rows.
        Default = True
    num_owner : the number of owners, this is needed if the
        max idx of owner is not presented in owners tensor
        Default = None

    Returns
    -------
    output: [num_owner, feature_dim]
    """
    xp = array_api_compat.array_namespace(data, owners)
    bin_count = xp_bincount(owners)
    bin_count = xp.where(bin_count == 0, xp.ones_like(bin_count), bin_count)

    if num_owner is not None and bin_count.shape[0] != num_owner:
        difference = num_owner - bin_count.shape[0]
        bin_count = xp.concat([bin_count, xp.ones(difference, dtype=bin_count.dtype)])

    output = xp.zeros((bin_count.shape[0], data.shape[1]), dtype=data.dtype)
    output = xp_add_at(output, owners, data)

    if average:
        output = xp.transpose(xp.transpose(output) / bin_count)

    return output


def get_graph_index(
    nlist: np.ndarray,
    nlist_mask: np.ndarray,
    a_nlist_mask: np.ndarray,
    nall: int,
    use_loc_mapping: bool = True,
):
    """
    Get the index mapping for edge graph and angle graph, ready in `aggregate` or `index_select`.

    Parameters
    ----------
    nlist : nf x nloc x nnei
        Neighbor list. (padded neis are set to 0)
    nlist_mask : nf x nloc x nnei
        Masks of the neighbor list. real nei 1 otherwise 0
    a_nlist_mask : nf x nloc x a_nnei
        Masks of the neighbor list for angle. real nei 1 otherwise 0
    nall
        The number of extended atoms.
    use_loc_mapping
        Whether to use local atom index mapping in training or non-parallel inference.
        When True, local indexing and mapping are applied to neighbor lists and embeddings during descriptor computation.

    Returns
    -------
    edge_index : n_edge x 2
        n2e_index : n_edge
            Broadcast indices from node(i) to edge(ij), or reduction indices from edge(ij) to node(i).
        n_ext2e_index : n_edge
            Broadcast indices from extended node(j) to edge(ij).
    angle_index : n_angle x 3
        n2a_index : n_angle
            Broadcast indices from extended node(j) to angle(ijk).
        eij2a_index : n_angle
            Broadcast indices from extended edge(ij) to angle(ijk), or reduction indices from angle(ijk) to edge(ij).
        eik2a_index : n_angle
            Broadcast indices from extended edge(ik) to angle(ijk).
    """
    xp = array_api_compat.array_namespace(nlist, nlist_mask, a_nlist_mask)

    nf, nloc, nnei = nlist.shape
    _, _, a_nnei = a_nlist_mask.shape

    a_nlist_mask_3d = xp.logical_and(
        a_nlist_mask[:, :, :, None], a_nlist_mask[:, :, None, :]
    )

    n_edge = int(xp.sum(xp.astype(nlist_mask, xp.int32)))

    # following: get n2e_index, n_ext2e_index, n2a_index, eij2a_index, eik2a_index

    # 1. atom graph
    # node(i) to edge(ij) index_select; edge(ij) to node aggregate
    nlist_loc_index = xp.arange(nf * nloc, dtype=nlist.dtype)
    # nf x nloc x nnei
    n2e_index = xp.broadcast_to(
        xp.reshape(nlist_loc_index, (nf, nloc, 1)), (nf, nloc, nnei)
    )
    # n_edge
    n2e_index = n2e_index[xp.astype(nlist_mask, xp.bool)]

    # node_ext(j) to edge(ij) index_select
    frame_shift = xp.arange(nf, dtype=nlist.dtype) * (
        nall if not use_loc_mapping else nloc
    )
    shifted_nlist = nlist + frame_shift[:, xp.newaxis, xp.newaxis]
    # n_edge
    n_ext2e_index = shifted_nlist[xp.astype(nlist_mask, xp.bool)]

    # 2. edge graph
    # node(i) to angle(ijk) index_select
    n2a_index = xp.broadcast_to(
        xp.reshape(nlist_loc_index, (nf, nloc, 1, 1)), (nf, nloc, a_nnei, a_nnei)
    )
    # n_angle
    n2a_index = n2a_index[a_nlist_mask_3d]

    # edge(ij) to angle(ijk) index_select; angle(ijk) to edge(ij) aggregate
    edge_id = xp.arange(n_edge, dtype=nlist.dtype)
    edge_index = xp.zeros((nf, nloc, nnei), dtype=nlist.dtype)
    if array_api_compat.is_jax_array(nlist):
        # JAX doesn't support in-place item assignment
        edge_index = edge_index.at[xp.astype(nlist_mask, xp.bool)].set(edge_id)
    else:
        edge_index[xp.astype(nlist_mask, xp.bool)] = edge_id
    # only cut a_nnei neighbors, to avoid nnei x nnei
    edge_index = edge_index[:, :, :a_nnei]
    edge_index_ij = xp.broadcast_to(
        edge_index[:, :, :, xp.newaxis], (nf, nloc, a_nnei, a_nnei)
    )
    # n_angle
    eij2a_index = edge_index_ij[a_nlist_mask_3d]

    # edge(ik) to angle(ijk) index_select
    edge_index_ik = xp.broadcast_to(
        edge_index[:, :, xp.newaxis, :], (nf, nloc, a_nnei, a_nnei)
    )
    # n_angle
    eik2a_index = edge_index_ik[a_nlist_mask_3d]

    edge_index_result = xp.stack([n2e_index, n_ext2e_index], axis=-1)
    angle_index_result = xp.stack([n2a_index, eij2a_index, eik2a_index], axis=-1)

    return edge_index_result, angle_index_result<|MERGE_RESOLUTION|>--- conflicted
+++ resolved
@@ -105,31 +105,15 @@
         # only use_timestep when skip connection is established.
         use_timestep = use_timestep and (num_out == num_in or num_out == num_in * 2)
         rng = np.random.default_rng(seed)
-<<<<<<< HEAD
-        self.w = rng.normal(
-            size=(num_in, num_out), scale=1.0 / np.sqrt(num_out + num_in)
-        ).astype(prec)
-        self.b = (
-            rng.normal(size=(num_out,), scale=1.0 / np.sqrt(num_out + num_in)).astype(
-                prec
-            )
-=======
         scale_factor = 1.0 / np.sqrt(num_out + num_in)
         self.w = rng.normal(size=(num_in, num_out), scale=scale_factor).astype(prec)
         self.b = (
             rng.normal(size=(num_out,), scale=scale_factor).astype(prec)
->>>>>>> 265d0942
             if bias
             else None
         )
         self.idt = (
-<<<<<<< HEAD
-            rng.normal(size=(num_out,), scale=1.0 / np.sqrt(num_out + num_in)).astype(
-                prec
-            )
-=======
             rng.normal(size=(num_out,), scale=scale_factor).astype(prec)
->>>>>>> 265d0942
             if use_timestep
             else None
         )
