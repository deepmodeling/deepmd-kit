# SPDX-License-Identifier: LGPL-3.0-or-later
"""dpdata driver."""

# Derived from https://github.com/deepmodeling/dpdata/blob/18a0ed5ebced8b1f6887038883d46f31ae9990a4/dpdata/plugins/deepmd.py#L361-L443
# under LGPL-3.0-or-later license.
# The original deepmd driver maintained in the dpdata package will be overriden.
# The class in the dpdata package needs to handle different situations for v1 and v2 interface,
# which is too complex with the development of deepmd-kit.
# So, it will be a good idea to ship it with DeePMD-kit itself.
import dpdata
from dpdata.utils import (
    sort_atom_names,
)


@dpdata.driver.Driver.register("dp")
@dpdata.driver.Driver.register("deepmd")
@dpdata.driver.Driver.register("deepmd-kit")
class DPDriver(dpdata.driver.Driver):
    """DeePMD-kit driver.

    Parameters
    ----------
    dp : deepmd.DeepPot or str
        The deepmd-kit potential class or the filename of the model.

    Examples
    --------
    >>> DPDriver("frozen_model.pb")
    """

    def __init__(self, dp: str) -> None:
        from deepmd.infer.deep_pot import (
            DeepPot,
        )

        if not isinstance(dp, DeepPot):
            self.dp = DeepPot(dp, auto_batch_size=True)
        else:
            self.dp = dp

    def label(self, data: dict) -> dict:
        """Label a system data by deepmd-kit. Returns new data with energy, forces, and virials.

        Parameters
        ----------
        data : dict
            data with coordinates and atom types

        Returns
        -------
        dict
            labeled data with energies and forces
        """
        nframes = data["coords"].shape[0]
        natoms = data["coords"].shape[1]
        type_map = self.dp.get_type_map()
        # important: dpdata type_map may not be the same as the model type_map
        # note: while we want to change the type_map when feeding to DeepPot,
        # we don't want to change the type_map in the returned data
        sorted_data = sort_atom_names(data.copy(), type_map=type_map)
        atype = sorted_data["atom_types"]

        coord = data["coords"].reshape((nframes, natoms * 3))
<<<<<<< HEAD
=======
        # sometimes data["nopbc"] may be False
>>>>>>> 0e0fc1a6
        if not data.get("nopbc", False):
            cell = data["cells"].reshape((nframes, 9))
        else:
            cell = None
        e, f, v = self.dp.eval(coord, cell, atype)
        data = data.copy()
        data["energies"] = e.reshape((nframes,))
        data["forces"] = f.reshape((nframes, natoms, 3))
        data["virials"] = v.reshape((nframes, 3, 3))
        return data<|MERGE_RESOLUTION|>--- conflicted
+++ resolved
@@ -62,10 +62,7 @@
         atype = sorted_data["atom_types"]
 
         coord = data["coords"].reshape((nframes, natoms * 3))
-<<<<<<< HEAD
-=======
         # sometimes data["nopbc"] may be False
->>>>>>> 0e0fc1a6
         if not data.get("nopbc", False):
             cell = data["cells"].reshape((nframes, 9))
         else:
