--- conflicted
+++ resolved
@@ -485,15 +485,12 @@
         required=True,
         help="type map",
     )
-<<<<<<< HEAD
-=======
     parser_neighbor_stat.add_argument(
         "--one-type",
         action="store_true",
         default=False,
         help="treat all types as a single type. Used with se_atten descriptor.",
     )
->>>>>>> ff0cc61a
 
     # --version
     parser.add_argument('--version', action='version', version='DeePMD-kit v%s' % __version__)
