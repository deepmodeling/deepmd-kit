--- conflicted
+++ resolved
@@ -585,39 +585,6 @@
                 append=append_detail,
             )
     if not out_put_spin:
-<<<<<<< HEAD
-        dict_to_return = {
-            "mae_e": (mae_e, energy.size),
-            "mae_ea": (mae_ea, energy.size),
-            "mae_f": (mae_f, force.size),
-            "mae_v": (mae_v, virial.size),
-            "mae_va": (mae_va, virial.size),
-            "rmse_e": (rmse_e, energy.size),
-            "rmse_ea": (rmse_ea, energy.size),
-            "rmse_f": (rmse_f, force.size),
-            "rmse_v": (rmse_v, virial.size),
-            "rmse_va": (rmse_va, virial.size),
-        },find_energy,find_force,find_virial
-    else:
-        dict_to_return = {
-            "mae_e": (mae_e, energy.size),
-            "mae_ea": (mae_ea, energy.size),
-            "mae_fr": (mae_fr, force_r.size),
-            "mae_fm": (mae_fm, force_m.size),
-            "mae_v": (mae_v, virial.size),
-            "mae_va": (mae_va, virial.size),
-            "rmse_e": (rmse_e, energy.size),
-            "rmse_ea": (rmse_ea, energy.size),
-            "rmse_fr": (rmse_fr, force_r.size),
-            "rmse_fm": (rmse_fm, force_m.size),
-            "rmse_v": (rmse_v, virial.size),
-            "rmse_va": (rmse_va, virial.size),
-        },find_energy,find_force,find_virial
-    if dp.has_hessian:
-        dict_to_return["mae_h"] = (mae_h, hessian.size)
-        dict_to_return["rmse_h"] = (rmse_h, hessian.size)
-    return dict_to_return
-=======
         return (
             {
                 "mae_e": (mae_e, energy.size),
@@ -655,7 +622,6 @@
             find_force,
             find_virial,
         )
->>>>>>> 984a78ea
 
 
 def print_ener_sys_avg(avg: dict[str, float]) -> None:
