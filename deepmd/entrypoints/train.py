"""DeePMD training entrypoint script.

Can handle local or distributed training.
"""

import json
import logging
import time
from typing import (
    Any,
    Dict,
    Optional,
)

from deepmd.common import (
    data_requirement,
    expand_sys_str,
    j_loader,
    j_must_have,
)
from deepmd.env import (
    reset_default_tf_session_config,
    tf,
)
from deepmd.infer.data_modifier import (
    DipoleChargeModifier,
)
from deepmd.train.run_options import (
    BUILD,
    CITATION,
    WELCOME,
    RunOptions,
)
from deepmd.train.trainer import (
    DPTrainer,
)
from deepmd.utils import random as dp_random
from deepmd.utils.argcheck import (
    normalize,
)
from deepmd.utils.compat import (
    update_deepmd_input,
)
from deepmd.utils.data_system import (
    DeepmdDataSystem,
)
from deepmd.utils.finetune import (
    replace_model_params_with_pretrained_model,
)
from deepmd.utils.multi_init import (
    replace_model_params_with_frz_multi_model,
)
from deepmd.utils.neighbor_stat import (
    NeighborStat,
)
from deepmd.utils.path import (
    DPPath,
)

__all__ = ["train"]

log = logging.getLogger(__name__)


def train(
    *,
    INPUT: str,
    init_model: Optional[str],
    restart: Optional[str],
    output: str,
    init_frz_model: str,
    mpi_log: str,
    log_level: int,
    log_path: Optional[str],
    is_compress: bool = False,
    skip_neighbor_stat: bool = False,
    finetune: Optional[str] = None,
    **kwargs,
):
    """Run DeePMD model training.

    Parameters
    ----------
    INPUT : str
        json/yaml control file
    init_model : Optional[str]
        path to checkpoint folder or None
    restart : Optional[str]
        path to checkpoint folder or None
    output : str
        path for dump file with arguments
    init_frz_model : str
        path to frozen model or None
    mpi_log : str
        mpi logging mode
    log_level : int
        logging level defined by int 0-3
    log_path : Optional[str]
        logging file path or None if logs are to be output only to stdout
    is_compress : bool
        indicates whether in the model compress mode
    skip_neighbor_stat : bool, default=False
        skip checking neighbor statistics
    finetune : Optional[str]
        path to pretrained model or None
    **kwargs
        additional arguments

    Raises
    ------
    RuntimeError
        if distributed training job name is wrong
    """
    if kwargs.get("cpu", False):
        import paddle

        paddle.set_device("cpu")
        print("[NOTE]", "=" * 10, "Running paddle code on CPU", "=" * 10)

    run_opt = RunOptions(
        init_model=init_model,
        restart=restart,
        init_frz_model=init_frz_model,
        finetune=finetune,
        log_path=log_path,
        log_level=log_level,
        mpi_log=mpi_log,
    )
    if run_opt.is_distrib and len(run_opt.gpus or []) > 1:
        # avoid conflict of visible gpus among multipe tf sessions in one process
        reset_default_tf_session_config(cpu_only=True)

    # load json database
    jdata = j_loader(INPUT)

    origin_type_map = None
    if run_opt.finetune is not None:
        jdata, origin_type_map = replace_model_params_with_pretrained_model(
            jdata, run_opt.finetune
        )

    if "fitting_net_dict" in jdata["model"] and run_opt.init_frz_model is not None:
        jdata = replace_model_params_with_frz_multi_model(jdata, run_opt.init_frz_model)

    jdata = update_deepmd_input(jdata, warning=True, dump="input_v2_compat.json")

    jdata = normalize(jdata)

    if not is_compress and not skip_neighbor_stat:
        jdata = update_sel(jdata)

    with open(output, "w") as fp:
        json.dump(jdata, fp, indent=4)

    # save the training script into the graph
    # remove white spaces as it is not compressed
    tf.constant(
        json.dumps(jdata, separators=(",", ":")),
        name="train_attr/training_script",
        dtype=tf.string,
    )

    for message in WELCOME + CITATION + BUILD:
        log.info(message)

    run_opt.print_resource_summary()
    if origin_type_map is not None:
        jdata["model"]["origin_type_map"] = origin_type_map
    _do_work(jdata, run_opt, is_compress)


def _do_work(jdata: Dict[str, Any], run_opt: RunOptions, is_compress: bool = False):
    """Run serial model training.

    Parameters
    ----------
    jdata : Dict[str, Any]
        arguments read form json/yaml control file
    run_opt : RunOptions
        object with run configuration
    is_compress : Bool
        indicates whether in model compress mode

    Raises
    ------
    RuntimeError
        If unsupported modifier type is selected for model
    """
    # make necessary checks
    assert "training" in jdata

    # init the model
    model = DPTrainer(jdata, run_opt=run_opt, is_compress=is_compress)
    rcut = model.model.get_rcut()
    type_map = model.model.get_type_map()
    if len(type_map) == 0:
        ipt_type_map = None
    else:
        ipt_type_map = type_map

    # init random seed of data systems
    seed = jdata["training"].get("seed", None)
    if seed is not None:
        # avoid the same batch sequence among workers
        seed += run_opt.my_rank
        seed = seed % (2**32)
    dp_random.seed(seed)

    # setup data modifier
    modifier = get_modifier(jdata["model"].get("modifier", None))  # None

    # check the multi-task mode
    multi_task_mode = "fitting_net_dict" in jdata["model"]

    # decouple the training data from the model compress process
    train_data = None
    valid_data = None
    if not is_compress:
        # init data
        if not multi_task_mode:
            train_data = get_data(
                jdata["training"]["training_data"], rcut, ipt_type_map, modifier
            )
            train_data.print_summary("training")
            if jdata["training"].get("validation_data", None) is not None:
                valid_data = get_data(
                    jdata["training"]["validation_data"],
                    rcut,
                    train_data.type_map,
                    modifier,
                )
                valid_data.print_summary("validation")
        else:
            train_data = {}
            valid_data = {}
            for data_systems in jdata["training"]["data_dict"]:
                if (
                    jdata["training"]["fitting_weight"][data_systems] > 0.0
                ):  # check only the available pair
                    train_data[data_systems] = get_data(
                        jdata["training"]["data_dict"][data_systems]["training_data"],
                        rcut,
                        ipt_type_map,
                        modifier,
                        multi_task_mode,
                    )
                    train_data[data_systems].print_summary(
                        f"training in {data_systems}"
                    )
                    if (
                        jdata["training"]["data_dict"][data_systems].get(
                            "validation_data", None
                        )
                        is not None
                    ):
                        valid_data[data_systems] = get_data(
                            jdata["training"]["data_dict"][data_systems][
                                "validation_data"
                            ],
                            rcut,
                            train_data[data_systems].type_map,
                            modifier,
                            multi_task_mode,
                        )
                        valid_data[data_systems].print_summary(
                            f"validation in {data_systems}"
                        )

    # get training info
    stop_batch = j_must_have(jdata["training"], "numb_steps")
    origin_type_map = jdata["model"].get("origin_type_map", None)
    if (
        origin_type_map is not None and not origin_type_map
    ):  # get the type_map from data if not provided
        origin_type_map = get_data(
            jdata["training"]["training_data"], rcut, None, modifier
        ).get_type_map()
    print("model.build")
    model.build(train_data, stop_batch, origin_type_map=origin_type_map)

    if not is_compress:
        # train the model with the provided systems in a cyclic way
        start_time = time.time()
        model.train(train_data, valid_data, stop_batch)
        end_time = time.time()
        log.info("finished training")
        log.info(f"wall time: {(end_time - start_time):.3f} s")
    else:
        model.save_compressed()
        log.info("finished compressing")


def get_data(jdata: Dict[str, Any], rcut, type_map, modifier, multi_task_mode=False):
    systems = j_must_have(jdata, "systems")
    if isinstance(systems, str):
        systems = expand_sys_str(systems)
    elif isinstance(systems, list):
        systems = systems.copy()
    help_msg = "Please check your setting for data systems"
    # check length of systems
    if len(systems) == 0:
        msg = "cannot find valid a data system"
        log.fatal(msg)
        raise OSError(msg, help_msg)
    # rougly check all items in systems are valid
    for ii in systems:
        ii = DPPath(ii)
        if not ii.is_dir():
            msg = f"dir {ii} is not a valid dir"
            log.fatal(msg)
            raise OSError(msg, help_msg)
        if not (ii / "type.raw").is_file():
            msg = f"dir {ii} is not a valid data system dir"
            log.fatal(msg)
            raise OSError(msg, help_msg)

    batch_size = j_must_have(jdata, "batch_size")
    sys_probs = jdata.get("sys_probs", None)
    auto_prob = jdata.get("auto_prob", "prob_sys_size")
    optional_type_map = not multi_task_mode

    data = DeepmdDataSystem(
        systems=systems,
        batch_size=batch_size,
        test_size=1,  # to satisfy the old api
        shuffle_test=True,  # to satisfy the old api
        rcut=rcut,
        type_map=type_map,
        optional_type_map=optional_type_map,
        modifier=modifier,
        trn_all_set=True,  # sample from all sets
        sys_probs=sys_probs,
        auto_prob_style=auto_prob,
    )
    data.add_dict(data_requirement)

    return data


def get_modifier(modi_data=None):
    modifier: Optional[DipoleChargeModifier]
    if modi_data is not None:
        if modi_data["type"] == "dipole_charge":
            modifier = DipoleChargeModifier(
                modi_data["model_name"],
                modi_data["model_charge_map"],
                modi_data["sys_charge_map"],
                modi_data["ewald_h"],
                modi_data["ewald_beta"],
            )
        else:
            raise RuntimeError("unknown modifier type " + str(modi_data["type"]))
    else:
        modifier = None
    return modifier


def get_rcut(jdata):
    descrpt_data = jdata["model"]["descriptor"]
    rcut_list = []
    if descrpt_data["type"] == "hybrid":
        for ii in descrpt_data["list"]:
            rcut_list.append(ii["rcut"])
    else:
        rcut_list.append(descrpt_data["rcut"])
    return max(rcut_list)


def get_type_map(jdata):
    return jdata["model"].get("type_map", None)


def get_nbor_stat(jdata, rcut, one_type: bool = False):
    max_rcut = get_rcut(jdata)
    type_map = get_type_map(jdata)

    if type_map and len(type_map) == 0:
        type_map = None
    multi_task_mode = "data_dict" in jdata["training"]
    if not multi_task_mode:  # here
        train_data = get_data(
            jdata["training"]["training_data"], max_rcut, type_map, None
        )
        train_data.get_batch()
    else:
        assert (
            type_map is not None
        ), "Data stat in multi-task mode must have available type_map! "
        train_data = None
        for systems in jdata["training"]["data_dict"]:
            tmp_data = get_data(
                jdata["training"]["data_dict"][systems]["training_data"],
                max_rcut,
                type_map,
                None,
            )
            tmp_data.get_batch()
            assert (
                tmp_data.get_type_map()
            ), "In multi-task mode, 'type_map.raw' must be defined in data systems {}! ".format(
                systems
            )
            if train_data is None:
                train_data = tmp_data
            else:
                train_data.system_dirs += tmp_data.system_dirs
                train_data.data_systems += tmp_data.data_systems
                train_data.natoms += tmp_data.natoms
                train_data.natoms_vec += tmp_data.natoms_vec
                train_data.default_mesh += tmp_data.default_mesh
    data_ntypes = train_data.get_ntypes()
    if type_map is not None:
        map_ntypes = len(type_map)
    else:
        map_ntypes = data_ntypes
    ntypes = max([map_ntypes, data_ntypes])

    neistat = NeighborStat(ntypes, rcut, one_type=one_type)

    min_nbor_dist, max_nbor_size = neistat.get_stat(train_data)

<<<<<<< HEAD
    # moved from traier.py as duplicated
    # TODO: this is a simple fix but we should have a clear
    #       architecture to call neighbor stat
    # tf.constant(
    #     min_nbor_dist,
    #     name="train_attr/min_nbor_dist",
    #     dtype=GLOBAL_ENER_FLOAT_PRECISION,
    # )
    # tf.constant(max_nbor_size, name="train_attr/max_nbor_size", dtype=tf.int32)
=======
>>>>>>> 36e0082f
    return min_nbor_dist, max_nbor_size


def get_sel(jdata, rcut, one_type: bool = False):
    _, max_nbor_size = get_nbor_stat(jdata, rcut, one_type=one_type)
    return max_nbor_size


def get_min_nbor_dist(jdata, rcut):
    min_nbor_dist, _ = get_nbor_stat(jdata, rcut)
    return min_nbor_dist


def parse_auto_sel(sel):
    if type(sel) is not str:
        return False
    words = sel.split(":")
    if words[0] == "auto":
        return True
    else:
        return False


def parse_auto_sel_ratio(sel):
    if not parse_auto_sel(sel):
        raise RuntimeError(f"invalid auto sel format {sel}")
    else:
        words = sel.split(":")
        if len(words) == 1:
            ratio = 1.1
        elif len(words) == 2:
            ratio = float(words[1])
        else:
            raise RuntimeError(f"invalid auto sel format {sel}")
        return ratio


def wrap_up_4(xx):
    return 4 * ((int(xx) + 3) // 4)


def update_one_sel(jdata, descriptor):
    if descriptor["type"] == "loc_frame":
        return descriptor
    rcut = descriptor["rcut"]
<<<<<<< HEAD
    tmp_sel = get_sel(
        jdata, rcut, one_type=descriptor["type"] in ("se_atten",)
    )  # [38 72]，每个原子截断半径内，最多的邻域原子个数
=======
    tmp_sel = get_sel(jdata, rcut, one_type=descriptor["type"] in ("se_atten",))
>>>>>>> 36e0082f
    sel = descriptor["sel"]  # [46, 92]
    if isinstance(sel, int):
        # convert to list and finnally convert back to int
        sel = [sel]
    if parse_auto_sel(descriptor["sel"]):
        ratio = parse_auto_sel_ratio(descriptor["sel"])
        descriptor["sel"] = sel = [int(wrap_up_4(ii * ratio)) for ii in tmp_sel]
    else:
        # sel is set by user
        for ii, (tt, dd) in enumerate(zip(tmp_sel, sel)):
            if dd and tt > dd:
                # we may skip warning for sel=0, where the user is likely
                # to exclude such type in the descriptor
                log.warning(
                    "sel of type %d is not enough! The expected value is "
                    "not less than %d, but you set it to %d. The accuracy"
                    " of your model may get worse." % (ii, tt, dd)
                )
    if descriptor["type"] in ("se_atten",):
        descriptor["sel"] = sel = sum(sel)
    return descriptor


def update_sel(jdata):
    log.info(
        "Calculate neighbor statistics... (add --skip-neighbor-stat to skip this step)"
    )
    descrpt_data = jdata["model"]["descriptor"]
    if descrpt_data["type"] == "hybrid":
        for ii in range(len(descrpt_data["list"])):
            descrpt_data["list"][ii] = update_one_sel(jdata, descrpt_data["list"][ii])
    else:  # here
        descrpt_data = update_one_sel(jdata, descrpt_data)
    jdata["model"]["descriptor"] = descrpt_data
    return jdata<|MERGE_RESOLUTION|>--- conflicted
+++ resolved
@@ -419,18 +419,6 @@
 
     min_nbor_dist, max_nbor_size = neistat.get_stat(train_data)
 
-<<<<<<< HEAD
-    # moved from traier.py as duplicated
-    # TODO: this is a simple fix but we should have a clear
-    #       architecture to call neighbor stat
-    # tf.constant(
-    #     min_nbor_dist,
-    #     name="train_attr/min_nbor_dist",
-    #     dtype=GLOBAL_ENER_FLOAT_PRECISION,
-    # )
-    # tf.constant(max_nbor_size, name="train_attr/max_nbor_size", dtype=tf.int32)
-=======
->>>>>>> 36e0082f
     return min_nbor_dist, max_nbor_size
 
 
@@ -476,13 +464,7 @@
     if descriptor["type"] == "loc_frame":
         return descriptor
     rcut = descriptor["rcut"]
-<<<<<<< HEAD
-    tmp_sel = get_sel(
-        jdata, rcut, one_type=descriptor["type"] in ("se_atten",)
-    )  # [38 72]，每个原子截断半径内，最多的邻域原子个数
-=======
     tmp_sel = get_sel(jdata, rcut, one_type=descriptor["type"] in ("se_atten",))
->>>>>>> 36e0082f
     sel = descriptor["sel"]  # [46, 92]
     if isinstance(sel, int):
         # convert to list and finnally convert back to int
