--- conflicted
+++ resolved
@@ -87,14 +87,10 @@
         restart=restart,
         log_path=log_path,
         log_level=log_level,
-<<<<<<< HEAD
         mpi_log=mpi_log,
         try_distrib=jdata.get("with_distrib", False),
         multi_task = multi_task,
 
-=======
-        mpi_log=mpi_log
->>>>>>> 4ced0206
     )
 
     for message in WELCOME + CITATION + BUILD:
