"""Module that sets tensorflow working environment and exports inportant constants."""

import ctypes
import logging
import os
import platform
from configparser import (
    ConfigParser,
)
from importlib import (
    import_module,
    reload,
)
from pathlib import (
    Path,
)
from typing import (
    TYPE_CHECKING,
    Any,
    Dict,
    Tuple,
)

import numpy as np
from packaging.version import (
    Version,
)

if TYPE_CHECKING:
    from types import (
        ModuleType,
    )


def dlopen_library(module: str, filename: str):
    """Dlopen a library from a module.

    Parameters
    ----------
    module : str
        The module name.
    filename : str
        The library filename pattern.
    """
    try:
        m = import_module(module)
    except ModuleNotFoundError:
        pass
    else:
        libs = sorted(Path(m.__file__).parent.glob(filename))
        # hope that there is only one version installed...
        if len(libs):
            ctypes.CDLL(str(libs[0].absolute()))


# dlopen pip cuda library before tensorflow
if platform.system() == "Linux":
    dlopen_library("nvidia.cuda_runtime.lib", "libcudart.so*")
    dlopen_library("nvidia.cublas.lib", "libcublasLt.so*")
    dlopen_library("nvidia.cublas.lib", "libcublas.so*")
    dlopen_library("nvidia.cufft.lib", "libcufft.so*")
    dlopen_library("nvidia.curand.lib", "libcurand.so*")
    dlopen_library("nvidia.cusolver.lib", "libcusolver.so*")
    dlopen_library("nvidia.cusparse.lib", "libcusparse.so*")
    dlopen_library("nvidia.cudnn.lib", "libcudnn.so*")


# import tensorflow v1 compatability
try:
    import paddle
    import tensorflow.compat.v1 as tf

    tf.disable_v2_behavior()
except ImportError:
    import tensorflow as tf
try:
    import tensorflow.compat.v2 as tfv2
except ImportError:
    tfv2 = None

__all__ = [
    "GLOBAL_CONFIG",
    "GLOBAL_TF_FLOAT_PRECISION",
    "GLOBAL_NP_FLOAT_PRECISION",
    "GLOBAL_ENER_FLOAT_PRECISION",
    "global_float_prec",
    "global_cvt_2_tf_float",
    "global_cvt_2_ener_float",
    "MODEL_VERSION",
    "SHARED_LIB_MODULE",
    "default_tf_session_config",
    "reset_default_tf_session_config",
    "op_module",
    "op_grads_module",
    "TRANSFER_PATTERN",
    "FITTING_NET_PATTERN",
    "EMBEDDING_NET_PATTERN",
    "TYPE_EMBEDDING_PATTERN",
    "ATTENTION_LAYER_PATTERN",
    "REMOVE_SUFFIX_DICT",
    "TF_VERSION",
]

SHARED_LIB_MODULE = "op"

# Python library version
try:
    tf_py_version = tf.version.VERSION
    pd_py_version = paddle.version.commit
except AttributeError:
    tf_py_version = tf.__version__

EMBEDDING_NET_PATTERN = str(
    r"filter_type_\d+/matrix_\d+_\d+|"
    r"filter_type_\d+/bias_\d+_\d+|"
    r"filter_type_\d+/idt_\d+_\d+|"
    r"filter_type_all/matrix_\d+|"
    r"filter_type_all/matrix_\d+_\d+|"
    r"filter_type_all/matrix_\d+_\d+_\d+|"
    r"filter_type_all/bias_\d+|"
    r"filter_type_all/bias_\d+_\d+|"
    r"filter_type_all/bias_\d+_\d+_\d+|"
    r"filter_type_all/idt_\d+|"
    r"filter_type_all/idt_\d+_\d+|"
)

FITTING_NET_PATTERN = str(
    r"layer_\d+/matrix|"
    r"layer_\d+_type_\d+/matrix|"
    r"layer_\d+/bias|"
    r"layer_\d+_type_\d+/bias|"
    r"layer_\d+/idt|"
    r"layer_\d+_type_\d+/idt|"
    r"final_layer/matrix|"
    r"final_layer_type_\d+/matrix|"
    r"final_layer/bias|"
    r"final_layer_type_\d+/bias|"
    # layer_name
    r"share_.+_type_\d/matrix|"
    r"share_.+_type_\d/bias|"
    r"share_.+_type_\d/idt|"
    r"share_.+/matrix|"
    r"share_.+/bias|"
    r"share_.+/idt|"
)

TYPE_EMBEDDING_PATTERN = str(
    r"type_embed_net+/matrix_\d+|"
    r"type_embed_net+/bias_\d+|"
    r"type_embed_net+/idt_\d+|"
)

ATTENTION_LAYER_PATTERN = str(
    r"attention_layer_\d+/c_query/matrix|"
    r"attention_layer_\d+/c_query/bias|"
    r"attention_layer_\d+/c_key/matrix|"
    r"attention_layer_\d+/c_key/bias|"
    r"attention_layer_\d+/c_value/matrix|"
    r"attention_layer_\d+/c_value/bias|"
    r"attention_layer_\d+/c_out/matrix|"
    r"attention_layer_\d+/c_out/bias|"
    r"attention_layer_\d+/layer_normalization/beta|"
    r"attention_layer_\d+/layer_normalization/gamma|"
    r"attention_layer_\d+/layer_normalization_\d+/beta|"
    r"attention_layer_\d+/layer_normalization_\d+/gamma|"
)

TRANSFER_PATTERN = (
    EMBEDDING_NET_PATTERN
    + FITTING_NET_PATTERN
    + TYPE_EMBEDDING_PATTERN
    + str(
        r"descrpt_attr/t_avg|"
        r"descrpt_attr/t_std|"
        r"fitting_attr/t_fparam_avg|"
        r"fitting_attr/t_fparam_istd|"
        r"fitting_attr/t_aparam_avg|"
        r"fitting_attr/t_aparam_istd|"
        r"model_attr/t_tab_info|"
        r"model_attr/t_tab_data|"
    )
)

REMOVE_SUFFIX_DICT = {
    "model_attr/sel_type_{}": "model_attr/sel_type",
    "model_attr/output_dim_{}": "model_attr/output_dim",
    "_{}/": "/",
    # when atom_ener is set
    "_{}_1/": "_1/",
    "o_energy_{}": "o_energy",
    "o_force_{}": "o_force",
    "o_virial_{}": "o_virial",
    "o_atom_energy_{}": "o_atom_energy",
    "o_atom_virial_{}": "o_atom_virial",
    "o_dipole_{}": "o_dipole",
    "o_global_dipole_{}": "o_global_dipole",
    "o_polar_{}": "o_polar",
    "o_global_polar_{}": "o_global_polar",
    "o_rmat_{}": "o_rmat",
    "o_rmat_deriv_{}": "o_rmat_deriv",
    "o_nlist_{}": "o_nlist",
    "o_rij_{}": "o_rij",
    "o_dm_force_{}": "o_dm_force",
    "o_dm_virial_{}": "o_dm_virial",
    "o_dm_av_{}": "o_dm_av",
    "o_wfc_{}": "o_wfc",
}


def set_env_if_empty(key: str, value: str, verbose: bool = True):
    """Set environment variable only if it is empty.

    Parameters
    ----------
    key : str
        env variable name
    value : str
        env variable value
    verbose : bool, optional
        if True action will be logged, by default True
    """
    if os.environ.get(key) is None:
        os.environ[key] = value
        if verbose:
            logging.warning(
                f"Environment variable {key} is empty. Use the default value {value}"
            )


def set_mkl():
    """Tuning MKL for the best performance.

    References
    ----------
    TF overview
    https://www.tensorflow.org/guide/performance/overview

    Fixing an issue in numpy built by MKL
    https://github.com/ContinuumIO/anaconda-issues/issues/11367
    https://github.com/numpy/numpy/issues/12374

    check whether the numpy is built by mkl, see
    https://github.com/numpy/numpy/issues/14751
    """
    if "mkl_rt" in np.__config__.get_info("blas_mkl_info").get("libraries", []):
        set_env_if_empty("KMP_BLOCKTIME", "0")
        set_env_if_empty("KMP_AFFINITY", "granularity=fine,verbose,compact,1,0")
        reload(np)


def set_tf_default_nthreads():
    """Set TF internal number of threads to default=automatic selection.

    Notes
    -----
    `TF_INTRA_OP_PARALLELISM_THREADS` and `TF_INTER_OP_PARALLELISM_THREADS`
    control TF configuration of multithreading.
    """
    if (
        "OMP_NUM_THREADS" not in os.environ
        or "TF_INTRA_OP_PARALLELISM_THREADS" not in os.environ
        or "TF_INTER_OP_PARALLELISM_THREADS" not in os.environ
    ):
        logging.warning(
            "To get the best performance, it is recommended to adjust "
            "the number of threads by setting the environment variables "
            "OMP_NUM_THREADS, TF_INTRA_OP_PARALLELISM_THREADS, and "
            "TF_INTER_OP_PARALLELISM_THREADS. See "
            "https://deepmd.rtfd.io/parallelism/ for more information."
        )
    set_env_if_empty("TF_INTRA_OP_PARALLELISM_THREADS", "0", verbose=False)
    set_env_if_empty("TF_INTER_OP_PARALLELISM_THREADS", "0", verbose=False)


def get_tf_default_nthreads() -> Tuple[int, int]:
    """Get TF paralellism settings.

    Returns
    -------
    Tuple[int, int]
        number of `TF_INTRA_OP_PARALLELISM_THREADS` and
        `TF_INTER_OP_PARALLELISM_THREADS`
    """
    return int(os.environ.get("TF_INTRA_OP_PARALLELISM_THREADS", "0")), int(
        os.environ.get("TF_INTER_OP_PARALLELISM_THREADS", "0")
    )


def get_tf_session_config() -> Any:
    """Configure tensorflow session.

    Returns
    -------
    Any
        session configure object
    """
    set_tf_default_nthreads()
    intra, inter = get_tf_default_nthreads()
    if int(os.environ.get("DP_JIT", 0)):
        set_env_if_empty("TF_XLA_FLAGS", "--tf_xla_auto_jit=2")
        # pip cuda package
        if platform.system() == "Linux":
            try:
                m = import_module("nvidia.cuda_nvcc")
            except ModuleNotFoundError:
                pass
            else:
                cuda_data_dir = str(Path(m.__file__).parent.absolute())
                set_env_if_empty(
                    "XLA_FLAGS", "--xla_gpu_cuda_data_dir=" + cuda_data_dir
                )
    config = tf.ConfigProto(
        gpu_options=tf.GPUOptions(allow_growth=True),
        intra_op_parallelism_threads=intra,
        inter_op_parallelism_threads=inter,
    )
    if Version(tf_py_version) >= Version("1.15") and int(
        os.environ.get("DP_AUTO_PARALLELIZATION", 0)
    ):
        config.graph_options.rewrite_options.custom_optimizers.add().name = "dpparallel"
    return config


default_tf_session_config = get_tf_session_config()


def reset_default_tf_session_config(cpu_only: bool):
    """Limit tensorflow session to CPU or not.

    Parameters
    ----------
    cpu_only : bool
        If enabled, no GPU device is visible to the TensorFlow Session.
    """
    global default_tf_session_config
    if cpu_only:
        default_tf_session_config.device_count["GPU"] = 0
    else:
        if "GPU" in default_tf_session_config.device_count:
            del default_tf_session_config.device_count["GPU"]


def get_module(module_name: str) -> "ModuleType":
    """Load force module.

    Returns
    -------
    ModuleType
        loaded force module

    Raises
    ------
    FileNotFoundError
        if module is not found in directory
    """
    if platform.system() == "Windows":
        ext = ".dll"
        prefix = ""
    # elif platform.system() == "Darwin":
    #    ext = ".dylib"
    else:
        ext = ".so"
        prefix = "lib"

    module_file = (
        (Path(__file__).parent / SHARED_LIB_MODULE / (prefix + module_name))
        .with_suffix(ext)
        .resolve()
    )

    if not module_file.is_file():
        raise FileNotFoundError(f"module {module_name} does not exist")
    else:
        try:
<<<<<<< HEAD
            # module = tf.load_op_library(str(module_file))
            import paddle_deepmd_lib

            module = paddle_deepmd_lib
=======
            import paddle_deepmd_lib as module
>>>>>>> 36e0082f

        except tf.errors.NotFoundError as e:
            # check CXX11_ABI_FLAG is compatiblity
            # see https://gcc.gnu.org/onlinedocs/libstdc++/manual/using_dual_abi.html
            # ABI should be the same
            if "CXX11_ABI_FLAG" in tf.__dict__:
                tf_cxx11_abi_flag = tf.CXX11_ABI_FLAG
            else:
                tf_cxx11_abi_flag = tf.sysconfig.CXX11_ABI_FLAG
            if TF_CXX11_ABI_FLAG != tf_cxx11_abi_flag:
                raise RuntimeError(
                    "This deepmd-kit package was compiled with "
                    "CXX11_ABI_FLAG=%d, but TensorFlow runtime was compiled "
                    "with CXX11_ABI_FLAG=%d. These two library ABIs are "
                    "incompatible and thus an error is raised when loading %s. "
                    "You need to rebuild deepmd-kit against this TensorFlow "
                    "runtime."
                    % (
                        TF_CXX11_ABI_FLAG,
                        tf_cxx11_abi_flag,
                        module_name,
                    )
                ) from e

            # different versions may cause incompatibility
            # see #406, #447, #557, #774, and #796 for example
            # throw a message if versions are different
            if TF_VERSION != tf_py_version:
                raise RuntimeError(
                    "The version of TensorFlow used to compile this "
                    "deepmd-kit package is {}, but the version of TensorFlow "
                    "runtime you are using is {}. These two versions are "
                    "incompatible and thus an error is raised when loading {}. "
                    "You need to install TensorFlow {}, or rebuild deepmd-kit "
                    "against TensorFlow {}.\nIf you are using a wheel from "
                    "pypi, you may consider to install deepmd-kit execuating "
                    "`pip install deepmd-kit --no-binary deepmd-kit` "
                    "instead.".format(
                        TF_VERSION,
                        tf_py_version,
                        module_name,
                        TF_VERSION,
                        tf_py_version,
                    )
                ) from e
            error_message = (
                "This deepmd-kit package is inconsitent with TensorFlow "
                "Runtime, thus an error is raised when loading {}. "
                "You need to rebuild deepmd-kit against this TensorFlow "
                "runtime.".format(module_name)
            )
            if TF_CXX11_ABI_FLAG == 1:
                # #1791
                error_message += (
                    "\nWARNING: devtoolset on RHEL6 and RHEL7 does not support _GLIBCXX_USE_CXX11_ABI=1. "
                    "See https://bugzilla.redhat.com/show_bug.cgi?id=1546704"
                )
            raise RuntimeError(error_message) from e
        return module


def _get_package_constants(
    config_file: Path = Path(__file__).parent / "run_config.ini",
) -> Dict[str, str]:
    """Read package constants set at compile time by CMake to dictionary.

    Parameters
    ----------
    config_file : str, optional
        path to CONFIG file, by default "run_config.ini"

    Returns
    -------
    Dict[str, str]
        dictionary with package constants
    """
    config = ConfigParser()
    config.read(config_file)
    return dict(config.items("CONFIG"))


GLOBAL_CONFIG = _get_package_constants()
MODEL_VERSION = 0
TF_VERSION = 0
TF_CXX11_ABI_FLAG = 0

op_module = get_module("deepmd_op")
op_grads_module = get_module("op_grads")

# FLOAT_PREC
dp_float_prec = os.environ.get("DP_INTERFACE_PREC", "high").lower()
if dp_float_prec in ("high", ""):
    # default is high
    GLOBAL_TF_FLOAT_PRECISION = tf.float64
    GLOBAL_PD_FLOAT_PRECISION = paddle.float64
    GLOBAL_NP_FLOAT_PRECISION = np.float64
    GLOBAL_ENER_FLOAT_PRECISION = np.float64
    global_float_prec = "double"
elif dp_float_prec == "low":
    GLOBAL_TF_FLOAT_PRECISION = tf.float32
    GLOBAL_PD_FLOAT_PRECISION = paddle.float32
    GLOBAL_NP_FLOAT_PRECISION = np.float32
    GLOBAL_ENER_FLOAT_PRECISION = np.float32
    global_float_prec = "float"
else:
    raise RuntimeError(
        "Unsupported float precision option: %s. Supported: high,"
        "low. Please set precision with environmental variable "
        "DP_INTERFACE_PREC." % dp_float_prec
    )


def global_cvt_2_tf_float(xx: tf.Tensor) -> tf.Tensor:
    """Cast tensor to globally set TF precision.

    Parameters
    ----------
    xx : tf.Tensor
        input tensor

    Returns
    -------
    tf.Tensor
        output tensor cast to `GLOBAL_TF_FLOAT_PRECISION`
    """
    return tf.cast(xx, GLOBAL_TF_FLOAT_PRECISION)


def global_cvt_2_pd_float(xx: paddle.Tensor) -> paddle.Tensor:
    """Cast tensor to globally set TF precision.

    Parameters
    ----------
    xx : paddle.Tensor
        input tensor

    Returns
    -------
    paddle.Tensor
        output tensor cast to `GLOBAL_TF_FLOAT_PRECISION`
    """
    return paddle.cast(xx, GLOBAL_PD_FLOAT_PRECISION)


def global_cvt_2_ener_float(xx: paddle.Tensor) -> paddle.Tensor:
    """Cast tensor to globally set energy precision.

    Parameters
    ----------
    xx : paddle.Tensor
        input tensor

    Returns
    -------
    paddle.Tensor
        output tensor cast to `GLOBAL_ENER_FLOAT_PRECISION`
    """
    return paddle.cast(xx, GLOBAL_ENER_FLOAT_PRECISION)<|MERGE_RESOLUTION|>--- conflicted
+++ resolved
@@ -372,14 +372,7 @@
         raise FileNotFoundError(f"module {module_name} does not exist")
     else:
         try:
-<<<<<<< HEAD
-            # module = tf.load_op_library(str(module_file))
-            import paddle_deepmd_lib
-
-            module = paddle_deepmd_lib
-=======
             import paddle_deepmd_lib as module
->>>>>>> 36e0082f
 
         except tf.errors.NotFoundError as e:
             # check CXX11_ABI_FLAG is compatiblity
