--- conflicted
+++ resolved
@@ -56,10 +56,6 @@
 # import tensorflow v1 compatability
 try:
     import paddle
-<<<<<<< HEAD
-=======
-    import paddle_ops
->>>>>>> e5aeb25f
     import tensorflow.compat.v1 as tf
 
     tf.disable_v2_behavior()
@@ -463,21 +459,13 @@
 if dp_float_prec in ("high", ""):
     # default is high
     GLOBAL_TF_FLOAT_PRECISION = tf.float64
-<<<<<<< HEAD
     GLOBAL_PD_FLOAT_PRECISION = paddle.float64
-=======
-    GLOBAL_PD_FLOAT_PRECISION = "float64"
->>>>>>> e5aeb25f
     GLOBAL_NP_FLOAT_PRECISION = np.float64
     GLOBAL_ENER_FLOAT_PRECISION = np.float64
     global_float_prec = "double"
 elif dp_float_prec == "low":
     GLOBAL_TF_FLOAT_PRECISION = tf.float32
-<<<<<<< HEAD
     GLOBAL_PD_FLOAT_PRECISION = paddle.float32
-=======
-    GLOBAL_PD_FLOAT_PRECISION = "float32"
->>>>>>> e5aeb25f
     GLOBAL_NP_FLOAT_PRECISION = np.float32
     GLOBAL_ENER_FLOAT_PRECISION = np.float32
     global_float_prec = "float"
@@ -506,7 +494,6 @@
 
 
 def global_cvt_2_pd_float(xx: paddle.Tensor) -> paddle.Tensor:
-<<<<<<< HEAD
     """Cast tensor to globally set TF precision.
 
     Parameters
@@ -535,10 +522,4 @@
     paddle.Tensor
         output tensor cast to `GLOBAL_ENER_FLOAT_PRECISION`
     """
-=======
-    return paddle.cast(xx, GLOBAL_PD_FLOAT_PRECISION)
-
-
-def global_cvt_2_ener_float(xx: paddle.Tensor) -> paddle.Tensor:
->>>>>>> e5aeb25f
     return paddle.cast(xx, GLOBAL_ENER_FLOAT_PRECISION)