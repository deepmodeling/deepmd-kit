import warnings
import numpy as np
from typing import Tuple, List

from deepmd.env import tf
from deepmd.common import ClassArg, add_data_requirement, get_activation_func, get_precision, ACTIVATION_FN_DICT, PRECISION_DICT, docstring_parameter
from deepmd.utils.argcheck import list_to_doc
from deepmd.utils.network import one_layer, one_layer_rand_seed_shift
from deepmd.descriptor import DescrptLocFrame
from deepmd.descriptor import DescrptSeA
from deepmd.utils.type_embed import embed_atom_type
from deepmd.utils.graph import get_fitting_net_variables, load_graph_def, get_tensor_by_name_from_graph

from deepmd.env import global_cvt_2_tf_float
from deepmd.env import GLOBAL_TF_FLOAT_PRECISION

class EnerFitting ():
    r"""Fitting the energy of the system. The force and the virial can also be trained.

    The potential energy :math:`E` is a fitting network function of the descriptor :math:`\mathcal{D}`:

    .. math::
        E(\mathcal{D}) = \mathcal{L}^{(n)} \circ \mathcal{L}^{(n-1)}
        \circ \cdots \circ \mathcal{L}^{(1)} \circ \mathcal{L}^{(0)}

    The first :math:`n` hidden layers :math:`\mathcal{L}^{(0)}, \cdots, \mathcal{L}^{(n-1)}` are given by

    .. math::
        \mathbf{y}=\mathcal{L}(\mathbf{x};\mathbf{w},\mathbf{b})=
            \boldsymbol{\phi}(\mathbf{x}^T\mathbf{w}+\mathbf{b})

    where :math:`\mathbf{x} \in \mathbb{R}^{N_1}`$` is the input vector and :math:`\mathbf{y} \in \mathbb{R}^{N_2}`
    is the output vector. :math:`\mathbf{w} \in \mathbb{R}^{N_1 \times N_2}` and
    :math:`\mathbf{b} \in \mathbb{R}^{N_2}`$` are weights and biases, respectively,
    both of which are trainable if `trainable[i]` is `True`. :math:`\boldsymbol{\phi}`
    is the activation function.

    The output layer :math:`\mathcal{L}^{(n)}` is given by

    .. math::
        \mathbf{y}=\mathcal{L}^{(n)}(\mathbf{x};\mathbf{w},\mathbf{b})=
            \mathbf{x}^T\mathbf{w}+\mathbf{b}

    where :math:`\mathbf{x} \in \mathbb{R}^{N_{n-1}}`$` is the input vector and :math:`\mathbf{y} \in \mathbb{R}`
    is the output scalar. :math:`\mathbf{w} \in \mathbb{R}^{N_{n-1}}` and
    :math:`\mathbf{b} \in \mathbb{R}`$` are weights and bias, respectively,
    both of which are trainable if `trainable[n]` is `True`.

    Parameters
    ----------
    descrpt
            The descrptor :math:`\mathcal{D}`
    neuron
            Number of neurons :math:`N` in each hidden layer of the fitting net
    resnet_dt
            Time-step `dt` in the resnet construction:
            :math:`y = x + dt * \phi (Wx + b)`
    numb_fparam
            Number of frame parameter
    numb_aparam
            Number of atomic parameter
    rcond
            The condition number for the regression of atomic energy.
    tot_ener_zero
            Force the total energy to zero. Useful for the charge fitting.
    trainable
            If the weights of fitting net are trainable. 
            Suppose that we have :math:`N_l` hidden layers in the fitting net, 
            this list is of length :math:`N_l + 1`, specifying if the hidden layers and the output layer are trainable.
    seed
            Random seed for initializing the network parameters.
    atom_ener
            Specifying atomic energy contribution in vacuum. The `set_davg_zero` key in the descrptor should be set.
    activation_function
            The activation function :math:`\boldsymbol{\phi}` in the embedding net. Supported options are {0}
    precision
            The precision of the embedding net parameters. Supported options are {1}                
    uniform_seed
            Only for the purpose of backward compatibility, retrieves the old behavior of using the random seed
    """
    @docstring_parameter(list_to_doc(ACTIVATION_FN_DICT.keys()), list_to_doc(PRECISION_DICT.keys()))
    def __init__ (self, 
                  descrpt : tf.Tensor,
                  neuron : List[int] = [120,120,120],
                  resnet_dt : bool = True,
                  numb_fparam : int = 0,
                  numb_aparam : int = 0,
                  rcond : float = 1e-3,
                  tot_ener_zero : bool = False,
                  trainable : List[bool] = None,
                  seed : int = None,
                  atom_ener : List[float] = [],
                  activation_function : str = 'tanh',
                  precision : str = 'default',
                  uniform_seed: bool = False
    ) -> None:
        """
        Constructor
        """
        # model param
        self.ntypes = descrpt.get_ntypes()
        self.dim_descrpt = descrpt.get_dim_out()
        # args = ()\
        #        .add('numb_fparam',      int,    default = 0)\
        #        .add('numb_aparam',      int,    default = 0)\
        #        .add('neuron',           list,   default = [120,120,120], alias = 'n_neuron')\
        #        .add('resnet_dt',        bool,   default = True)\
        #        .add('rcond',            float,  default = 1e-3) \
        #        .add('tot_ener_zero',    bool,   default = False) \
        #        .add('seed',             int)               \
        #        .add('atom_ener',        list,   default = [])\
        #        .add("activation_function", str,    default = "tanh")\
        #        .add("precision",           str, default = "default")\
        #        .add("trainable",        [list, bool], default = True)
        self.numb_fparam = numb_fparam
        self.numb_aparam = numb_aparam
        self.n_neuron = neuron
        self.resnet_dt = resnet_dt
        self.rcond = rcond
        self.seed = seed
        self.uniform_seed = uniform_seed
        self.seed_shift = one_layer_rand_seed_shift()
        self.tot_ener_zero = tot_ener_zero
        self.fitting_activation_fn = get_activation_func(activation_function)
        self.fitting_precision = get_precision(precision)
        self.trainable = trainable
        if self.trainable is None:
            self.trainable = [True for ii in range(len(self.n_neuron) + 1)]
        if type(self.trainable) is bool:
            self.trainable = [self.trainable] * (len(self.n_neuron)+1)
        assert(len(self.trainable) == len(self.n_neuron) + 1), 'length of trainable should be that of n_neuron + 1'
        self.atom_ener = []
        for at, ae in enumerate(atom_ener):
            if ae is not None:
                self.atom_ener.append(tf.constant(ae, GLOBAL_TF_FLOAT_PRECISION, name = "atom_%d_ener" % at))
            else:
                self.atom_ener.append(None)
        self.useBN = False
        self.bias_atom_e = None
        # data requirement
        if self.numb_fparam > 0 :
            add_data_requirement('fparam', self.numb_fparam, atomic=False, must=True, high_prec=False)
            self.fparam_avg = None
            self.fparam_std = None
            self.fparam_inv_std = None
        if self.numb_aparam > 0:
            add_data_requirement('aparam', self.numb_aparam, atomic=True,  must=True, high_prec=False)
            self.aparam_avg = None
            self.aparam_std = None
            self.aparam_inv_std = None

        self.fitting_net_variables = None
        self.mixed_prec = None

    def get_numb_fparam(self) -> int:
        """
        Get the number of frame parameters
        """
        return self.numb_fparam

    def get_numb_aparam(self) -> int:
        """
        Get the number of atomic parameters
        """
        return self.numb_fparam

    def compute_output_stats(self, 
                             all_stat: dict
    ) -> None:
        """
        Compute the ouput statistics

        Parameters
        ----------
        all_stat
                must have the following components:
                all_stat['energy'] of shape n_sys x n_batch x n_frame
                can be prepared by model.make_stat_input
        """
        self.bias_atom_e = self._compute_output_stats(all_stat, rcond = self.rcond)

    @classmethod
    def _compute_output_stats(self, all_stat, rcond = 1e-3):
        data = all_stat['energy']
        # data[sys_idx][batch_idx][frame_idx]
        sys_ener = np.array([])
        for ss in range(len(data)):
            sys_data = []
            for ii in range(len(data[ss])):
                for jj in range(len(data[ss][ii])):
                    sys_data.append(data[ss][ii][jj])
            sys_data = np.concatenate(sys_data)
            sys_ener = np.append(sys_ener, np.average(sys_data))
        data = all_stat['natoms_vec']
        sys_tynatom = np.array([])
        nsys = len(data)
        for ss in range(len(data)):
            sys_tynatom = np.append(sys_tynatom, data[ss][0].astype(np.float64))
        sys_tynatom = np.reshape(sys_tynatom, [nsys,-1])
        sys_tynatom = sys_tynatom[:,2:]
        energy_shift,resd,rank,s_value \
            = np.linalg.lstsq(sys_tynatom, sys_ener, rcond = rcond)
        return energy_shift    

    def compute_input_stats(self, 
                            all_stat : dict,
                            protection : float = 1e-2) -> None:
        """
        Compute the input statistics

        Parameters
        ----------
        all_stat
                if numb_fparam > 0 must have all_stat['fparam']
                if numb_aparam > 0 must have all_stat['aparam']
                can be prepared by model.make_stat_input
        protection
                Divided-by-zero protection
        """
        # stat fparam
        if self.numb_fparam > 0:
            cat_data = np.concatenate(all_stat['fparam'], axis = 0)
            cat_data = np.reshape(cat_data, [-1, self.numb_fparam])
            self.fparam_avg = np.average(cat_data, axis = 0)
            self.fparam_std = np.std(cat_data, axis = 0)
            for ii in range(self.fparam_std.size):
                if self.fparam_std[ii] < protection:
                    self.fparam_std[ii] = protection
            self.fparam_inv_std = 1./self.fparam_std
        # stat aparam
        if self.numb_aparam > 0:
            sys_sumv = []
            sys_sumv2 = []
            sys_sumn = []
            for ss_ in all_stat['aparam'] : 
                ss = np.reshape(ss_, [-1, self.numb_aparam])
                sys_sumv.append(np.sum(ss, axis = 0))
                sys_sumv2.append(np.sum(np.multiply(ss, ss), axis = 0))
                sys_sumn.append(ss.shape[0])
            sumv = np.sum(sys_sumv, axis = 0)
            sumv2 = np.sum(sys_sumv2, axis = 0)
            sumn = np.sum(sys_sumn)
            self.aparam_avg = (sumv)/sumn
            self.aparam_std = self._compute_std(sumv2, sumv, sumn)
            for ii in range(self.aparam_std.size):
                if self.aparam_std[ii] < protection:
                    self.aparam_std[ii] = protection
            self.aparam_inv_std = 1./self.aparam_std


    def _compute_std (self, sumv2, sumv, sumn) :
        return np.sqrt(sumv2/sumn - np.multiply(sumv/sumn, sumv/sumn))

    def _build_lower(
            self,
            start_index,
            natoms,
            inputs,
            fparam = None,
            aparam = None, 
            bias_atom_e = 0.0,
            suffix = '',
            reuse = None
    ):
        # cut-out inputs
        inputs_i = tf.slice (inputs,
                             [ 0, start_index*      self.dim_descrpt],
                             [-1, natoms* self.dim_descrpt] )
        inputs_i = tf.reshape(inputs_i, [-1, self.dim_descrpt])
        layer = inputs_i
        if fparam is not None:
            ext_fparam = tf.tile(fparam, [1, natoms])
            ext_fparam = tf.reshape(ext_fparam, [-1, self.numb_fparam])
            ext_fparam = tf.cast(ext_fparam,self.fitting_precision)
            layer = tf.concat([layer, ext_fparam], axis = 1)
        if aparam is not None:
            ext_aparam = tf.slice(aparam, 
                                  [ 0, start_index      * self.numb_aparam],
                                  [-1, natoms * self.numb_aparam])
            ext_aparam = tf.reshape(ext_aparam, [-1, self.numb_aparam])
            ext_aparam = tf.cast(ext_aparam,self.fitting_precision)
            layer = tf.concat([layer, ext_aparam], axis = 1)

        for ii in range(0,len(self.n_neuron)) :
            if ii >= 1 and self.n_neuron[ii] == self.n_neuron[ii-1] :
                layer+= one_layer(
                    layer,
                    self.n_neuron[ii],
                    name='layer_'+str(ii)+suffix,
                    reuse=reuse,
                    seed = self.seed,
                    use_timestep = self.resnet_dt,
                    activation_fn = self.fitting_activation_fn,
                    precision = self.fitting_precision,
                    trainable = self.trainable[ii],
                    uniform_seed = self.uniform_seed,
                    initial_variables = self.fitting_net_variables,
                    mixed_prec = self.mixed_prec)
            else :
                layer = one_layer(
                    layer,
                    self.n_neuron[ii],
                    name='layer_'+str(ii)+suffix,
                    reuse=reuse,
                    seed = self.seed,
                    activation_fn = self.fitting_activation_fn,
                    precision = self.fitting_precision,
                    trainable = self.trainable[ii],
                    uniform_seed = self.uniform_seed,
                    initial_variables = self.fitting_net_variables,
                    mixed_prec = self.mixed_prec)
            if (not self.uniform_seed) and (self.seed is not None): self.seed += self.seed_shift
        final_layer = one_layer(
            layer, 
            1, 
            activation_fn = None, 
            bavg = bias_atom_e, 
            name='final_layer'+suffix, 
            reuse=reuse, 
            seed = self.seed, 
            precision = self.fitting_precision, 
            trainable = self.trainable[-1],
            uniform_seed = self.uniform_seed,
            initial_variables = self.fitting_net_variables,
            mixed_prec = self.mixed_prec,
            final_layer = True)
        if (not self.uniform_seed) and (self.seed is not None): self.seed += self.seed_shift

        return final_layer
            
            

    def build (self, 
               inputs : tf.Tensor,
               natoms : tf.Tensor,
               input_dict : dict = {},
               reuse : bool = None,
               suffix : str = '', 
    ) -> tf.Tensor:
        """
        Build the computational graph for fitting net

        Parameters
        ----------
        inputs
                The input descriptor
        input_dict
                Additional dict for inputs. 
                if numb_fparam > 0, should have input_dict['fparam']
                if numb_aparam > 0, should have input_dict['aparam']
        natoms
                The number of atoms. This tensor has the length of Ntypes + 2
                natoms[0]: number of local atoms
                natoms[1]: total number of atoms held by this processor
                natoms[i]: 2 <= i < Ntypes+2, number of type i atoms
        reuse
                The weights in the networks should be reused when get the variable.
        suffix
                Name suffix to identify this descriptor

        Returns
        -------
        ener
                The system energy
        """
        bias_atom_e = self.bias_atom_e
        if self.numb_fparam > 0 and ( self.fparam_avg is None or self.fparam_inv_std is None ):
            raise RuntimeError('No data stat result. one should do data statisitic, before build')
        if self.numb_aparam > 0 and ( self.aparam_avg is None or self.aparam_inv_std is None ):
            raise RuntimeError('No data stat result. one should do data statisitic, before build')

        with tf.variable_scope('fitting_attr' + suffix, reuse = reuse) :
            t_dfparam = tf.constant(self.numb_fparam, 
                                    name = 'dfparam', 
                                    dtype = tf.int32)
            t_daparam = tf.constant(self.numb_aparam, 
                                    name = 'daparam', 
                                    dtype = tf.int32)
            if self.numb_fparam > 0: 
                t_fparam_avg = tf.get_variable('t_fparam_avg', 
                                               self.numb_fparam,
                                               dtype = GLOBAL_TF_FLOAT_PRECISION,
                                               trainable = False,
                                               initializer = tf.constant_initializer(self.fparam_avg))
                t_fparam_istd = tf.get_variable('t_fparam_istd', 
                                                self.numb_fparam,
                                                dtype = GLOBAL_TF_FLOAT_PRECISION,
                                                trainable = False,
                                                initializer = tf.constant_initializer(self.fparam_inv_std))
            if self.numb_aparam > 0: 
                t_aparam_avg = tf.get_variable('t_aparam_avg', 
                                               self.numb_aparam,
                                               dtype = GLOBAL_TF_FLOAT_PRECISION,
                                               trainable = False,
                                               initializer = tf.constant_initializer(self.aparam_avg))
                t_aparam_istd = tf.get_variable('t_aparam_istd', 
                                                self.numb_aparam,
                                                dtype = GLOBAL_TF_FLOAT_PRECISION,
                                                trainable = False,
                                                initializer = tf.constant_initializer(self.aparam_inv_std))
            
        inputs = tf.cast(tf.reshape(inputs, [-1, self.dim_descrpt * natoms[0]]), self.fitting_precision)
        if len(self.atom_ener):
            # only for atom_ener
            inputs_zero = tf.zeros_like(inputs, dtype=GLOBAL_TF_FLOAT_PRECISION)
        

        if bias_atom_e is not None :
            assert(len(bias_atom_e) == self.ntypes)

        fparam = None
        aparam = None
        if self.numb_fparam > 0 :
            fparam = input_dict['fparam']
            fparam = tf.reshape(fparam, [-1, self.numb_fparam])
            fparam = (fparam - t_fparam_avg) * t_fparam_istd            
        if self.numb_aparam > 0 :
            aparam = input_dict['aparam']
            aparam = tf.reshape(aparam, [-1, self.numb_aparam])
            aparam = (aparam - t_aparam_avg) * t_aparam_istd
            aparam = tf.reshape(aparam, [-1, self.numb_aparam * natoms[0]])
            
        if input_dict is not None:
            type_embedding = input_dict.get('type_embedding', None)
        else:
            type_embedding = None
        if type_embedding is not None:
            atype_embed = embed_atom_type(self.ntypes, natoms, type_embedding)
            atype_embed = tf.tile(atype_embed,[tf.shape(inputs)[0],1])
        else:
            atype_embed = None

        if atype_embed is None:
            start_index = 0
            for type_i in range(self.ntypes):
                if bias_atom_e is None :
                    type_bias_ae = 0.0
                else :
                    type_bias_ae = bias_atom_e[type_i]
                final_layer = self._build_lower(
                    start_index, natoms[2+type_i], 
                    inputs, fparam, aparam, 
                    bias_atom_e=type_bias_ae, suffix='_type_'+str(type_i)+suffix, reuse=reuse
                )
                # concat the results
                if type_i < len(self.atom_ener) and self.atom_ener[type_i] is not None:                
                    zero_layer = self._build_lower(
                        start_index, natoms[2+type_i], 
                        inputs_zero, fparam, aparam, 
                        bias_atom_e=type_bias_ae, suffix='_type_'+str(type_i)+suffix, reuse=True
                    )
                    final_layer += self.atom_ener[type_i] - zero_layer
                final_layer = tf.reshape(final_layer, [tf.shape(inputs)[0], natoms[2+type_i]])
                # concat the results
                if type_i == 0:
                    outs = final_layer
                else:
                    outs = tf.concat([outs, final_layer], axis = 1)
                start_index += natoms[2+type_i]
        # with type embedding
        else:
            if len(self.atom_ener) > 0:
                raise RuntimeError("setting atom_ener is not supported by type embedding")
            atype_embed = tf.cast(atype_embed, self.fitting_precision)
            type_shape = atype_embed.get_shape().as_list()
            inputs = tf.concat(
                [tf.reshape(inputs,[-1,self.dim_descrpt]),atype_embed],
                axis=1
            )
            self.dim_descrpt = self.dim_descrpt + type_shape[1]
            inputs = tf.cast(tf.reshape(inputs, [-1, self.dim_descrpt * natoms[0]]), self.fitting_precision)
            final_layer = self._build_lower(
                0, natoms[0], 
                inputs, fparam, aparam, 
                bias_atom_e=0.0, suffix=suffix, reuse=reuse
            )
            outs = tf.reshape(final_layer, [tf.shape(inputs)[0], natoms[0]])

        if self.tot_ener_zero:
            force_tot_ener = 0.0
            outs = tf.reshape(outs, [-1, natoms[0]])
            outs_mean = tf.reshape(tf.reduce_mean(outs, axis = 1), [-1, 1])
            outs_mean = outs_mean - tf.ones_like(outs_mean, dtype = GLOBAL_TF_FLOAT_PRECISION) * (force_tot_ener/global_cvt_2_tf_float(natoms[0]))
            outs = outs - outs_mean
            outs = tf.reshape(outs, [-1])

        tf.summary.histogram('fitting_net_output', outs)
        return tf.cast(tf.reshape(outs, [-1]), GLOBAL_TF_FLOAT_PRECISION)        


    def init_variables(self,
                       model_file: str
    ) -> None:
        """
        Init the fitting net variables with the given frozen model

        Parameters
        ----------
        model_file : str
            The input frozen model file
        """
        self.fitting_net_variables = get_fitting_net_variables(model_file)


<<<<<<< HEAD
    def enable_compression(self,
                           model_file: str,
                           suffix: str = ""
    ) -> None:
        """
        Set the fitting net attributes from the frozen model_file when fparam or aparam is not zero

        Parameters
        ----------
        model_file : str
            The input frozen model file
        suffix : str, optional
                The suffix of the scope
        """
        if self.numb_fparam > 0 or self.numb_aparam > 0:
            graph, _ = load_graph_def(model_file)
        if self.numb_fparam > 0:
            self.fparam_avg = get_tensor_by_name_from_graph(graph, 'fitting_attr%s/t_fparam_avg' % suffix)
            self.fparam_inv_std = get_tensor_by_name_from_graph(graph, 'fitting_attr%s/t_fparam_istd' % suffix)
        if self.numb_aparam > 0:
            self.aparam_avg = get_tensor_by_name_from_graph(graph, 'fitting_attr%s/t_aparam_avg' % suffix)
            self.aparam_inv_std = get_tensor_by_name_from_graph(graph, 'fitting_attr%s/t_aparam_istd' % suffix)
=======
    def enable_mixed_precision(self, mixed_prec : dict = None) -> None:
        """
        Reveive the mixed precision setting.

        Parameters
        ----------
        mixed_prec
                The mixed precision setting used in the embedding net
        """
        self.mixed_prec = mixed_prec
        self.fitting_precision = get_precision(mixed_prec['output_prec'])
>>>>>>> 338ba319
<|MERGE_RESOLUTION|>--- conflicted
+++ resolved
@@ -502,7 +502,6 @@
         self.fitting_net_variables = get_fitting_net_variables(model_file)
 
 
-<<<<<<< HEAD
     def enable_compression(self,
                            model_file: str,
                            suffix: str = ""
@@ -525,8 +524,9 @@
         if self.numb_aparam > 0:
             self.aparam_avg = get_tensor_by_name_from_graph(graph, 'fitting_attr%s/t_aparam_avg' % suffix)
             self.aparam_inv_std = get_tensor_by_name_from_graph(graph, 'fitting_attr%s/t_aparam_istd' % suffix)
-=======
-    def enable_mixed_precision(self, mixed_prec : dict = None) -> None:
+ 
+
+    def enable_mixed_precision(self, mixed_prec: dict = None) -> None:
         """
         Reveive the mixed precision setting.
 
@@ -536,5 +536,4 @@
                 The mixed precision setting used in the embedding net
         """
         self.mixed_prec = mixed_prec
-        self.fitting_precision = get_precision(mixed_prec['output_prec'])
->>>>>>> 338ba319
+        self.fitting_precision = get_precision(mixed_prec['output_prec'])