--- conflicted
+++ resolved
@@ -5,7 +5,6 @@
 import numpy as np
 from paddle import nn
 
-<<<<<<< HEAD
 from deepmd.common import add_data_requirement
 from deepmd.common import cast_precision
 from deepmd.common import get_activation_func
@@ -140,37 +139,6 @@
         #        .add("activation_function", str,    default = "tanh")\
         #        .add("precision",           str, default = "default")\
         #        .add("trainable",        [list, bool], default = True)
-=======
-from deepmd.env import paddle
-from deepmd.common import ClassArg, add_data_requirement, get_activation_func, get_precision, ACTIVATION_FN_DICT, PRECISION_DICT, docstring_parameter
-from deepmd.utils.argcheck import list_to_doc
-from deepmd.utils.network import OneLayer
-from deepmd.descriptor import DescrptLocFrame
-from deepmd.descriptor import DescrptSeA
-
-from deepmd.env import global_cvt_2_tf_float
-from deepmd.env import GLOBAL_NP_FLOAT_PRECISION, GLOBAL_PD_FLOAT_PRECISION
-
-
-class EnerFitting(paddle.nn.Layer):
-    def __init__ (self, 
-                  descrpt,
-                  neuron : List[int] = [120,120,120],
-                  resnet_dt : bool = True,
-                  numb_fparam : int = 0,
-                  numb_aparam : int = 0,
-                  rcond : float = 1e-3,
-                  tot_ener_zero : bool = False,
-                  trainable : List[bool] = None,
-                  seed : int = 1,
-                  atom_ener : List[float] = [],
-                  activation_function : str = 'tanh',
-                  precision : str = 'default'
-    ) -> None:
-        super(EnerFitting, self).__init__(name_scope="EnerFitting")
-        self.ntypes = descrpt.get_ntypes()
-        self.dim_descrpt = descrpt.get_dim_out()
->>>>>>> e5aeb25f
         self.numb_fparam = numb_fparam
         self.register_buffer("buffer_dfparam", paddle.to_tensor(self.numb_fparam))
         self.numb_aparam = numb_aparam
@@ -198,11 +166,7 @@
         self.atom_ener_v = atom_ener
         for at, ae in enumerate(atom_ener):
             if ae is not None:
-<<<<<<< HEAD
                 self.atom_ener.append(paddle.to_tensor(ae, GLOBAL_PD_FLOAT_PRECISION))
-=======
-                self.atom_ener.append(paddle.to_tensor(ae, dtype=GLOBAL_PD_FLOAT_PRECISION))
->>>>>>> e5aeb25f
             else:
                 self.atom_ener.append(None)
         self.useBN = False
@@ -226,37 +190,71 @@
             self.aparam_avg = None
             self.aparam_std = None
             self.aparam_inv_std = None
-        
+
         emenets = []
         for type_i in range(self.ntypes):
             layers = []
-            for ii in range(0,len(self.n_neuron)):
-                if ii >= 1 and self.n_neuron[ii] == self.n_neuron[ii-1]:
-                    layers.append(OneLayer(self.n_neuron[ii-1], self.n_neuron[ii], name='layer_'+str(ii)+'_type_'+str(type_i), seed = self.seed, use_timestep = self.resnet_dt, activation_fn = self.fitting_activation_fn, precision = self.fitting_precision, trainable = self.trainable[ii]))
+            for ii in range(0, len(self.n_neuron)):
+                if ii >= 1 and self.n_neuron[ii] == self.n_neuron[ii - 1]:
+                    layers.append(
+                        OneLayer(
+                            self.n_neuron[ii - 1],
+                            self.n_neuron[ii],
+                            name="layer_" + str(ii) + "_type_" + str(type_i),
+                            seed=self.seed,
+                            use_timestep=self.resnet_dt,
+                            activation_fn=self.fitting_activation_fn,
+                            precision=self.fitting_precision,
+                            trainable=self.trainable[ii],
+                        )
+                    )
                 else:
-                    layers.append(OneLayer(self.dim_descrpt+self.numb_fparam+self.numb_aparam, self.n_neuron[ii], name='layer_'+str(ii)+'_type_'+str(type_i), seed = self.seed, activation_fn = self.fitting_activation_fn, precision = self.fitting_precision, trainable = self.trainable[ii]))
-            layers.append(OneLayer(self.n_neuron[-1], 1, name='final_layer_type_'+str(type_i), seed = self.seed, activation_fn = None, precision = self.fitting_precision, trainable = self.trainable[ii]))
-            
+                    layers.append(
+                        OneLayer(
+                            self.dim_descrpt + self.numb_fparam + self.numb_aparam,
+                            self.n_neuron[ii],
+                            name="layer_" + str(ii) + "_type_" + str(type_i),
+                            seed=self.seed,
+                            activation_fn=self.fitting_activation_fn,
+                            precision=self.fitting_precision,
+                            trainable=self.trainable[ii],
+                        )
+                    )
+            layers.append(
+                OneLayer(
+                    self.n_neuron[-1],
+                    1,
+                    name="final_layer_type_" + str(type_i),
+                    seed=self.seed,
+                    activation_fn=None,
+                    precision=self.fitting_precision,
+                    trainable=self.trainable[ii],
+                )
+            )
+
             emenets.append(paddle.nn.LayerList(layers))
         self.ElementNets = paddle.nn.LayerList(emenets)
 
-        self.t_dfparam = paddle.to_tensor(self.numb_fparam, dtype = "int32")
-        self.t_daparam = paddle.to_tensor(self.numb_aparam, dtype = "int32")
+        self.t_dfparam = paddle.to_tensor(self.numb_fparam, dtype="int32")
+        self.t_daparam = paddle.to_tensor(self.numb_aparam, dtype="int32")
 
         # stat fparam
         if self.numb_fparam > 0:
-            self.t_fparam_avg = paddle.to_tensor(np.zeros([1, self.numb_fparam]),
-                                                dtype = GLOBAL_PD_FLOAT_PRECISION)
-            self.t_fparam_istd = paddle.to_tensor(np.ones([1, self.numb_fparam]),
-                                                 dtype = GLOBAL_PD_FLOAT_PRECISION)
+            self.t_fparam_avg = paddle.to_tensor(
+                np.zeros([1, self.numb_fparam]), dtype=GLOBAL_PD_FLOAT_PRECISION
+            )
+            self.t_fparam_istd = paddle.to_tensor(
+                np.ones([1, self.numb_fparam]), dtype=GLOBAL_PD_FLOAT_PRECISION
+            )
 
         # stat aparam
         if self.numb_aparam > 0:
-            self.t_aparam_avg = paddle.to_tensor(np.zeros([1, self.numb_aparam]),
-                                                dtype = GLOBAL_PD_FLOAT_PRECISION)
-            self.t_aparam_istd = paddle.to_tensor(np.ones([1, self.numb_aparam]),
-                                                 dtype = GLOBAL_PD_FLOAT_PRECISION)
-
+            self.t_aparam_avg = paddle.to_tensor(
+                np.zeros([1, self.numb_aparam]), dtype=GLOBAL_PD_FLOAT_PRECISION
+            )
+            self.t_aparam_istd = paddle.to_tensor(
+                np.ones([1, self.numb_aparam]), dtype=GLOBAL_PD_FLOAT_PRECISION
+            )
 
         self.fitting_net_variables = None
         self.mixed_prec = None
@@ -374,23 +372,10 @@
             If True, the input data has the mixed_type format (see doc/model/train_se_atten.md),
             in which frames in a system may have different natoms_vec(s), with the same nloc.
         """
-<<<<<<< HEAD
         self.bias_atom_e = self._compute_output_stats(
             all_stat, rcond=self.rcond, mixed_type=mixed_type
         )
         paddle.assign(self.bias_atom_e, self.t_bias_atom_e)
-=======
-        self.bias_atom_e = self._compute_output_stats(all_stat, rcond = self.rcond)
-        if self.bias_atom_e is not None:
-            assert (len(self.bias_atom_e) == self.ntypes)
-            for type_i in range(self.ntypes):
-                type_bias_ae = self.bias_atom_e[type_i]
-                paddle.seed(self.seed)
-                normal_init_ = paddle.nn.initializer.Normal(mean=type_bias_ae, std=1.0)
-                final_layer = self.ElementNets[type_i][-1]
-                normal_init_(final_layer.bias)
-
->>>>>>> e5aeb25f
 
     def _compute_output_stats(self, all_stat, rcond=1e-3, mixed_type=False):
         data = all_stat["energy"]
@@ -456,7 +441,7 @@
         protection
             Divided-by-zero protection
         """
-        
+
         # stat fparam
         if self.numb_fparam > 0:
             cat_data = np.concatenate(all_stat["fparam"], axis=0)
@@ -466,17 +451,7 @@
             for ii in range(self.fparam_std.size):
                 if self.fparam_std[ii] < protection:
                     self.fparam_std[ii] = protection
-<<<<<<< HEAD
             self.fparam_inv_std = 1.0 / self.fparam_std
-=======
-            self.fparam_inv_std = 1./self.fparam_std
-
-            self.t_fparam_avg = paddle.to_tensor(self.fparam_avg,
-                                                dtype = GLOBAL_PD_FLOAT_PRECISION)
-            self.t_fparam_istd = paddle.to_tensor(self.fparam_inv_std,
-                                                 dtype = GLOBAL_PD_FLOAT_PRECISION)
-
->>>>>>> e5aeb25f
         # stat aparam
         if self.numb_aparam > 0:
             sys_sumv = []
@@ -497,7 +472,6 @@
                     self.aparam_std[ii] = protection
             self.aparam_inv_std = 1.0 / self.aparam_std
 
-<<<<<<< HEAD
     def _compute_std(self, sumv2, sumv, sumn):
         return np.sqrt(sumv2 / sumn - np.multiply(sumv / sumn, sumv / sumn))
 
@@ -637,69 +611,6 @@
                 self.aparam_avg = 0.0
             if self.aparam_inv_std is None:
                 self.aparam_inv_std = 1.0
-=======
-            self.t_aparam_avg = paddle.to_tensor(self.aparam_avg,
-                                                dtype = GLOBAL_PD_FLOAT_PRECISION)
-            self.t_aparam_istd = paddle.to_tensor(self.aparam_inv_std,
-                                                 dtype = GLOBAL_PD_FLOAT_PRECISION)
-
-
-    def _compute_std (self, sumv2, sumv, sumn) :
-        return np.sqrt(sumv2/sumn - np.multiply(sumv/sumn, sumv/sumn))
-
-
-    def forward(self, inputs, natoms, input_dict, reuse=None, suffix=''):
-        if self.numb_fparam > 0 and (self.fparam_avg is None or self.fparam_inv_std is None):
-            raise RuntimeError('No data stat result. one should do data statisitic, before build')
-        if self.numb_aparam > 0 and (self.aparam_avg is None or self.aparam_inv_std is None):
-            raise RuntimeError('No data stat result. one should do data statisitic, before build')
-
-        start_index = 0
-        inputs = paddle.cast(paddle.reshape(inputs, [-1, self.dim_descrpt * natoms[0]]), self.fitting_precision)
-
-        if self.numb_fparam > 0:
-            fparam = input_dict['fparam']
-            fparam = paddle.reshape(fparam, [-1, self.numb_fparam])
-            fparam = (fparam - self.fparam_avg) * self.fparam_inv_std
-        if self.numb_aparam > 0:
-            aparam = input_dict['aparam']
-            aparam = paddle.reshape(aparam, [-1, self.numb_aparam])
-            aparam = (aparam - self.aparam_avg) * self.aparam_inv_std
-            aparam = paddle.reshape(aparam, [-1, self.numb_aparam * natoms[0]])
-
-        for type_i in range(self.ntypes):
-            # cut-out inputs
-            inputs_i = paddle.slice(inputs, [1],
-                                    [start_index * self.dim_descrpt],
-                                    [(start_index + natoms[2 + type_i]) * self.dim_descrpt])
-            inputs_i = paddle.reshape(inputs_i, [-1, self.dim_descrpt])
-            layer = inputs_i
-            if self.numb_fparam > 0:
-                ext_fparam = paddle.tile(fparam, [1, natoms[2 + type_i]])
-                ext_fparam = paddle.reshape(ext_fparam, [-1, self.numb_fparam])
-                ext_fparam = paddle.cast(ext_fparam, self.fitting_precision)
-                layer = paddle.concat([layer, ext_fparam], axis=1)
-            if self.numb_aparam > 0:
-                ext_aparam = paddle.slice(aparam, [1]
-                                          [start_index * self.numb_aparam],
-                                          [(start_index + natoms[2 + type_i]) * self.numb_aparam])
-                ext_aparam = paddle.reshape(ext_aparam, [-1, self.numb_aparam])
-                ext_aparam = paddle.cast(ext_aparam, self.fitting_precision)
-                layer = paddle.concat([layer, ext_aparam], axis=1)
-            start_index += natoms[2 + type_i]
-
-
-            for ii in range(0, len(self.n_neuron)) :
-                if ii >= 1 and self.n_neuron[ii] == self.n_neuron[ii-1] :
-                    layer += self.ElementNets[type_i][ii](layer)
-                else :
-                    layer = self.ElementNets[type_i][ii](layer)
-            final_layer = self.ElementNets[type_i][len(self.n_neuron)](layer)
-
-            # if type_i < len(self.atom_ener) and self.atom_ener[type_i] is not None: (Not implement)
-
-            final_layer = paddle.reshape(final_layer, [inputs.shape[0], natoms[2 + type_i]])
->>>>>>> e5aeb25f
 
         ntypes_atom = self.ntypes - self.ntypes_spin
         if self.spin is not None:
@@ -734,7 +645,6 @@
                     dtype=GLOBAL_PD_FLOAT_PRECISION,
                 )
             else:
-<<<<<<< HEAD
                 inputs_zero = paddle.zeros_like(inputs, dtype=GLOBAL_PD_FLOAT_PRECISION)
 
         if bias_atom_e is not None:
@@ -1062,9 +972,4 @@
             The mixed precision setting used in the embedding net
         """
         self.mixed_prec = mixed_prec
-        self.fitting_precision = get_precision(mixed_prec["output_prec"])
-=======
-                outs = paddle.concat([outs, final_layer], axis=1)
-
-        return paddle.cast(paddle.reshape(outs, [-1]), GLOBAL_PD_FLOAT_PRECISION)
->>>>>>> e5aeb25f
+        self.fitting_precision = get_precision(mixed_prec["output_prec"])