--- conflicted
+++ resolved
@@ -8,7 +8,6 @@
 #     Descriptor,
 # )
 import numpy as np
-<<<<<<< HEAD
 
 from deepmd.common import data_requirement
 from deepmd.common import expand_sys_str
@@ -22,14 +21,6 @@
 from deepmd.model import EnerModel
 from deepmd.utils.batch_size import AutoBatchSize
 from deepmd.utils.sess import run_sess
-=======
-import json
-from deepmd.common import make_default_mesh, j_must_have
-from deepmd.env import MODEL_VERSION, paddle, tf
-from deepmd.fit import EnerFitting
-from deepmd.descriptor import DescrptSeA
-from deepmd.model import EnerModel
->>>>>>> e5aeb25f
 
 if TYPE_CHECKING:
     from pathlib import Path
@@ -60,7 +51,6 @@
         default_tf_graph: bool = False,
         auto_batch_size: Union[bool, int, AutoBatchSize] = False,
     ):
-<<<<<<< HEAD
         jdata = j_loader("input.json")
         model_param = j_must_have(jdata, "model")
 
@@ -139,38 +129,6 @@
                         )
             self.model.set_state_dict(load_state_dict)
         print(f"==>> Load pretraied model successfully from: {str(model_file)}")
-=======
-        ##### Hard code, will change to use dy2stat, avoid to build model #######
-        ##### Now use paddle.load temporarily#######
-        with open("out.json", 'r') as load_f:
-            jdata = json.load(load_f)
-        
-        model_param = j_must_have(jdata, 'model')
-        descrpt_param = j_must_have(model_param, 'descriptor')
-        descrpt_param.pop('type', None)
-        self.descrpt = descrpt = DescrptSeA(**descrpt_param)
-
-        fitting_param = j_must_have(model_param, 'fitting_net')
-        fitting_param.pop('type', None)
-        fitting_param['descrpt'] = self.descrpt
-        self.fitting = EnerFitting(**fitting_param)
-        
-        # self.model = EnerModel(
-        #         self.descrpt, 
-        #         self.fitting, 
-        #         model_param.get('type_map'),
-        #         model_param.get('data_stat_nbatch', 10),
-        #         model_param.get('data_stat_protect', 1e-2),
-        #         model_param.get('use_srtab'),
-        #         model_param.get('smin_alpha'),
-        #         model_param.get('sw_rmin'),
-        #         model_param.get('sw_rmax')
-        #     )
-        # self.model.set_dict(paddle.load(model_file))
-        self.model = paddle.jit.load(model_file)
-        ################################################################
-
->>>>>>> e5aeb25f
         self.load_prefix = load_prefix
 
         # graph_compatable should be called after graph and prefix are set
@@ -202,15 +160,10 @@
 
         :type:str
         """
-<<<<<<< HEAD
         # t_mt = self._get_tensor("model_attr/model_type:0")
         # [mt] = run_sess(self.sess, [t_mt], feed_dict={})
         # return mt.decode("utf-8")
         self._model_type = self.model.t_mt
-=======
-        self._model_type = self.model.t_mt
-        return self._model_type
->>>>>>> e5aeb25f
 
     @property
     @lru_cache(maxsize=None)
@@ -222,7 +175,6 @@
         str
             version of model
         """
-<<<<<<< HEAD
         return "0.1.0"
         try:
             t_mt = self._get_tensor("model_attr/model_version:0")
@@ -246,23 +198,6 @@
 
         Returns
         -------
-=======
-
-        if not self._model_version:
-            try:
-                self._model_version = self.model.t_ver
-            except KeyError:
-                # For deepmd-kit version 0.x - 1.x, set model version to 0.0
-                self._model_version = "0.0"
-        return self._model_version
-
-    def _graph_compatable(
-        self
-    ) -> bool :
-        """ Check the model compatability
-        
-        Return
->>>>>>> e5aeb25f
         bool
             If the model stored in the graph file is compatable with the current code
         """
@@ -277,15 +212,9 @@
         else:
             return True
 
-    def _get_value(
-        self, tensor_name: str, attr_name: Optional[str] = None
-    ):
-        """
-        """
-<<<<<<< HEAD
+    def _get_value(self, tensor_name: str, attr_name: Optional[str] = None):
+        """ """
         # do not use os.path.join as it doesn't work on Windows
-=======
->>>>>>> e5aeb25f
         value = None
         for name, tensor in self.model.named_buffers():
             if tensor_name in name:
