--- conflicted
+++ resolved
@@ -13,32 +13,20 @@
 # )
 import numpy as np
 
-<<<<<<< HEAD
 import deepmd
-=======
->>>>>>> 36e0082f
 from deepmd.common import (
     j_loader,
     j_must_have,
 )
-<<<<<<< HEAD
-=======
-from deepmd.descriptor import (
-    DescrptSeA,
-)
->>>>>>> 36e0082f
 from deepmd.env import (
     MODEL_VERSION,
     default_tf_session_config,
     paddle,
     tf,
 )
-<<<<<<< HEAD
 from deepmd.fit import (
     ener,
 )
-=======
->>>>>>> 36e0082f
 from deepmd.model import (
     EnerModel,
 )
@@ -108,42 +96,14 @@
         auto_batch_size: Union[bool, int, AutoBatchSize] = False,
     ):
         jdata = j_loader("input.json")
-<<<<<<< HEAD
         remove_comment_in_json(jdata)
         model_param = j_must_have(jdata, "model")
         self.multi_task_mode = "fitting_net_dict" in model_param
         descrpt_param = j_must_have(model_param, "descriptor")
-=======
-        model_param = j_must_have(jdata, "model")
-
-        descrpt_param = j_must_have(model_param, "descriptor")
-        explicit_ntypes_descrpt = ["se_atten"]
-        # hybrid_with_tebd = False
-        if descrpt_param["type"] in explicit_ntypes_descrpt:
-            descrpt_param["ntypes"] = len(model_param["type_map"])
-        elif descrpt_param["type"] == "hybrid":
-            for descrpt_item in descrpt_param["list"]:
-                if descrpt_item["type"] in explicit_ntypes_descrpt:
-                    descrpt_item["ntypes"] = len(model_param["type_map"])
-                    # hybrid_with_tebd = True
-
-        # if descrpt_param["type"] in ["se_e2_a", "se_a", "se_e2_r", "se_r", "hybrid"]:
-        descrpt_param["spin"] = None
-        descrpt_param["type_one_side"] = False
-
-        descrpt_param.pop("type", None)
-        descrpt_param.pop("_comment", None)
-        self.spin = None
-        # descrpt_param["spin"] = self.spin
-        self.descrpt = DescrptSeA(**descrpt_param)
-
-        self.multi_task_mode = "fitting_net_dict" in model_param
->>>>>>> 36e0082f
         fitting_param = (
             j_must_have(model_param, "fitting_net")
             if not self.multi_task_mode
             else j_must_have(model_param, "fitting_net_dict")
-<<<<<<< HEAD
         )
         typeebd_param = model_param.get("type_embedding", None)
         spin_param = model_param.get("spin", None)
@@ -357,79 +317,33 @@
         #     model_param.get("sw_rmax"),
         #     spin,
         # )
-=======
-        )
-        from deepmd.fit import (
-            EnerFitting,
-        )
-
-        # fitting_param.pop("type", None)
-        fitting_param.pop("_comment", None)
-        fitting_param["descrpt"] = self.descrpt
-        self.fitting = EnerFitting(**fitting_param)
-
-        self.typeebd = None
-
-        self.model = EnerModel(
-            self.descrpt,
-            self.fitting,
-            self.typeebd,
-            model_param.get("type_map"),
-            model_param.get("data_stat_nbatch", 10),
-            model_param.get("data_stat_protect", 1e-2),
-            model_param.get("use_srtab"),
-            model_param.get("smin_alpha"),
-            model_param.get("sw_rmin"),
-            model_param.get("sw_rmax"),
-            self.spin,
-        )
->>>>>>> 36e0082f
         model_file_str = str(model_file)
         if model_file_str.endswith((".pdmodel", ".pdiparams")):
             st_model_prefix = model_file_str.rsplit(".", 1)[0]
             self.st_model = paddle.jit.load(st_model_prefix)
-<<<<<<< HEAD
             print(f"==>> Load static model successfully from: {str(st_model_prefix)}")
-=======
->>>>>>> 36e0082f
         else:
             load_state_dict = paddle.load(str(model_file))
             for k, v in load_state_dict.items():
                 if k in self.model.state_dict():
                     if load_state_dict[k].dtype != self.model.state_dict()[k].dtype:
-<<<<<<< HEAD
-                        print(
-                            f"convert {k}'s dtype from {load_state_dict[k].dtype} to {self.model.state_dict()[k].dtype}"
-                        )
-=======
                         # print(
                         #     f"convert {k}'s dtype from {load_state_dict[k].dtype} to {self.model.state_dict()[k].dtype}"
                         # )
->>>>>>> 36e0082f
                         load_state_dict[k] = load_state_dict[k].astype(
                             self.model.state_dict()[k].dtype
                         )
                     if list(load_state_dict[k].shape) != list(
                         self.model.state_dict()[k].shape
                     ):
-<<<<<<< HEAD
-                        print(
-                            f"convert {k}'s shape from {load_state_dict[k].shape} to {self.model.state_dict()[k].shape}"
-                        )
-=======
                         # print(
                         #     f"convert {k}'s shape from {load_state_dict[k].shape} to {self.model.state_dict()[k].shape}"
                         # )
->>>>>>> 36e0082f
                         load_state_dict[k] = load_state_dict[k].reshape(
                             self.model.state_dict()[k].shape
                         )
             self.model.set_state_dict(load_state_dict)
-<<<<<<< HEAD
             print(f"==>> Load dynamic model successfully from: {str(model_file)}")
-=======
-        print(f"==>> Load pretraied model successfully from: {str(model_file)}")
->>>>>>> 36e0082f
         self.load_prefix = load_prefix
 
         # graph_compatable should be called after graph and prefix are set
@@ -578,10 +492,6 @@
                 #                 # print(param.shape)
                 #                 if param.shape == (2,):
                 #                     print(constant_op.outputs[0], param)
-<<<<<<< HEAD
-
-=======
->>>>>>> 36e0082f
             return graph
 
     @staticmethod
