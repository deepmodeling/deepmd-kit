--- conflicted
+++ resolved
@@ -86,27 +86,6 @@
                 # fitting attrs
                 "dfparam": "fitting.t_dfparam",
                 "daparam": "fitting.t_daparam",
-<<<<<<< HEAD
-                # # fitting attrs
-                # "t_dfparam": "fitting_attr/dfparam:0",
-                # "t_daparam": "fitting_attr/daparam:0",
-                # # model attrs
-                # "t_tmap": "model_attr/tmap:0",
-                # # inputs
-                # "t_coord": "t_coord:0",
-                # "t_type": "t_type:0",
-                # "t_natoms": "t_natoms:0",
-                # "t_box": "t_box:0",
-                # "t_mesh": "t_mesh:0",
-                # # add output tensors
-                # "t_energy": "o_energy:0",
-                # "t_force": "o_force:0",
-                # "t_virial": "o_virial:0",
-                # "t_ae": "o_atom_energy:0",
-                # "t_av": "o_atom_virial:0",
-                # "t_descriptor": "o_descriptor:0",
-=======
->>>>>>> 36e0082f
             },
         )
         DeepEval.__init__(
@@ -118,47 +97,6 @@
         )
 
         # # load optional tensors
-<<<<<<< HEAD
-        # operations = [op.name for op in self.graph.get_operations()]
-        # # check if the graph has these operations:
-        # # if yes add them
-        # if "t_efield" in operations:
-        # #     self._get_tensor("t_efield:0", "t_efield")
-        # if self._get_value("t_efield") is not None:
-        #     self._get_value("t_efield", "t_efield")
-        #     self.has_efield = True
-        # else:
-        #     log.debug("Could not get tensor 't_efield'")
-        #     self.t_efield = None
-        self.has_efield = False
-
-        # if self._get_value("load/t_fparam") is not None:
-        #     self.tensors.update({"t_fparam": "t_fparam"})
-        #     self.has_fparam = True
-        # else:
-        #     log.debug("Could not get tensor 't_fparam'")
-        #     self.t_fparam = None
-        self.has_fparam = False
-
-        # if self._get_value("load/t_aparam") is not None:
-        #     self.tensors.update({"t_aparam": "t_aparam"})
-        #     self.has_aparam = True
-        # else:
-        #     log.debug("Could not get tensor 't_aparam'")
-        #     self.t_aparam = None
-        self.has_aparam = False
-
-        # if self._get_value("load/spin_attr/ntypes_spin") is not None:
-        #     self.tensors.update({"t_ntypes_spin": "spin_attr/ntypes_spin"})
-        #     self.has_spin = True
-        # else:
-        self.ntypes_spin = (
-            0
-            if self.model.descrpt.spin is None
-            else self.model.descrpt.spin.ntypes_spin
-        )
-        self.has_spin = self.model.descrpt.spin is not None
-=======
         self.has_efield = False
 
         self.has_fparam = False
@@ -166,7 +104,6 @@
         self.has_aparam = False
         self.ntypes_spin = 0
         self.has_spin = False
->>>>>>> 36e0082f
 
         # now load tensors to object attributes
         for attr_name, tensor_name in self.tensors.items():
@@ -176,7 +113,6 @@
                 if attr_name != "t_descriptor":
                     raise
 
-<<<<<<< HEAD
         # self._run_default_sess()
         self.ntypes = int(self.model.descrpt.buffer_ntypes)
         self.rcut = float(self.model.descrpt.buffer_rcut)
@@ -190,61 +126,11 @@
         try:
             # t_modifier_type = self._get_tensor("modifier_attr/type:0")
             # self.modifier_type = run_sess(self.sess, t_modifier_type).decode("UTF-8")
-=======
-        self.ntypes = 2
-        self.rcut = 6.0
-        self.dfparam = 0
-        self.daparam = 0
-        self.t_tmap = ["O", "H"]
-
-        # setup modifier
-        try:
->>>>>>> 36e0082f
             self.modifier_type = self._get_value("modifier_attr.type")
         except (ValueError, KeyError):
             self.modifier_type = None
         self.modifier_type = None
         self.descriptor_type = "se_e2_a"
-<<<<<<< HEAD
-
-        # try:
-        #     t_jdata = self._get_tensor("train_attr/training_script")
-        #     jdata = run_sess(self.sess, t_jdata).decode("UTF-8")
-        #     import json
-
-        #     jdata = json.loads(jdata)
-        #     self.descriptor_type = jdata["model"]["descriptor"]["type"]
-        # except (ValueError, KeyError):
-        #     self.descriptor_type = None
-
-        # if self.modifier_type == "dipole_charge":
-        #     t_mdl_name = self._get_tensor("modifier_attr/mdl_name:0")
-        #     t_mdl_charge_map = self._get_tensor("modifier_attr/mdl_charge_map:0")
-        #     t_sys_charge_map = self._get_tensor("modifier_attr/sys_charge_map:0")
-        #     t_ewald_h = self._get_tensor("modifier_attr/ewald_h:0")
-        #     t_ewald_beta = self._get_tensor("modifier_attr/ewald_beta:0")
-        #     [mdl_name, mdl_charge_map, sys_charge_map, ewald_h, ewald_beta] = run_sess(
-        #         self.sess,
-        #         [
-        #             t_mdl_name,
-        #             t_mdl_charge_map,
-        #             t_sys_charge_map,
-        #             t_ewald_h,
-        #             t_ewald_beta,
-        #         ],
-        #     )
-        #     mdl_name = mdl_name.decode("UTF-8")
-        #     mdl_charge_map = [int(ii) for ii in mdl_charge_map.decode("UTF-8").split()]
-        #     sys_charge_map = [int(ii) for ii in sys_charge_map.decode("UTF-8").split()]
-        #     self.dm = DipoleChargeModifier(
-        #         mdl_name,
-        #         mdl_charge_map,
-        #         sys_charge_map,
-        #         ewald_h=ewald_h,
-        #         ewald_beta=ewald_beta,
-        #     )
-=======
->>>>>>> 36e0082f
 
     def _run_default_sess(self):
         if self.has_spin is True:
@@ -518,35 +404,6 @@
         assert natoms_vec[0] == natoms
 
         # evaluate
-<<<<<<< HEAD
-        # feed_dict_test = {}
-        # feed_dict_test[self.t_natoms] = natoms_vec
-        # if mixed_type:
-        #     feed_dict_test[self.t_type] = atom_types.reshape([-1])
-        # else:
-        #     feed_dict_test[self.t_type] = np.tile(atom_types, [nframes, 1]).reshape(
-        #         [-1]
-        #     )
-        # feed_dict_test[self.t_coord] = np.reshape(coords, [-1])
-
-        # if len(self.t_box.shape) == 1:
-        #     feed_dict_test[self.t_box] = np.reshape(cells, [-1])
-        # elif len(self.t_box.shape) == 2:
-        #     feed_dict_test[self.t_box] = cells
-        # else:
-        #     raise RuntimeError
-        # if self.has_efield:
-        #     feed_dict_test[self.t_efield] = np.reshape(efield, [-1])
-        # if pbc:
-        #     feed_dict_test[self.t_mesh] = make_default_mesh(cells)
-        # else:
-        #     feed_dict_test[self.t_mesh] = np.array([], dtype=np.int32)
-        # if self.has_fparam:
-        #     feed_dict_test[self.t_fparam] = np.reshape(fparam, [-1])
-        # if self.has_aparam:
-        #     feed_dict_test[self.t_aparam] = np.reshape(aparam, [-1])
-=======
->>>>>>> 36e0082f
         return None, None, natoms_vec
 
     def _eval_inner(
@@ -567,51 +424,6 @@
             coords, cells, atom_types, fparam, aparam, efield, mixed_type=mixed_type
         )
 
-<<<<<<< HEAD
-        # t_out = [self.t_energy, self.t_force, self.t_virial]
-        # if atomic:
-        #     t_out += [self.t_ae, self.t_av]
-
-        # v_out = run_sess(self.sess, t_out, feed_dict=feed_dict_test)
-        # energy = v_out[0]
-        # force = v_out[1]
-        # virial = v_out[2]
-        # if atomic:
-        #     ae = v_out[3]
-        #     av = v_out[4]
-
-        # if self.has_spin:
-        #     ntypes_real = self.ntypes - self.ntypes_spin
-        #     natoms_real = sum(
-        #         [
-        #             np.count_nonzero(np.array(atom_types) == ii)
-        #             for ii in range(ntypes_real)
-        #         ]
-        #     )
-        # else:
-        #     natoms_real = natoms
-
-        # # reverse map of the outputs
-        # force = self.reverse_map(np.reshape(force, [nframes, -1, 3]), imap)
-        # if atomic:
-        #     ae = self.reverse_map(np.reshape(ae, [nframes, -1, 1]), imap[:natoms_real])
-        #     av = self.reverse_map(np.reshape(av, [nframes, -1, 9]), imap)
-
-        # energy = np.reshape(energy, [nframes, 1])
-        # force = np.reshape(force, [nframes, natoms, 3])
-        # virial = np.reshape(virial, [nframes, 9])
-        # if atomic:
-        #     ae = np.reshape(ae, [nframes, natoms_real, 1])
-        #     av = np.reshape(av, [nframes, natoms, 9])
-        #     return energy, force, virial, ae, av
-        # else:
-        # atom_types = np.array(atom_types, dtype=int).reshape([-1])
-        # natoms = atom_types.size
-        # coords = np.reshape(np.array(coords), [-1, natoms * 3])
-        # nframes = coords.shape[0]
-
-=======
->>>>>>> 36e0082f
         eval_inputs = {}
         eval_inputs["coord"] = paddle.to_tensor(
             np.reshape(coords, [-1]), dtype="float64"
@@ -623,7 +435,6 @@
             natoms_vec, dtype="int32", place="cpu"
         )
         eval_inputs["box"] = paddle.to_tensor(np.reshape(cells, [-1]), dtype="float64")
-<<<<<<< HEAD
 
         if self.has_fparam:
             eval_inputs["fparam"] = paddle.to_tensor(
@@ -649,30 +460,6 @@
                 eval_inputs["box"],  # [45] paddle.float64
                 eval_inputs["default_mesh"],  # [6] paddle.int32
             )
-=======
-
-        if self.has_fparam:
-            eval_inputs["fparam"] = paddle.to_tensor(
-                np.reshape(fparam, [-1], dtype="float64")
-            )
-        if self.has_aparam:
-            eval_inputs["aparam"] = paddle.to_tensor(
-                np.reshape(aparam, [-1], dtype="float64")
-            )
-        eval_inputs["default_mesh"] = paddle.to_tensor(
-            make_default_mesh(cells), dtype="int32"
-        )
-
-        if hasattr(self, "st_model"):
-            # NOTE: 使用静态图模型推理
-            eval_outputs = self.st_model(
-                eval_inputs["coord"],
-                eval_inputs["type"],
-                eval_inputs["natoms_vec"],
-                eval_inputs["box"],
-                eval_inputs["default_mesh"],
-            )
->>>>>>> 36e0082f
             eval_outputs = {
                 "atom_ener": eval_outputs[0],
                 "atom_virial": eval_outputs[1],
@@ -685,19 +472,11 @@
         else:
             # NOTE: 使用动态图模型推理
             eval_outputs = self.model(
-<<<<<<< HEAD
-                eval_inputs["coord"],  # [2880] paddle.float64
-                eval_inputs["type"],  # [960] paddle.int32
-                eval_inputs["natoms_vec"],  # [2+num_type_atoms] paddle.int32
-                eval_inputs["box"],  # [45] paddle.float64
-                eval_inputs["default_mesh"],  # [6] paddle.int32
-=======
                 eval_inputs["coord"],
                 eval_inputs["type"],
                 eval_inputs["natoms_vec"],
                 eval_inputs["box"],
                 eval_inputs["default_mesh"],
->>>>>>> 36e0082f
                 eval_inputs,
                 suffix="",
                 reuse=False,
