--- conflicted
+++ resolved
@@ -359,11 +359,6 @@
         if mixed_type:
             feed_dict_test[self.t_type] = np.reshape(atom_types, [-1])
         else:
-<<<<<<< HEAD
-            feed_dict_test[self.t_type] = (np.tile(atom_types, [nframes, 1])).reshape([-1])
-        feed_dict_test[self.t_coord] = coords.reshape([-1])
-        feed_dict_test[self.t_box  ] = cells
-=======
             feed_dict_test[self.t_type] = np.tile(atom_types, [nframes, 1]).reshape([-1])
         feed_dict_test[self.t_coord] = np.reshape(coords, [-1])
         
@@ -373,7 +368,6 @@
             feed_dict_test[self.t_box  ] = cells
         else:
             raise RuntimeError
->>>>>>> 60955e26
         if self.has_efield:
             feed_dict_test[self.t_efield]= efield
         if pbc:
