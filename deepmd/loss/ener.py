--- conflicted
+++ resolved
@@ -195,14 +195,6 @@
 
         l2_loss = 0
         more_loss = {}
-<<<<<<< HEAD
-        # print(self.has_e)
-        # print(self.has_f)
-        # print(self.has_v)
-        # print(self.has_ae)
-        # print(self.has_pf)
-=======
->>>>>>> 36e0082f
         if self.has_e:  # true
             l2_loss += atom_norm_ener * (pref_e * l2_ener_loss)
             more_loss["l2_ener_loss"] = l2_ener_loss
@@ -219,37 +211,11 @@
             l2_loss += pref_pf * l2_pref_force_loss
             more_loss["l2_pref_force_loss"] = l2_pref_force_loss
 
-<<<<<<< HEAD
-        # only used when tensorboard was set as true
-        # self.l2_loss_summary = paddle.summary.scalar("l2_loss_" + suffix, paddle.sqrt(l2_loss))
-        # if self.has_e:
-        #     self.l2_loss_ener_summary = paddle.summary.scalar(
-        #         "l2_ener_loss_" + suffix,
-        #         global_cvt_2_tf_float(paddle.sqrt(l2_ener_loss))
-        #         / global_cvt_2_tf_float(natoms[0]),
-        #     )
-        # if self.has_f:
-        #     self.l2_loss_force_summary = paddle.summary.scalar(
-        #         "l2_force_loss_" + suffix, paddle.sqrt(l2_force_loss)
-        #     )
-        # if self.has_v:
-        #     self.l2_loss_virial_summary = paddle.summary.scalar(
-        #         "l2_virial_loss_" + suffix,
-        #         paddle.sqrt(l2_virial_loss) / global_cvt_2_tf_float(natoms[0]),
-        #     )
-
-=======
->>>>>>> 36e0082f
         self.l2_l = l2_loss
         self.l2_more = more_loss
         return l2_loss, more_loss
 
     def eval(self, model, batch_data, natoms):
-<<<<<<< HEAD
-=======
-        # placeholder = self.l2_l
-
->>>>>>> 36e0082f
         model_inputs = {}
         for kk in batch_data.keys():
             if kk == "find_type" or kk == "type":
@@ -284,10 +250,6 @@
             reuse=False,
         )
         l2_l, l2_more = self.compute_loss(
-<<<<<<< HEAD
-            # 0.0, natoms, model_dict, batch_data
-=======
->>>>>>> 36e0082f
             0.0,
             model_inputs["natoms_vec"],
             model_pred,
