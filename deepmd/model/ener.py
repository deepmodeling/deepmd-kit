from typing import TYPE_CHECKING
from typing import List
from typing import Optional

import numpy as np

<<<<<<< HEAD
from deepmd.env import MODEL_VERSION
from deepmd.env import global_cvt_2_ener_float
from deepmd.env import op_module
from deepmd.env import paddle
from deepmd.env import tf
from deepmd.utils.pair_tab import PairTab
from deepmd.utils.spin import Spin
=======
from deepmd.env import paddle
from deepmd.utils.pair_tab import PairTab
from deepmd.common import ClassArg
from deepmd.env import global_cvt_2_ener_float, MODEL_VERSION, GLOBAL_ENER_FLOAT_PRECISION
from deepmd.env import op_module, paddle_ops
from .model_stat import make_stat_input, merge_sys_stat

import sys


class EnerModel(paddle.nn.Layer) :
    model_type = 'ener'

    def __init__ (
            self, 
            descrpt, 
            fitting, 
            type_map : List[str] = None,
            data_stat_nbatch : int = 10,
            data_stat_protect : float = 1e-2,
            use_srtab : str = None,
            smin_alpha : float = None,
            sw_rmin : float = None,
            sw_rmax : float = None
    ) -> None:
        """
        Constructor
>>>>>>> e5aeb25f

from .model import Model
from .model_stat import make_stat_input
from .model_stat import merge_sys_stat

if TYPE_CHECKING:
    from deepmd.fit import ener


class EnerModel(Model, paddle.nn.Layer):
    """Energy model.

    Parameters
    ----------
    descrpt
            Descriptor
    fitting
            Fitting net
    type_map
            Mapping atom type to the name (str) of the type.
            For example `type_map[1]` gives the name of the type 1.
    data_stat_nbatch
            Number of frames used for data statistic
    data_stat_protect
            Protect parameter for atomic energy regression
    use_srtab
            The table for the short-range pairwise interaction added on top of DP. The table is a text data file with (N_t + 1) * N_t / 2 + 1 columes. The first colume is the distance between atoms. The second to the last columes are energies for pairs of certain types. For example we have two atom types, 0 and 1. The columes from 2nd to 4th are for 0-0, 0-1 and 1-1 correspondingly.
    smin_alpha
            The short-range tabulated interaction will be swithed according to the distance of the nearest neighbor. This distance is calculated by softmin. This parameter is the decaying parameter in the softmin. It is only required when `use_srtab` is provided.
    sw_rmin
            The lower boundary of the interpolation between short-range tabulated interaction and DP. It is only required when `use_srtab` is provided.
    sw_rmin
            The upper boundary of the interpolation between short-range tabulated interaction and DP. It is only required when `use_srtab` is provided.
    """

    model_type = "ener"

    def __init__(
        self,
        descrpt,
        fitting: "ener.EnerFitting",
        typeebd=None,
        type_map: Optional[List[str]] = None,
        data_stat_nbatch: int = 10,
        data_stat_protect: float = 1e-2,
        use_srtab: Optional[str] = None,
        smin_alpha: Optional[float] = None,
        sw_rmin: Optional[float] = None,
        sw_rmax: Optional[float] = None,
        spin: Optional[Spin] = None,
    ) -> None:
        super().__init__()
        # super(EnerModel, self).__init__(name_scope="EnerModel")
        """Constructor."""
        # descriptor
        super(EnerModel, self).__init__(name_scope="EnerModel")
        self.descrpt = descrpt
        self.rcut = self.descrpt.get_rcut()
        self.ntypes = self.descrpt.get_ntypes()
        # fitting
        self.fitting = fitting
        self.numb_fparam = self.fitting.get_numb_fparam()
        # type embedding
        self.typeebd = typeebd
        # spin
        self.spin = spin
        # other inputs
        if type_map is None:
            self.type_map = []
        else:
            self.type_map = type_map
        self.data_stat_nbatch = data_stat_nbatch
        self.data_stat_protect = data_stat_protect
        self.srtab_name = use_srtab
        if self.srtab_name is not None:
            self.srtab = PairTab(self.srtab_name)
            self.smin_alpha = smin_alpha
            self.sw_rmin = sw_rmin
            self.sw_rmax = sw_rmax
        else:
            self.srtab = None
        
        self.t_tmap = ' '.join(self.type_map)
        self.t_mt = self.model_type
        self.t_ver = MODEL_VERSION

        # self.type_map = " ".join(self.type_map)
        self.t_tmap = " ".join(self.type_map)
        self.t_mt = self.model_type
        self.t_ver = MODEL_VERSION

    def get_rcut(self):
        return self.rcut

    def get_ntypes(self):
        return self.ntypes

    def get_type_map(self):
        return self.type_map

    def data_stat(self, data):
        all_stat = make_stat_input(data, self.data_stat_nbatch, merge_sys=False)
        m_all_stat = merge_sys_stat(all_stat)
        self._compute_input_stat(
            m_all_stat, protection=self.data_stat_protect, mixed_type=data.mixed_type
        )
        self._compute_output_stat(all_stat, mixed_type=data.mixed_type)
        # self.bias_atom_e = data.compute_energy_shift(self.rcond)

<<<<<<< HEAD
    def _compute_input_stat(self, all_stat, protection=1e-2, mixed_type=False):
        if mixed_type:
            self.descrpt.compute_input_stats(
                all_stat["coord"],
                all_stat["box"],
                all_stat["type"],
                all_stat["natoms_vec"],
                all_stat["default_mesh"],
                all_stat,
                mixed_type,
                all_stat["real_natoms_vec"],
            )
        else:
            self.descrpt.compute_input_stats(
                all_stat["coord"],
                all_stat["box"],
                all_stat["type"],
                all_stat["natoms_vec"],
                all_stat["default_mesh"],
                all_stat,
            )
        self.fitting.compute_input_stats(all_stat, protection=protection)

    def _compute_output_stat(self, all_stat, mixed_type=False):
        if mixed_type:
            self.fitting.compute_output_stats(all_stat, mixed_type=mixed_type)
        else:
            self.fitting.compute_output_stats(all_stat)

    def forward(
        self,
        coord_,
        atype_,
        natoms,
        box,
        mesh,
        input_dict,
        frz_model=None,
        ckpt_meta: Optional[str] = None,
        suffix="",
        reuse=None,
    ):
        # print(__file__, coord_.shape)
        # print(__file__, atype_.shape)
        # print(__file__, natoms.shape)
        # print(__file__, box.shape)
        # print(__file__, mesh.shape)
        # for k, v in input_dict.items():
        #     print(f"{__file__} {k} {v.shape}")

        if input_dict is None:
            input_dict = {}
        # if self.srtab is not None:
        #     tab_info, tab_data = self.srtab.get()
        #     self.tab_info = tf.get_variable(
        #         "t_tab_info",
        #         tab_info.shape,
        #         dtype=tf.float64,
        #         trainable=False,
        #         initializer=tf.constant_initializer(tab_info, dtype=tf.float64),
        #     )
        #     self.tab_data = tf.get_variable(
        #         "t_tab_data",
        #         tab_data.shape,
        #         dtype=tf.float64,
        #         trainable=False,
        #         initializer=tf.constant_initializer(tab_data, dtype=tf.float64),
        #     )

        coord = paddle.reshape(coord_, [-1, natoms[1] * 3])
        atype = paddle.reshape(atype_, [-1, natoms[1]])
        # input_dict["nframes"] = paddle.shape(coord)[0]  # 推理模型导出的时候注释掉这里，否则会报错

        # type embedding if any
        # if self.typeebd is not None:
        #     type_embedding = self.typeebd.build(
        #         self.ntypes,
        #         reuse=reuse,
        #         suffix=suffix,
        #     )
        #     input_dict["type_embedding"] = type_embedding
        # spin if any
        # if self.spin is not None:
        #     type_spin = self.spin.build(
        #         reuse=reuse,
        #         suffix=suffix,
        #     )
        input_dict["atype"] = atype_

        dout = self.descrpt(
            coord,
            atype,
            natoms,
            box,
            mesh,
            input_dict,
            # frz_model=frz_model,
            # ckpt_meta=ckpt_meta,
            suffix=suffix,
            reuse=reuse,
        )  # [1, all_atom, M1*M2]
        # self.dout = dout

        # if self.srtab is not None:
        #     nlist, rij, sel_a, sel_r = self.descrpt.get_nlist()
        #     nnei_a = np.cumsum(sel_a)[-1]
        #     nnei_r = np.cumsum(sel_r)[-1]

        atom_ener = self.fitting(dout, natoms, input_dict, reuse=reuse, suffix=suffix)
        self.atom_ener = atom_ener

        # if self.srtab is not None:
        #     sw_lambda, sw_deriv = op_module.soft_min_switch(
        #         atype,
        #         rij,
        #         nlist,
        #         natoms,
        #         sel_a=sel_a,
        #         sel_r=sel_r,
        #         alpha=self.smin_alpha,
        #         rmin=self.sw_rmin,
        #         rmax=self.sw_rmax,
        #     )
        #     inv_sw_lambda = 1.0 - sw_lambda
        #     # NOTICE:
        #     # atom energy is not scaled,
        #     # force and virial are scaled
        #     tab_atom_ener, tab_force, tab_atom_virial = op_module.pair_tab(
        #         self.tab_info,
        #         self.tab_data,
        #         atype,
        #         rij,
        #         nlist,
        #         natoms,
        #         sw_lambda,
        #         sel_a=sel_a,
        #         sel_r=sel_r,
        #     )
        #     energy_diff = tab_atom_ener - tf.reshape(atom_ener, [-1, natoms[0]])
        #     tab_atom_ener = tf.reshape(sw_lambda, [-1]) * tf.reshape(
        #         tab_atom_ener, [-1]
        #     )
        #     atom_ener = tf.reshape(inv_sw_lambda, [-1]) * atom_ener
        #     energy_raw = tab_atom_ener + atom_ener
        # else:
        energy_raw = atom_ener  # [1, all_atoms]

        nloc_atom = (
            natoms[0]
            if self.spin is None
            else paddle.sum(natoms[2 : 2 + len(self.spin.use_spin)]).item()
        )
        energy_raw = paddle.reshape(
            energy_raw, [-1, nloc_atom], name="o_atom_energy" + suffix
        )
        energy = paddle.sum(energy_raw, axis=1, name="o_energy" + suffix)

        force, virial, atom_virial = self.descrpt.prod_force_virial(atom_ener, natoms)
        # force: [1, all_atoms*3]
        # virial: [1, 9]
        # force: [1, all_atoms*9]

        # if self.srtab is not None:
        #     sw_force = op_module.soft_min_force(
        #         energy_diff, sw_deriv, nlist, natoms, n_a_sel=nnei_a, n_r_sel=nnei_r
        #     )
        #     force = force + sw_force + tab_force

        force = paddle.reshape(force, [-1, 3 * natoms[1]])  # [1, all_atoms*3]
        if self.spin is not None:
            # split and concatenate force to compute local atom force and magnetic force
            judge = paddle.equal(natoms[0], natoms[1])
            force = paddle.where(
                judge,
                self.natoms_match(force, natoms),
                self.natoms_not_match(force, natoms, atype),
            )

        force = paddle.reshape(force, [-1, 3 * natoms[1]], name="o_force" + suffix)

        # if self.srtab is not None:
        #     sw_virial, sw_atom_virial = op_module.soft_min_virial(
        #         energy_diff,
        #         sw_deriv,
        #         rij,
        #         nlist,
        #         natoms,
        #         n_a_sel=nnei_a,
        #         n_r_sel=nnei_r,
        #     )
        #     atom_virial = atom_virial + sw_atom_virial + tab_atom_virial
        #     virial = (
        #         virial
        #         + sw_virial
        #         + tf.sum(tf.reshape(tab_atom_virial, [-1, natoms[1], 9]), axis=1)
        #     )

        virial = paddle.reshape(virial, [-1, 9], name="o_virial" + suffix)
        atom_virial = paddle.reshape(
            atom_virial, [-1, 9 * natoms[1]], name="o_atom_virial" + suffix
        )

        model_dict = {}
        model_dict["energy"] = energy  # [batch_size]
        model_dict["force"] = force  # [batch_size, 576]
        model_dict["virial"] = virial  # [batch_size, 9]
        model_dict["atom_ener"] = energy_raw  # [batch_size, 192]
        model_dict["atom_virial"] = atom_virial  # [batch_size, 1728]
        model_dict["coord"] = coord  # [batch_size, 576]
        model_dict["atype"] = atype  # [batch_size, 192]
        return model_dict

    def init_variables(
        self,
        graph: tf.Graph,
        graph_def: tf.GraphDef,
        model_type: str = "original_model",
        suffix: str = "",
    ) -> None:
        """Init the embedding net variables with the given frozen model.

        Parameters
        ----------
        graph : tf.Graph
            The input frozen model graph
        graph_def : tf.GraphDef
            The input frozen model graph_def
        model_type : str
            the type of the model
        suffix : str
            suffix to name scope
        """
        # self.frz_model will control the self.model to import the descriptor from the given frozen model instead of building from scratch...
        # initialize fitting net with the given compressed frozen model
        if model_type == "original_model":
            self.descrpt.init_variables(graph, graph_def, suffix=suffix)
            self.fitting.init_variables(graph, graph_def, suffix=suffix)
            tf.constant("original_model", name="model_type", dtype=tf.string)
        elif model_type == "compressed_model":
            self.fitting.init_variables(graph, graph_def, suffix=suffix)
            tf.constant("compressed_model", name="model_type", dtype=tf.string)
        else:
            raise RuntimeError("Unknown model type %s" % model_type)
        if self.typeebd is not None:
            self.typeebd.init_variables(graph, graph_def, suffix=suffix)

    def natoms_match(self, force, natoms):
        use_spin = self.spin.use_spin
        virtual_len = self.spin.virtual_len
        spin_norm = self.spin.spin_norm
        natoms_index = tf.concat([[0], tf.cumsum(natoms[2:])], axis=0)
        force_real_list = []
        for idx, use in enumerate(use_spin):
            if use is True:
                force_real_list.append(
                    tf.slice(
                        force, [0, natoms_index[idx] * 3], [-1, natoms[idx + 2] * 3]
                    )
                    + tf.slice(
                        force,
                        [0, natoms_index[idx + len(use_spin)] * 3],
                        [-1, natoms[idx + 2 + len(use_spin)] * 3],
                    )
                )
            else:
                force_real_list.append(
                    tf.slice(
                        force, [0, natoms_index[idx] * 3], [-1, natoms[idx + 2] * 3]
                    )
                )
        force_mag_list = []
        for idx, use in enumerate(use_spin):
            if use is True:
                force_mag_list.append(
                    tf.slice(
                        force,
                        [0, natoms_index[idx + len(use_spin)] * 3],
                        [-1, natoms[idx + 2 + len(use_spin)] * 3],
                    )
                )
                force_mag_list[idx] *= virtual_len[idx] / spin_norm[idx]

        force_real = tf.concat(force_real_list, axis=1)
        force_mag = tf.concat(force_mag_list, axis=1)
        loc_force = tf.concat([force_real, force_mag], axis=1)
        force = loc_force
        return force

    def natoms_not_match(self, force, natoms, atype):
        # if ghost atoms exist, compute ghost atom force and magnetic force
        # compute ghost atom force and magnetic force
        use_spin = self.spin.use_spin
        virtual_len = self.spin.virtual_len
        spin_norm = self.spin.spin_norm
        loc_force = self.natoms_match(force, natoms)
        aatype = atype[0, :]
        ghost_atype = aatype[natoms[0] :]
        _, _, ghost_natoms = tf.unique_with_counts(ghost_atype)
        ghost_natoms_index = tf.concat([[0], tf.cumsum(ghost_natoms)], axis=0)
        ghost_natoms_index += natoms[0]

        ghost_force_real_list = []
        for idx, use in enumerate(use_spin):
            if use is True:
                ghost_force_real_list.append(
                    tf.slice(
                        force,
                        [0, ghost_natoms_index[idx] * 3],
                        [-1, ghost_natoms[idx] * 3],
                    )
                    + tf.slice(
                        force,
                        [0, ghost_natoms_index[idx + len(use_spin)] * 3],
                        [-1, ghost_natoms[idx + len(use_spin)] * 3],
                    )
                )
            else:
                ghost_force_real_list.append(
                    tf.slice(
                        force,
                        [0, ghost_natoms_index[idx] * 3],
                        [-1, ghost_natoms[idx] * 3],
                    )
                )
        ghost_force_mag_list = []
        for idx, use in enumerate(use_spin):
            if use is True:
                ghost_force_mag_list.append(
                    tf.slice(
                        force,
                        [0, ghost_natoms_index[idx + len(use_spin)] * 3],
                        [-1, ghost_natoms[idx + len(use_spin)] * 3],
                    )
                )
                ghost_force_mag_list[idx] *= virtual_len[idx] / spin_norm[idx]

        ghost_force_real = tf.concat(ghost_force_real_list, axis=1)
        ghost_force_mag = tf.concat(ghost_force_mag_list, axis=1)
        ghost_force = tf.concat([ghost_force_real, ghost_force_mag], axis=1)
        force = tf.concat([loc_force, ghost_force], axis=1)
        return force
=======
    def _compute_input_stat (self, all_stat, protection = 1e-2) :
        self.descrpt.compute_input_stats(all_stat['coord'],
                                         all_stat['box'],
                                         all_stat['type'],
                                         all_stat['natoms_vec'],
                                         all_stat['default_mesh'], 
                                         all_stat)
        self.fitting.compute_input_stats(all_stat, protection = protection)

    def _compute_output_stat (self, all_stat) :
        self.fitting.compute_output_stats(all_stat)

    def forward (self, 
               coord_, 
               atype_,
               natoms,
               box, 
               mesh,
               input_dict = {},
               suffix = '', 
               reuse = None):
        coord = paddle.reshape(coord_, [-1, natoms[1] * 3])
        atype = paddle.reshape(atype_, [-1, natoms[1]])

        dout = self.descrpt(coord_,
                            atype_,
                            natoms,
                            box,
                            mesh,
                            input_dict,
                            suffix = suffix,
                            reuse = reuse)

        self.dout = dout

        atom_ener = self.fitting (dout, 
                                  natoms, 
                                  input_dict, 
                                  reuse = reuse, 
                                  suffix = suffix)

        self.atom_ener = atom_ener
        energy_raw = atom_ener

        energy_raw = paddle.reshape(energy_raw, [-1, natoms[0]], name = 'o_atom_energy'+suffix)
        energy = paddle.sum(paddle.cast(energy_raw, GLOBAL_ENER_FLOAT_PRECISION), axis=1, name='o_energy'+suffix)

        force, virial, atom_virial = self.descrpt.prod_force_virial(atom_ener, natoms)
        
        force = paddle.reshape(force, [-1, 3 * natoms[1]], name = "o_force"+suffix)
        virial = paddle.reshape(virial, [-1, 9], name = "o_virial"+suffix)
        atom_virial = paddle.reshape(atom_virial, [-1, 9 * natoms[1]], name = "o_atom_virial"+suffix)

        model_dict = {}
        model_dict['energy'] = energy
        model_dict['force'] = force
        model_dict['virial'] = virial
        model_dict['atom_ener'] = energy_raw
        model_dict['atom_virial'] = atom_virial
        model_dict['coord'] = coord
        model_dict['atype'] = atype

        return model_dict
>>>>>>> e5aeb25f
<|MERGE_RESOLUTION|>--- conflicted
+++ resolved
@@ -4,7 +4,6 @@
 
 import numpy as np
 
-<<<<<<< HEAD
 from deepmd.env import MODEL_VERSION
 from deepmd.env import global_cvt_2_ener_float
 from deepmd.env import op_module
@@ -12,35 +11,6 @@
 from deepmd.env import tf
 from deepmd.utils.pair_tab import PairTab
 from deepmd.utils.spin import Spin
-=======
-from deepmd.env import paddle
-from deepmd.utils.pair_tab import PairTab
-from deepmd.common import ClassArg
-from deepmd.env import global_cvt_2_ener_float, MODEL_VERSION, GLOBAL_ENER_FLOAT_PRECISION
-from deepmd.env import op_module, paddle_ops
-from .model_stat import make_stat_input, merge_sys_stat
-
-import sys
-
-
-class EnerModel(paddle.nn.Layer) :
-    model_type = 'ener'
-
-    def __init__ (
-            self, 
-            descrpt, 
-            fitting, 
-            type_map : List[str] = None,
-            data_stat_nbatch : int = 10,
-            data_stat_protect : float = 1e-2,
-            use_srtab : str = None,
-            smin_alpha : float = None,
-            sw_rmin : float = None,
-            sw_rmax : float = None
-    ) -> None:
-        """
-        Constructor
->>>>>>> e5aeb25f
 
 from .model import Model
 from .model_stat import make_stat_input
@@ -122,8 +92,8 @@
             self.sw_rmax = sw_rmax
         else:
             self.srtab = None
-        
-        self.t_tmap = ' '.join(self.type_map)
+
+        self.t_tmap = " ".join(self.type_map)
         self.t_mt = self.model_type
         self.t_ver = MODEL_VERSION
 
@@ -150,7 +120,6 @@
         self._compute_output_stat(all_stat, mixed_type=data.mixed_type)
         # self.bias_atom_e = data.compute_energy_shift(self.rcond)
 
-<<<<<<< HEAD
     def _compute_input_stat(self, all_stat, protection=1e-2, mixed_type=False):
         if mixed_type:
             self.descrpt.compute_input_stats(
@@ -491,69 +460,4 @@
         ghost_force_mag = tf.concat(ghost_force_mag_list, axis=1)
         ghost_force = tf.concat([ghost_force_real, ghost_force_mag], axis=1)
         force = tf.concat([loc_force, ghost_force], axis=1)
-        return force
-=======
-    def _compute_input_stat (self, all_stat, protection = 1e-2) :
-        self.descrpt.compute_input_stats(all_stat['coord'],
-                                         all_stat['box'],
-                                         all_stat['type'],
-                                         all_stat['natoms_vec'],
-                                         all_stat['default_mesh'], 
-                                         all_stat)
-        self.fitting.compute_input_stats(all_stat, protection = protection)
-
-    def _compute_output_stat (self, all_stat) :
-        self.fitting.compute_output_stats(all_stat)
-
-    def forward (self, 
-               coord_, 
-               atype_,
-               natoms,
-               box, 
-               mesh,
-               input_dict = {},
-               suffix = '', 
-               reuse = None):
-        coord = paddle.reshape(coord_, [-1, natoms[1] * 3])
-        atype = paddle.reshape(atype_, [-1, natoms[1]])
-
-        dout = self.descrpt(coord_,
-                            atype_,
-                            natoms,
-                            box,
-                            mesh,
-                            input_dict,
-                            suffix = suffix,
-                            reuse = reuse)
-
-        self.dout = dout
-
-        atom_ener = self.fitting (dout, 
-                                  natoms, 
-                                  input_dict, 
-                                  reuse = reuse, 
-                                  suffix = suffix)
-
-        self.atom_ener = atom_ener
-        energy_raw = atom_ener
-
-        energy_raw = paddle.reshape(energy_raw, [-1, natoms[0]], name = 'o_atom_energy'+suffix)
-        energy = paddle.sum(paddle.cast(energy_raw, GLOBAL_ENER_FLOAT_PRECISION), axis=1, name='o_energy'+suffix)
-
-        force, virial, atom_virial = self.descrpt.prod_force_virial(atom_ener, natoms)
-        
-        force = paddle.reshape(force, [-1, 3 * natoms[1]], name = "o_force"+suffix)
-        virial = paddle.reshape(virial, [-1, 9], name = "o_virial"+suffix)
-        atom_virial = paddle.reshape(atom_virial, [-1, 9 * natoms[1]], name = "o_atom_virial"+suffix)
-
-        model_dict = {}
-        model_dict['energy'] = energy
-        model_dict['force'] = force
-        model_dict['virial'] = virial
-        model_dict['atom_ener'] = energy_raw
-        model_dict['atom_virial'] = atom_virial
-        model_dict['coord'] = coord
-        model_dict['atype'] = atype
-
-        return model_dict
->>>>>>> e5aeb25f
+        return force