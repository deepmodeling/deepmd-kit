jdata_sys = {"debug": False}

jdata_config = {
    "dscp": {
        # basic config from deepmd model
        "sel": [60, 60],
        "rcut": 6.0,
        "rcut_smth": 0.5,
        "neuron": [8, 16, 32],
        "resnet_dt": False,
        "axis_neuron": 4,
        "type_one_side": True,
        # rcut range
        "rc_lim": 0.5,
        "rc_max": 8.0,
        # embedding net size
        "M1": "neuron[-1]",
        "M2": "axis_neuron",
        "SEL": [60, 60, 0, 0],
        "NNODE_FEAS": "(1, neuron)",
        "nlayer_fea": "len(neuron)",
        "same_net": "type_one_side",
        # num neighbor
        "NI": 128,
        "NIDP": "sum(sel)",
        "NIX": "2^ceil(ln2(NIDP/1.5))",
        # num type
        "ntype": "len(sel)",
        "ntypex": "same_net ? 1: ntype",
        "ntypex_max": 1,
        "ntype_max": 4,
        # mapping table
        "dmin": 0,
        "smin": -2,
<<<<<<< HEAD
        "smax": 14
=======
        "smax": 14,
>>>>>>> 8568521a
    },
    "fitn": {
        # basic config from deepmd model
        "neuron": [128, 128, 128],
        "resnet_dt": False,
        "NNODE_FITS": "(M1*M2, neuron, 1)",
        "nlayer_fit": "len(neuron)+1",
        "NLAYER": "nlayer_fit",
    },
<<<<<<< HEAD

    # other input for generate input file
    "dpin": {
        "type_map" : []
    },

=======
    # other input for generate input file
    "dpin": {"type_map": []},
>>>>>>> 8568521a
    "size": {
        # atom system size for simulation
        "Na": 4096,
        "NaX": 32768,
        "NAEXT": "Na:nloc+nglb",
        # ntype in build model
        "NTYPE": "ntype_max",
        "NTYPEX": "ntypex_max",
        # model size
        "NH_DATA": [0, 0, 0, 0, 0, 0, 0],
        "NW_DATA": [0, 0, 0, 0, 0, 0, 0],
<<<<<<< HEAD
        "NH_SIM": [0, 0, 0, 0, 0, 0, 0, 0, 0]
=======
        "NH_SIM": [0, 0, 0, 0, 0, 0, 0, 0, 0],
>>>>>>> 8568521a
    },
    "ctrl": {
        # NSTDM
        "NSTDM": 64,
        "NSTDM_M1": 32,
        "NSTDM_M2": 2,
        "NSTDM_M1X": 8,
        "NSEL": "NSTDM*NTYPE_MAX",
        "NSADV": "NSTDM+1",
    },
    "nbit": {
        # general
        "NBIT_FLTD": 29,
        "NBIT_FLTS": 1,
        "NBIT_FLTE": 8,
        "NBIT_FLTF": 20,
        "NBIT_FLTM": "1+NBIT_FLTF",
        "NBIT_FLTH": "1+NBIT_FLTM",
        "NBIT_FIXD": 32,
        "NBIT_FIXD_FL": 23,
        # atomic data
        "NBIT_SPE": "ln2(NTYPE_MAX)",
        "NBIT_LST": "ln2(NaX)",
        "NBIT_CRD": 32,
        "NBIT_CRD_FL": 24,
        "NBIT_CRD3": "NBIT_CRD*3",
        "NBIT_ATOM": "NBIT_SPE+NBIT_CRD3",
        "NBIT_ENE": 32,
        "NBIT_ENE_FL": "NBIT_FIT_DATA_FL",
        "NBIT_FRC": 32,
        "NBIT_FRC_FL": 19,
        "NBIT_VRL": 32,
        "NBIT_VRL_FL": 19,
        # network
        "NBIT_FIT_DATA": 27,
        "NBIT_FIT_DATA_FL": 23,
        "NBIT_FIT_SHORT_FL": 19,
        "NBIT_FIT_WEIGHT": 18,
        "NBIT_FIT_DISP": 3,
        "NBIT_FIT_WXDB": 29,
        # middle result
        "NBIT_SEL": "ln2(NSEL)",
        # communication
        "NBIT_SPE_MAX": 8,
        "NBIT_LST_MAX": 16,
<<<<<<< HEAD

        "NBIT_ADDR": 32,
        "NBIT_SYS": 32,

        "NBIT_BYPASS_DATA": 32,
        "NBIT_CFG": 64,
        "NBIT_NET": 72,
        
        "NBIT_MODEL_HEAD": 32,
        # nbit for mapt-version
        "NBIT_IDX_S2G" : 9,
        "NBIT_NEIB" : 8
    },

    "end": ""
=======
        "NBIT_ADDR": 32,
        "NBIT_SYS": 32,
        "NBIT_BYPASS_DATA": 32,
        "NBIT_CFG": 64,
        "NBIT_NET": 72,
        "NBIT_MODEL_HEAD": 32,
        # nbit for mapt-version
        "NBIT_IDX_S2G": 9,
        "NBIT_NEIB": 8,
    },
    "end": "",
>>>>>>> 8568521a
}

jdata_config_16 = {
    "dscp": {"neuron": [8, 16, 32], "axis_neuron": 4, "NI": 128},
    "fitn": {"neuron": [16, 16, 16]},
    "ctrl": {"NSTDM": 16, "NSTDM_M1": 16, "NSTDM_M2": 1, "NSTDM_M1X": 4},
}

jdata_config_32 = {
    "dscp": {"neuron": [8, 16, 32], "axis_neuron": 4, "NI": 128},
    "fitn": {"neuron": [32, 32, 32]},
    "ctrl": {"NSTDM": 16, "NSTDM_M1": 16, "NSTDM_M2": 1, "NSTDM_M1X": 4},
}

jdata_config_64 = {
    "dscp": {"neuron": [8, 16, 32], "axis_neuron": 4, "NI": 128},
    "fitn": {"neuron": [64, 64, 64]},
    "ctrl": {"NSTDM": 32, "NSTDM_M1": 32, "NSTDM_M2": 1, "NSTDM_M1X": 4},
}

jdata_config_128 = {
<<<<<<< HEAD
    "dscp": {
        "neuron": [8, 16, 32],
        "axis_neuron": 4,
        "NI": 128
    },

    "fitn": {
        "neuron": [128, 128, 128]
    },

    "ctrl": {
        "NSTDM": 64,
        "NSTDM_M1": 32,
        "NSTDM_M2": 2,
        "NSTDM_M1X": 8
    }
=======
    "dscp": {"neuron": [8, 16, 32], "axis_neuron": 4, "NI": 128},
    "fitn": {"neuron": [128, 128, 128]},
    "ctrl": {"NSTDM": 64, "NSTDM_M1": 32, "NSTDM_M2": 2, "NSTDM_M1X": 8},
>>>>>>> 8568521a
}

jdata_configs = {
    "_16": jdata_config_16,
    "_32": jdata_config_32,
    "_64": jdata_config_64,
    "128": jdata_config_128,
}

jdata_deepmd_input = {
    "model": {
        "descriptor": {
            "seed": 1,
            "type": "se_a",
            "sel": [60, 60],
            "rcut": 7.0,
            "rcut_smth": 0.5,
            "neuron": [8, 16, 32],
            "type_one_side": False,
            "axis_neuron": 4,
            "resnet_dt": False,
        },
        "fitting_net": {"seed": 1, "neuron": [128, 128, 128], "resnet_dt": False},
    },
    "nvnmd": {
        "net_size": 128,
        "config_file": "none",
        "weight_file": "none",
        "map_file": "none",
        "enable": False,
        "restore_descriptor": False,
        "restore_fitting_net": False,
        "quantize_descriptor": False,
        "quantize_fitting_net": False,
    },
    "learning_rate": {
        "type": "exp",
        "decay_steps": 5000,
        "start_lr": 0.005,
        "stop_lr": 8.257687192506788e-05,
    },
    "loss": {
        "start_pref_e": 0.02,
        "limit_pref_e": 1,
        "start_pref_f": 1000,
        "limit_pref_f": 1,
        "start_pref_v": 0,
        "limit_pref_v": 0,
    },
    "training": {
        "seed": 1,
        "stop_batch": 10000,
        "disp_file": "lcurve.out",
        "disp_freq": 100,
        "numb_test": 10,
        "save_freq": 1000,
        "save_ckpt": "model.ckpt",
        "disp_training": True,
        "time_training": True,
        "profiling": False,
        "training_data": {"systems": "dataset", "set_prefix": "set", "batch_size": 1},
    },
}
NVNMD_WELCOME = (
    r" _   _  __     __  _   _   __  __   ____  ",
    r"| \ | | \ \   / / | \ | | |  \/  | |  _ \ ",
    r"|  \| |  \ \ / /  |  \| | | |\/| | | | | |",
    r"| |\  |   \ V /   | |\  | | |  | | | |_| |",
    r"|_| \_|    \_/    |_| \_| |_|  |_| |____/ ",
)

NVNMD_CITATION = (
    "Please read and cite:",
    "Mo et al., npj Comput Mater 8, 107 (2022)",
)<|MERGE_RESOLUTION|>--- conflicted
+++ resolved
@@ -32,11 +32,7 @@
         # mapping table
         "dmin": 0,
         "smin": -2,
-<<<<<<< HEAD
-        "smax": 14
-=======
         "smax": 14,
->>>>>>> 8568521a
     },
     "fitn": {
         # basic config from deepmd model
@@ -46,17 +42,8 @@
         "nlayer_fit": "len(neuron)+1",
         "NLAYER": "nlayer_fit",
     },
-<<<<<<< HEAD
-
-    # other input for generate input file
-    "dpin": {
-        "type_map" : []
-    },
-
-=======
     # other input for generate input file
     "dpin": {"type_map": []},
->>>>>>> 8568521a
     "size": {
         # atom system size for simulation
         "Na": 4096,
@@ -68,11 +55,7 @@
         # model size
         "NH_DATA": [0, 0, 0, 0, 0, 0, 0],
         "NW_DATA": [0, 0, 0, 0, 0, 0, 0],
-<<<<<<< HEAD
-        "NH_SIM": [0, 0, 0, 0, 0, 0, 0, 0, 0]
-=======
         "NH_SIM": [0, 0, 0, 0, 0, 0, 0, 0, 0],
->>>>>>> 8568521a
     },
     "ctrl": {
         # NSTDM
@@ -118,23 +101,6 @@
         # communication
         "NBIT_SPE_MAX": 8,
         "NBIT_LST_MAX": 16,
-<<<<<<< HEAD
-
-        "NBIT_ADDR": 32,
-        "NBIT_SYS": 32,
-
-        "NBIT_BYPASS_DATA": 32,
-        "NBIT_CFG": 64,
-        "NBIT_NET": 72,
-        
-        "NBIT_MODEL_HEAD": 32,
-        # nbit for mapt-version
-        "NBIT_IDX_S2G" : 9,
-        "NBIT_NEIB" : 8
-    },
-
-    "end": ""
-=======
         "NBIT_ADDR": 32,
         "NBIT_SYS": 32,
         "NBIT_BYPASS_DATA": 32,
@@ -146,7 +112,6 @@
         "NBIT_NEIB": 8,
     },
     "end": "",
->>>>>>> 8568521a
 }
 
 jdata_config_16 = {
@@ -168,28 +133,9 @@
 }
 
 jdata_config_128 = {
-<<<<<<< HEAD
-    "dscp": {
-        "neuron": [8, 16, 32],
-        "axis_neuron": 4,
-        "NI": 128
-    },
-
-    "fitn": {
-        "neuron": [128, 128, 128]
-    },
-
-    "ctrl": {
-        "NSTDM": 64,
-        "NSTDM_M1": 32,
-        "NSTDM_M2": 2,
-        "NSTDM_M1X": 8
-    }
-=======
     "dscp": {"neuron": [8, 16, 32], "axis_neuron": 4, "NI": 128},
     "fitn": {"neuron": [128, 128, 128]},
     "ctrl": {"NSTDM": 64, "NSTDM_M1": 32, "NSTDM_M2": 2, "NSTDM_M1X": 8},
->>>>>>> 8568521a
 }
 
 jdata_configs = {
