--- conflicted
+++ resolved
@@ -1,19 +1,3 @@
-<<<<<<< HEAD
-import numpy as np
-import logging
-
-from deepmd.env import tf
-from deepmd.env import GLOBAL_TF_FLOAT_PRECISION
-from deepmd.env import GLOBAL_NP_FLOAT_PRECISION
-from deepmd.env import op_module
-from deepmd.utils.network import embedding_net
-from deepmd.utils.graph import get_tensor_by_name_from_graph
-
-#
-from deepmd.nvnmd.data.data import jdata_sys
-from deepmd.nvnmd.utils.config import nvnmd_cfg
-from deepmd.nvnmd.utils.weight import get_normalize
-=======
 import logging
 
 import numpy as np
@@ -38,9 +22,6 @@
 from deepmd.utils.network import (
     embedding_net,
 )
-
-log = logging.getLogger(__name__)
->>>>>>> 8568521a
 
 log = logging.getLogger(__name__)
 
@@ -111,13 +92,8 @@
     where :math:`r_{ji} = (x_{ji}, y_{ji}, z_{ji})` and
     :math:`r'_{ji} = (s_{ji}, \frac{s_{ji} x_{ji}}{r_{ji}}, \frac{s_{ji} y_{ji}}{r_{ji}}, \frac{s_{ji} z_{ji}}{r_{ji}})`.
     """
-<<<<<<< HEAD
-    ntypes = nvnmd_cfg.dscp['ntype']
-    NIDP = nvnmd_cfg.dscp['NIDP']
-=======
     ntypes = nvnmd_cfg.dscp["ntype"]
     NIDP = nvnmd_cfg.dscp["NIDP"]
->>>>>>> 8568521a
     ndescrpt = NIDP * 4
     start_index = 0
 
@@ -127,48 +103,22 @@
     with tf.variable_scope("filter_type_all_x", reuse=True):
         # u (i.e., r^2)
         u = tf.reshape(tf.slice(inputs_reshape, [0, 0], [-1, 1]), [-1, 1])
-<<<<<<< HEAD
-        with tf.variable_scope('u', reuse=True):
-            u = op_module.flt_nvnmd(u)
-            log.debug('#u: %s', u)
-=======
         with tf.variable_scope("u", reuse=True):
             u = op_module.flt_nvnmd(u)
             log.debug("#u: %s", u)
->>>>>>> 8568521a
             u = tf.ensure_shape(u, [None, 1])
         u = tf.reshape(u, [-1, natoms[0] * NIDP])
         sh0 = tf.shape(u)[0]
         # rij
         rij = tf.reshape(tf.slice(inputs_reshape, [0, 1], [-1, 3]), [-1, 3])
-<<<<<<< HEAD
-        with tf.variable_scope('rij', reuse=True):
-            rij = op_module.flt_nvnmd(rij)
-            rij = tf.ensure_shape(rij, [None, 3])
-            log.debug('#rij: %s', rij)
-=======
         with tf.variable_scope("rij", reuse=True):
             rij = op_module.flt_nvnmd(rij)
             rij = tf.ensure_shape(rij, [None, 3])
             log.debug("#rij: %s", rij)
->>>>>>> 8568521a
         s = []
         h = []
         for type_i in range(ntypes):
             type_input = 0
-<<<<<<< HEAD
-            u_i = tf.slice(
-                u,
-                [0, start_index * NIDP],
-                [-1, natoms[2 + type_i] * NIDP])
-            u_i = tf.reshape(u_i, [-1, 1])
-            # s
-            table = GLOBAL_NP_FLOAT_PRECISION(np.concatenate([nvnmd_cfg.map['s'][type_i], nvnmd_cfg.map['h'][type_i]], axis=1))
-            table_grad = GLOBAL_NP_FLOAT_PRECISION(np.concatenate([nvnmd_cfg.map['s_grad'][type_i], nvnmd_cfg.map['h_grad'][type_i]], axis=1))
-            table_info = nvnmd_cfg.map['cfg_u2s']
-            table_info = np.array([np.float64(v) for vs in table_info for v in vs])
-            table_info =  GLOBAL_NP_FLOAT_PRECISION(table_info)
-=======
             u_i = tf.slice(u, [0, start_index * NIDP], [-1, natoms[2 + type_i] * NIDP])
             u_i = tf.reshape(u_i, [-1, 1])
             # s
@@ -186,7 +136,6 @@
             table_info = nvnmd_cfg.map["cfg_u2s"]
             table_info = np.array([np.float64(v) for vs in table_info for v in vs])
             table_info = GLOBAL_NP_FLOAT_PRECISION(table_info)
->>>>>>> 8568521a
 
             s_h_i = op_module.map_flt_nvnmd(u_i, table, table_grad, table_info)
             s_h_i = tf.ensure_shape(s_h_i, [None, 1, 2])
@@ -202,22 +151,6 @@
 
         s = tf.concat(s, axis=1)
         h = tf.concat(h, axis=1)
-<<<<<<< HEAD
-
-        s = tf.reshape(s, [-1, 1])
-        h = tf.reshape(h, [-1, 1])
-
-        with tf.variable_scope('s', reuse=True):
-            s = op_module.flt_nvnmd(s)
-            log.debug('#s: %s', s)
-            s = tf.ensure_shape(s, [None, 1])
-
-        with tf.variable_scope('h', reuse=True):
-            h = op_module.flt_nvnmd(h)
-            log.debug('#h: %s', h)
-            h = tf.ensure_shape(h, [None, 1])
-
-=======
 
         s = tf.reshape(s, [-1, 1])
         h = tf.reshape(h, [-1, 1])
@@ -231,22 +164,15 @@
             h = op_module.flt_nvnmd(h)
             log.debug("#h: %s", h)
             h = tf.ensure_shape(h, [None, 1])
->>>>>>> 8568521a
 
         # R2R4
         Rs = s
         # Rxyz = h * rij
         Rxyz = op_module.mul_flt_nvnmd(h, rij)
         Rxyz = tf.ensure_shape(Rxyz, [None, 3])
-<<<<<<< HEAD
-        with tf.variable_scope('Rxyz', reuse=True):
-            Rxyz = op_module.flt_nvnmd(Rxyz)
-            log.debug('#Rxyz: %s', Rxyz)
-=======
         with tf.variable_scope("Rxyz", reuse=True):
             Rxyz = op_module.flt_nvnmd(Rxyz)
             log.debug("#Rxyz: %s", Rxyz)
->>>>>>> 8568521a
             Rxyz = tf.ensure_shape(Rxyz, [None, 3])
         R4 = tf.concat([Rs, Rxyz], axis=1)
         R4 = tf.reshape(R4, [-1, NIDP, 4])
@@ -281,11 +207,7 @@
 
     type_input = 0 if (type_input < 0) else type_input
 
-<<<<<<< HEAD
-    if (nvnmd_cfg.quantize_descriptor):
-=======
     if nvnmd_cfg.quantize_descriptor:
->>>>>>> 8568521a
         # copy
         inputs_reshape = op_module.flt_nvnmd(inputs_reshape)
         inputs_reshape = tf.ensure_shape(inputs_reshape, [None, 4])
@@ -296,42 +218,25 @@
         # s
         s = tf.reshape(tf.slice(inputs_reshape, [0, 0], [-1, 1]), [-1, 1])
         # G
-<<<<<<< HEAD
-        table = GLOBAL_NP_FLOAT_PRECISION(nvnmd_cfg.map['g'][type_i])
-        table_grad = GLOBAL_NP_FLOAT_PRECISION(nvnmd_cfg.map['g_grad'][type_i])
-        table_info = nvnmd_cfg.map['cfg_s2g']
-        table_info = np.array([np.float64(v) for vs in table_info for v in vs])
-        table_info = GLOBAL_NP_FLOAT_PRECISION(table_info)
-        with tf.variable_scope('g', reuse=True):
-=======
         table = GLOBAL_NP_FLOAT_PRECISION(nvnmd_cfg.map["g"][type_i])
         table_grad = GLOBAL_NP_FLOAT_PRECISION(nvnmd_cfg.map["g_grad"][type_i])
         table_info = nvnmd_cfg.map["cfg_s2g"]
         table_info = np.array([np.float64(v) for vs in table_info for v in vs])
         table_info = GLOBAL_NP_FLOAT_PRECISION(table_info)
         with tf.variable_scope("g", reuse=True):
->>>>>>> 8568521a
             G = op_module.map_flt_nvnmd(s, table, table_grad, table_info)
             G = tf.ensure_shape(G, [None, 1, M1])
             G = op_module.flt_nvnmd(G)
             G = tf.ensure_shape(G, [None, 1, M1])
-<<<<<<< HEAD
-            log.debug('#g: %s', G)
-=======
             log.debug("#g: %s", G)
->>>>>>> 8568521a
         # G
         xyz_scatter = G
         xyz_scatter = tf.reshape(xyz_scatter, (-1, shape_i[1] // 4, M1))
         # GR
         inputs_reshape2 = tf.reshape(inputs_reshape2, [-1, shape_i[1] // 4, 4])
-<<<<<<< HEAD
-        GR = op_module.matmul_flt2fix_nvnmd(tf.transpose(inputs_reshape2, [0, 2, 1]), xyz_scatter, 23)
-=======
         GR = op_module.matmul_flt2fix_nvnmd(
             tf.transpose(inputs_reshape2, [0, 2, 1]), xyz_scatter, 23
         )
->>>>>>> 8568521a
         GR = tf.ensure_shape(GR, [None, 4, M1])
         return GR
 
@@ -380,36 +285,20 @@
 
 
 def filter_GR2D(xyz_scatter_1):
-<<<<<<< HEAD
-    r"""Replace se_a.py/_filter
-    """
-    NIX = nvnmd_cfg.dscp['NIX']
-    M1 = nvnmd_cfg.dscp['M1']
-    M2 = nvnmd_cfg.dscp['M2']
-    NBIT_DATA_FL = nvnmd_cfg.nbit['NBIT_FIXD_FL']
-=======
     r"""Replace se_a.py/_filter."""
     NIX = nvnmd_cfg.dscp["NIX"]
     M1 = nvnmd_cfg.dscp["M1"]
     M2 = nvnmd_cfg.dscp["M2"]
     NBIT_DATA_FL = nvnmd_cfg.nbit["NBIT_FIXD_FL"]
->>>>>>> 8568521a
 
     if nvnmd_cfg.quantize_descriptor:
         xyz_scatter_1 = tf.reshape(xyz_scatter_1, [-1, 4 * M1])
         # fix the number of bits of gradient
         xyz_scatter_1 = xyz_scatter_1 * (1.0 / NIX)
-<<<<<<< HEAD
-        
-        with tf.variable_scope('gr', reuse=True):
-            xyz_scatter_1 = op_module.flt_nvnmd(xyz_scatter_1)
-            log.debug('#gr: %s', xyz_scatter_1)
-=======
 
         with tf.variable_scope("gr", reuse=True):
             xyz_scatter_1 = op_module.flt_nvnmd(xyz_scatter_1)
             log.debug("#gr: %s", xyz_scatter_1)
->>>>>>> 8568521a
             xyz_scatter_1 = tf.ensure_shape(xyz_scatter_1, [None, 4 * M1])
         xyz_scatter_1 = tf.reshape(xyz_scatter_1, [-1, 4, M1])
 
@@ -421,13 +310,9 @@
         qmat = tf.transpose(qmat, perm=[0, 2, 1])
         # D': natom x outputs_size x outputs_size_2
         xyz_scatter_1_T = tf.transpose(xyz_scatter_1, [0, 2, 1])
-<<<<<<< HEAD
-        result = op_module.matmul_flt_nvnmd(xyz_scatter_1_T, xyz_scatter_2, 1*16+0, 1*16+0)
-=======
         result = op_module.matmul_flt_nvnmd(
             xyz_scatter_1_T, xyz_scatter_2, 1 * 16 + 0, 1 * 16 + 0
         )
->>>>>>> 8568521a
         result = tf.ensure_shape(result, [None, M1, M1])
         # D': natom x (outputs_size x outputs_size_2)
         result = tf.reshape(result, [-1, M1 * M1])
@@ -439,15 +324,6 @@
         index_subset = tf.constant(np.int32(np.array(index_subset)))
         result = tf.gather(result, index_subset, axis=1)
 
-<<<<<<< HEAD
-        with tf.variable_scope('d', reuse=True):
-            result = op_module.flt_nvnmd(result)
-            log.debug('#d: %s', result)
-            result = tf.ensure_shape(result, [None, M1*M2])
-
-        result = op_module.quantize_nvnmd(result, 0, NBIT_DATA_FL, NBIT_DATA_FL, -1)
-        result = tf.ensure_shape(result, [None, M1*M2])
-=======
         with tf.variable_scope("d", reuse=True):
             result = op_module.flt_nvnmd(result)
             log.debug("#d: %s", result)
@@ -455,7 +331,6 @@
 
         result = op_module.quantize_nvnmd(result, 0, NBIT_DATA_FL, NBIT_DATA_FL, -1)
         result = tf.ensure_shape(result, [None, M1 * M2])
->>>>>>> 8568521a
     else:
         # natom x 4 x outputs_size
         xyz_scatter_1 = xyz_scatter_1 * (1.0 / NIX)
