--- conflicted
+++ resolved
@@ -1,10 +1,5 @@
 #!/usr/bin/env python3
 
-<<<<<<< HEAD
-from deepmd.env import tf
-from deepmd.nvnmd.utils.fio import FioDic
-from deepmd.utils.graph import get_tensor_by_name_from_graph
-=======
 from deepmd.env import (
     tf,
 )
@@ -15,7 +10,6 @@
     get_tensor_by_name_from_graph,
 )
 
->>>>>>> 8568521a
 
 def filter_tensorVariableList(tensorVariableList) -> dict:
     r"""Get the name of variable for NVNMD.
@@ -58,13 +52,6 @@
         value = sess.run(dic_key_tv[key])
         dic_key_value[key] = value
     namelist = [n.name for n in tf.get_default_graph().as_graph_def().node]
-<<<<<<< HEAD
-    if 'train_attr/min_nbor_dist' in namelist:
-        min_dist = get_tensor_by_name_from_graph(tf.get_default_graph(), 'train_attr/min_nbor_dist')
-    else:
-        min_dist = 0.0
-    dic_key_value['train_attr.min_nbor_dist'] = min_dist
-=======
     if "train_attr/min_nbor_dist" in namelist:
         min_dist = get_tensor_by_name_from_graph(
             tf.get_default_graph(), "train_attr/min_nbor_dist"
@@ -72,5 +59,4 @@
     else:
         min_dist = 0.0
     dic_key_value["train_attr.min_nbor_dist"] = min_dist
->>>>>>> 8568521a
     FioDic().save(file_name, dic_key_value)