--- conflicted
+++ resolved
@@ -1,9 +1,3 @@
-<<<<<<< HEAD
-
-import os
-from typing import Dict, List, Optional, Any
-=======
->>>>>>> 8568521a
 import logging
 import os
 from typing import (
@@ -46,11 +40,7 @@
     "mpi_log": "master",
     "log_level": 2,
     "log_path": "train.log",
-<<<<<<< HEAD
-    "is_compress": False
-=======
     "is_compress": False,
->>>>>>> 8568521a
 }
 
 jdata_cmd_freeze = {
@@ -62,17 +52,6 @@
 
 
 def normalized_input(fn, PATH_CNN, CONFIG_CNN):
-<<<<<<< HEAD
-    r"""Normalize a input script file for continuous neural network
-    """
-    f = FioDic()
-    jdata = f.load(fn, jdata_deepmd_input)
-    # nvnmd
-    jdata_nvnmd = jdata_deepmd_input['nvnmd']
-    jdata_nvnmd['enable'] = True
-    jdata_nvnmd['config_file'] = CONFIG_CNN
-    jdata_nvnmd_ = f.get(jdata, 'nvnmd', jdata_nvnmd)
-=======
     r"""Normalize a input script file for continuous neural network."""
     f = FioDic()
     jdata = f.load(fn, jdata_deepmd_input)
@@ -81,7 +60,6 @@
     jdata_nvnmd["enable"] = True
     jdata_nvnmd["config_file"] = CONFIG_CNN
     jdata_nvnmd_ = f.get(jdata, "nvnmd", jdata_nvnmd)
->>>>>>> 8568521a
     jdata_nvnmd = f.update(jdata_nvnmd_, jdata_nvnmd)
     # model
     jdata_model = {
@@ -91,31 +69,14 @@
             "rcut": jdata_nvnmd_["rcut"],
             "rcut_smth": jdata_nvnmd_["rcut_smth"],
         },
-<<<<<<< HEAD
-        "fitting_net": {
-            "seed": 1
-        },
-        "type_map": []
-        }
-    jdata_model['type_map'] = f.get(jdata_nvnmd_, 'type_map', [])
-=======
         "fitting_net": {"seed": 1},
         "type_map": [],
     }
     jdata_model["type_map"] = f.get(jdata_nvnmd_, "type_map", [])
->>>>>>> 8568521a
     nvnmd_cfg.init_from_jdata(jdata_nvnmd)
     nvnmd_cfg.init_from_deepmd_input(jdata_model)
     nvnmd_cfg.init_train_mode("cnn")
     # training
-<<<<<<< HEAD
-    jdata_train = f.get(jdata, 'training', {})
-    jdata_train['disp_training'] = True
-    jdata_train['time_training'] = True
-    jdata_train['profiling'] = False
-    jdata_train['disp_file'] = os.path.join(PATH_CNN, os.path.split(jdata_train['disp_file'])[1])
-    jdata_train['save_ckpt'] = os.path.join(PATH_CNN, os.path.split(jdata_train['save_ckpt'])[1])
-=======
     jdata_train = f.get(jdata, "training", {})
     jdata_train["disp_training"] = True
     jdata_train["time_training"] = True
@@ -126,7 +87,6 @@
     jdata_train["save_ckpt"] = os.path.join(
         PATH_CNN, os.path.split(jdata_train["save_ckpt"])[1]
     )
->>>>>>> 8568521a
     #
     jdata["model"] = nvnmd_cfg.get_model_jdata()
     jdata["nvnmd"] = nvnmd_cfg.get_nvnmd_jdata()
@@ -145,17 +105,10 @@
     nvnmd_cfg.init_train_mode("qnn")
     jdata["nvnmd"] = nvnmd_cfg.get_nvnmd_jdata()
     # training
-<<<<<<< HEAD
-    jdata2 = jdata['training']
-    jdata2['disp_file'] = os.path.join(PATH_QNN, os.path.split(jdata2['disp_file'])[1])
-    jdata2['save_ckpt'] = os.path.join(PATH_QNN, os.path.split(jdata2['save_ckpt'])[1])
-    jdata['training'] = jdata2
-=======
     jdata2 = jdata["training"]
     jdata2["disp_file"] = os.path.join(PATH_QNN, os.path.split(jdata2["disp_file"])[1])
     jdata2["save_ckpt"] = os.path.join(PATH_QNN, os.path.split(jdata2["save_ckpt"])[1])
     jdata["training"] = jdata2
->>>>>>> 8568521a
     return jdata
 
 
@@ -170,15 +123,6 @@
     if not os.path.exists(INPUT):
         log.warning("The input script %s does not exist" % (INPUT))
     # STEP1
-<<<<<<< HEAD
-    PATH_CNN = 'nvnmd_cnn'
-    CONFIG_CNN = os.path.join(PATH_CNN, 'config.npy')
-    INPUT_CNN = os.path.join(PATH_CNN, 'train.json')
-    WEIGHT_CNN = os.path.join(PATH_CNN, 'weight.npy')
-    FRZ_MODEL_CNN = os.path.join(PATH_CNN, 'frozen_model.pb')
-    MAP_CNN = os.path.join(PATH_CNN, 'map.npy')
-    LOG_CNN = os.path.join(PATH_CNN, 'train.log')
-=======
     PATH_CNN = "nvnmd_cnn"
     CONFIG_CNN = os.path.join(PATH_CNN, "config.npy")
     INPUT_CNN = os.path.join(PATH_CNN, "train.json")
@@ -186,7 +130,6 @@
     FRZ_MODEL_CNN = os.path.join(PATH_CNN, "frozen_model.pb")
     MAP_CNN = os.path.join(PATH_CNN, "map.npy")
     LOG_CNN = os.path.join(PATH_CNN, "train.log")
->>>>>>> 8568521a
     if step == "s1":
         # normailize input file
         jdata = normalized_input(INPUT, PATH_CNN, CONFIG_CNN)
@@ -194,15 +137,9 @@
         nvnmd_cfg.save(CONFIG_CNN)
         # train cnn
         jdata = jdata_cmd_train.copy()
-<<<<<<< HEAD
-        jdata['INPUT'] = INPUT_CNN
-        jdata['log_path'] = LOG_CNN
-        jdata['restart'] = restart
-=======
         jdata["INPUT"] = INPUT_CNN
         jdata["log_path"] = LOG_CNN
         jdata["restart"] = restart
->>>>>>> 8568521a
         train(**jdata)
         tf.reset_default_graph()
         # freeze
@@ -221,15 +158,6 @@
         mapt(**jdata)
         tf.reset_default_graph()
     # STEP2
-<<<<<<< HEAD
-    PATH_QNN = 'nvnmd_qnn'
-    CONFIG_QNN = os.path.join(PATH_QNN, 'config.npy')
-    INPUT_QNN = os.path.join(PATH_QNN, 'train.json')
-    WEIGHT_QNN = os.path.join(PATH_QNN, 'weight.npy')
-    FRZ_MODEL_QNN = os.path.join(PATH_QNN, 'frozen_model.pb')
-    MODEL_QNN = os.path.join(PATH_QNN, 'model.pb')
-    LOG_QNN = os.path.join(PATH_QNN, 'train.log')
-=======
     PATH_QNN = "nvnmd_qnn"
     CONFIG_QNN = os.path.join(PATH_QNN, "config.npy")
     INPUT_QNN = os.path.join(PATH_QNN, "train.json")
@@ -237,7 +165,6 @@
     FRZ_MODEL_QNN = os.path.join(PATH_QNN, "frozen_model.pb")
     MODEL_QNN = os.path.join(PATH_QNN, "model.pb")
     LOG_QNN = os.path.join(PATH_QNN, "train.log")
->>>>>>> 8568521a
 
     if step == "s2":
         # normailize input file
@@ -247,13 +174,8 @@
         nvnmd_cfg.save(CONFIG_QNN)
         # train qnn
         jdata = jdata_cmd_train.copy()
-<<<<<<< HEAD
-        jdata['INPUT'] = INPUT_QNN
-        jdata['log_path'] = LOG_QNN
-=======
         jdata["INPUT"] = INPUT_QNN
         jdata["log_path"] = LOG_QNN
->>>>>>> 8568521a
         train(**jdata)
         tf.reset_default_graph()
         # freeze
