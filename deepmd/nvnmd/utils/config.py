import logging

import numpy as np

from deepmd.nvnmd.data.data import (
    NVNMD_CITATION,
    NVNMD_WELCOME,
    jdata_config,
    jdata_configs,
    jdata_deepmd_input,
)
from deepmd.nvnmd.utils.fio import (
    FioDic,
)
from deepmd.nvnmd.utils.op import (
    r2s,
)

from deepmd.nvnmd.utils.op import r2s

log = logging.getLogger(__name__)


class NvnmdConfig:
    r"""Configuration for NVNMD
    record the message of model such as size, using nvnmd or not.

    Parameters
    ----------
    jdata
        a dictionary of input script

    References
    ----------
    DOI: 10.1038/s41524-022-00773-z
    """

    def __init__(self, jdata: dict):
        self.map = {}
        self.config = jdata_config
        self.save_path = "nvnmd/config.npy"
        self.weight = {}
        self.init_from_jdata(jdata)

    def init_from_jdata(self, jdata: dict = {}):
        r"""Initial this class with `jdata` loaded from input script."""
        if jdata == {}:
            return None

        self.net_size = jdata["net_size"]
        self.map_file = jdata["map_file"]
        self.config_file = jdata["config_file"]
        self.enable = jdata["enable"]
        self.weight_file = jdata["weight_file"]
        self.restore_descriptor = jdata["restore_descriptor"]
        self.restore_fitting_net = jdata["restore_fitting_net"]
        self.quantize_descriptor = jdata["quantize_descriptor"]
        self.quantize_fitting_net = jdata["quantize_fitting_net"]

        # load data
        if self.enable:
            self.map = FioDic().load(self.map_file, {})
            self.weight = FioDic().load(self.weight_file, {})

            jdata_config_ = jdata_config.copy()
            jdata_config_["fitn"]["neuron"][0] = self.net_size
            load_config = FioDic().load(self.config_file, jdata_config_)
            self.init_from_config(load_config)
            # if load the file, set net_size
            self.init_net_size()

    def init_value(self):
<<<<<<< HEAD
        r"""Initial member with dict
        """
        self.dscp = self.config['dscp']
        self.fitn = self.config['fitn']
        self.dpin = self.config['dpin']
        self.size = self.config['size']
        self.ctrl = self.config['ctrl']
        self.nbit = self.config['nbit']
    
    def update_config(self):
        r"""Update config from dict
        """
        self.config['dscp'] = self.dscp
        self.config['fitn'] = self.fitn
        self.config['dpin'] = self.dpin
        self.config['size'] = self.size
        self.config['ctrl'] = self.ctrl
        self.config['nbit'] = self.nbit

    def init_train_mode(self, mod='cnn'):
        r"""Configure for taining cnn or qnn
        """
        if mod == 'cnn':
=======
        r"""Initial member with dict."""
        self.dscp = self.config["dscp"]
        self.fitn = self.config["fitn"]
        self.dpin = self.config["dpin"]
        self.size = self.config["size"]
        self.ctrl = self.config["ctrl"]
        self.nbit = self.config["nbit"]

    def update_config(self):
        r"""Update config from dict."""
        self.config["dscp"] = self.dscp
        self.config["fitn"] = self.fitn
        self.config["dpin"] = self.dpin
        self.config["size"] = self.size
        self.config["ctrl"] = self.ctrl
        self.config["nbit"] = self.nbit

    def init_train_mode(self, mod="cnn"):
        r"""Configure for taining cnn or qnn."""
        if mod == "cnn":
>>>>>>> 8568521a
            self.restore_descriptor = False
            self.restore_fitting_net = False
            self.quantize_descriptor = False
            self.quantize_fitting_net = False
        elif mod == "qnn":
            self.restore_descriptor = True
            self.restore_fitting_net = True
            self.quantize_descriptor = True
            self.quantize_fitting_net = True

    def init_from_config(self, jdata):
        r"""Initial member element one by one."""
        self.config = FioDic().update(jdata, self.config)
<<<<<<< HEAD
        self.config['dscp'] = self.init_dscp(self.config['dscp'], self.config)
        self.config['fitn'] = self.init_fitn(self.config['fitn'], self.config)
        self.config['dpin'] = self.init_dpin(self.config['dpin'], self.config)
        self.config['size'] = self.init_size(self.config['size'], self.config)
        self.config['ctrl'] = self.init_ctrl(self.config['ctrl'], self.config)
        self.config['nbit'] = self.init_nbit(self.config['nbit'], self.config)
=======
        self.config["dscp"] = self.init_dscp(self.config["dscp"], self.config)
        self.config["fitn"] = self.init_fitn(self.config["fitn"], self.config)
        self.config["dpin"] = self.init_dpin(self.config["dpin"], self.config)
        self.config["size"] = self.init_size(self.config["size"], self.config)
        self.config["ctrl"] = self.init_ctrl(self.config["ctrl"], self.config)
        self.config["nbit"] = self.init_nbit(self.config["nbit"], self.config)
>>>>>>> 8568521a
        self.init_value()

    def init_net_size(self):
        r"""Initial net_size."""
        # self.net_size = self.fitn['neuron'][0]
        self.net_size = self.config["fitn"]["neuron"][0]
        if self.enable:
            key = str(self.net_size)
            if key in jdata_configs.keys():
                # log.info(f"NVNMD: configure the net_size is {key}")
                self.init_from_config(jdata_configs[key])
            else:
                log.error("NVNMD: don't have the configure of net_size")

    def init_from_deepmd_input(self, jdata):
<<<<<<< HEAD
        r"""Initial members with input script of deepmd
        """
        fioObj = FioDic()
        self.config['dscp'] = fioObj.update(jdata['descriptor'], self.config['dscp'])
        self.config['fitn'] = fioObj.update(jdata['fitting_net'], self.config['fitn'])
        self.config['dscp'] = self.init_dscp(self.config['dscp'], self.config)
        self.config['fitn'] = self.init_fitn(self.config['fitn'], self.config)
        dp_in = {
            "type_map": fioObj.get(jdata, 'type_map', [])
        }
        self.config['dpin'] = fioObj.update(dp_in, self.config['dpin'])
=======
        r"""Initial members with input script of deepmd."""
        fioObj = FioDic()
        self.config["dscp"] = fioObj.update(jdata["descriptor"], self.config["dscp"])
        self.config["fitn"] = fioObj.update(jdata["fitting_net"], self.config["fitn"])
        self.config["dscp"] = self.init_dscp(self.config["dscp"], self.config)
        self.config["fitn"] = self.init_fitn(self.config["fitn"], self.config)
        dp_in = {"type_map": fioObj.get(jdata, "type_map", [])}
        self.config["dpin"] = fioObj.update(dp_in, self.config["dpin"])
>>>>>>> 8568521a
        #
        self.init_net_size()
        self.init_value()

    def init_dscp(self, jdata: dict, jdata_parent: dict = {}) -> dict:
<<<<<<< HEAD
        r"""Initial members about descriptor
        """
        # embedding
        jdata['M1'] = jdata['neuron'][-1]
        jdata['M2'] = jdata['axis_neuron']
        jdata['SEL'] = (jdata['sel'] + [0, 0, 0, 0])[0:4]
        jdata['NNODE_FEAS'] = [1] + jdata['neuron']
        jdata['nlayer_fea'] = len(jdata['neuron'])
        jdata['same_net'] = int(1) if jdata['type_one_side'] else int(0)
        # neighbor
        jdata['NIDP'] = int(np.sum(jdata['sel']))
        jdata['NIX'] = 2 ** int(np.ceil(np.log2(jdata['NIDP'] / 1.5)))
        # type
        jdata['ntype'] = len(jdata['sel'])
        jdata['ntypex'] = 1 if(jdata['same_net']) else jdata['ntype']
=======
        r"""Initial members about descriptor."""
        # embedding
        jdata["M1"] = jdata["neuron"][-1]
        jdata["M2"] = jdata["axis_neuron"]
        jdata["SEL"] = (jdata["sel"] + [0, 0, 0, 0])[0:4]
        jdata["NNODE_FEAS"] = [1] + jdata["neuron"]
        jdata["nlayer_fea"] = len(jdata["neuron"])
        jdata["same_net"] = int(1) if jdata["type_one_side"] else int(0)
        # neighbor
        jdata["NIDP"] = int(np.sum(jdata["sel"]))
        jdata["NIX"] = 2 ** int(np.ceil(np.log2(jdata["NIDP"] / 1.5)))
        # type
        jdata["ntype"] = len(jdata["sel"])
        jdata["ntypex"] = 1 if (jdata["same_net"]) else jdata["ntype"]
>>>>>>> 8568521a
        return jdata

    def init_fitn(self, jdata: dict, jdata_parent: dict = {}) -> dict:
        r"""Initial members about fitting network."""
        M1 = jdata_parent["dscp"]["M1"]
        M2 = jdata_parent["dscp"]["M2"]

        jdata["NNODE_FITS"] = [int(M1 * M2)] + jdata["neuron"] + [1]
        jdata["nlayer_fit"] = len(jdata["neuron"]) + 1
        jdata["NLAYER"] = jdata["nlayer_fit"]

        return jdata

    def init_dpin(self, jdata: dict, jdata_parent: dict = {}) -> dict:
<<<<<<< HEAD
        r""" initial members about other deepmd input
        """

        return jdata

    def init_size(self, jdata: dict, jdata_parent: dict = {}) -> dict:
        r"""Initial members about ram capacity
        """
        jdata['NAEXT'] = jdata['Na']
        jdata['NTYPE'] = jdata_parent['dscp']['ntype_max']
        jdata['NTYPEX'] = jdata_parent['dscp']['ntypex_max']
=======
        r"""Initial members about other deepmd input."""
        return jdata

    def init_size(self, jdata: dict, jdata_parent: dict = {}) -> dict:
        r"""Initial members about ram capacity."""
        jdata["NAEXT"] = jdata["Na"]
        jdata["NTYPE"] = jdata_parent["dscp"]["ntype_max"]
        jdata["NTYPEX"] = jdata_parent["dscp"]["ntypex_max"]
>>>>>>> 8568521a
        return jdata

    def init_ctrl(self, jdata: dict, jdata_parent: dict = {}) -> dict:
        r"""Initial members about control signal."""
        ntype_max = jdata_parent["dscp"]["ntype_max"]
        jdata["NSADV"] = jdata["NSTDM"] + 1
        jdata["NSEL"] = jdata["NSTDM"] * ntype_max
        if 32 % jdata["NSTDM_M1X"] > 0:
            log.warning(
                "NVNMD: NSTDM_M1X must be divisor of 32 for the right runing in data_merge module"
            )
        return jdata

    def init_nbit(self, jdata: dict, jdata_parent: dict = {}) -> dict:
<<<<<<< HEAD
        r"""Initial members about quantification precision
        """
        Na = jdata_parent['size']['Na']
        NaX = jdata_parent['size']['NaX']
        ntype_max = jdata_parent['dscp']['ntype_max']
        NSEL = jdata_parent['ctrl']['NSEL']
        # general
        jdata['NBIT_FLTM'] = 1+jdata['NBIT_FLTF']
        jdata['NBIT_FLTH'] = 1+jdata['NBIT_FLTM']
        # atom
        jdata['NBIT_ENE_FL'] = jdata['NBIT_FIT_DATA_FL']
        jdata['NBIT_SPE'] = int(np.ceil(np.log2(ntype_max)))
        jdata['NBIT_LST'] = int(np.ceil(np.log2(NaX)))
        jdata['NBIT_CRD3'] = jdata['NBIT_CRD'] * 3
        jdata['NBIT_ATOM'] = jdata['NBIT_SPE'] + jdata['NBIT_CRD3']
        # middle result
        jdata['NBIT_SEL'] = int(np.ceil(np.log2(NSEL)))
=======
        r"""Initial members about quantification precision."""
        Na = jdata_parent["size"]["Na"]
        NaX = jdata_parent["size"]["NaX"]
        ntype_max = jdata_parent["dscp"]["ntype_max"]
        NSEL = jdata_parent["ctrl"]["NSEL"]
        # general
        jdata["NBIT_FLTM"] = 1 + jdata["NBIT_FLTF"]
        jdata["NBIT_FLTH"] = 1 + jdata["NBIT_FLTM"]
        # atom
        jdata["NBIT_ENE_FL"] = jdata["NBIT_FIT_DATA_FL"]
        jdata["NBIT_SPE"] = int(np.ceil(np.log2(ntype_max)))
        jdata["NBIT_LST"] = int(np.ceil(np.log2(NaX)))
        jdata["NBIT_CRD3"] = jdata["NBIT_CRD"] * 3
        jdata["NBIT_ATOM"] = jdata["NBIT_SPE"] + jdata["NBIT_CRD3"]
        # middle result
        jdata["NBIT_SEL"] = int(np.ceil(np.log2(NSEL)))
>>>>>>> 8568521a
        return jdata

    def save(self, file_name=None):
        r"""Save all configuration to file."""
        if file_name is None:
            file_name = self.save_path
        else:
            self.save_path = file_name
        self.update_config()
        FioDic().save(file_name, self.config)
    
    def get_s_range(self, davg, dstd):
        rmin = nvnmd_cfg.dscp['rcut_smth']
        rmax = nvnmd_cfg.dscp['rcut']
        ntype = self.dscp['ntype']
        dmin = self.dscp['dmin']
        #
        s0 = r2s(dmin, rmin, rmax)
        smin_ = -davg[:ntype, 0] / dstd[:ntype, 0]
        smax_ = (s0 - davg[:ntype, 0]) / dstd[:ntype, 0]
        smin = np.min(smin_)
        smax = np.max(smax_)
        self.dscp['smin'] = smin
        self.dscp['smax'] = smax
        nvnmd_cfg.save()
        # check
        log.info(f"the range of s is [{smin}, {smax}]")
        if (smax - smin > 16.0):
            log.warning(f"the range of s is over the limit (smax - smin) > 16.0")
            log.warning(f"Please reset the rcut_smth as a bigger value to fix this warning")


    def get_s_range(self, davg, dstd):
        rmin = nvnmd_cfg.dscp["rcut_smth"]
        rmax = nvnmd_cfg.dscp["rcut"]
        ntype = self.dscp["ntype"]
        dmin = self.dscp["dmin"]
        #
        s0 = r2s(dmin, rmin, rmax)
        smin_ = -davg[:ntype, 0] / dstd[:ntype, 0]
        smax_ = (s0 - davg[:ntype, 0]) / dstd[:ntype, 0]
        smin = np.min(smin_)
        smax = np.max(smax_)
        self.dscp["smin"] = smin
        self.dscp["smax"] = smax
        nvnmd_cfg.save()
        # check
        log.info(f"the range of s is [{smin}, {smax}]")
        if smax - smin > 16.0:
            log.warning("the range of s is over the limit (smax - smin) > 16.0")
            log.warning(
                "Please reset the rcut_smth as a bigger value to fix this warning"
            )

    def get_dscp_jdata(self):
        r"""Generate `model/descriptor` in input script."""
        dscp = self.dscp
        jdata = jdata_deepmd_input["model"]["descriptor"]
        jdata["sel"] = dscp["sel"]
        jdata["rcut"] = dscp["rcut"]
        jdata["rcut_smth"] = dscp["rcut_smth"]
        jdata["neuron"] = dscp["neuron"]
        jdata["type_one_side"] = dscp["type_one_side"]
        jdata["axis_neuron"] = dscp["axis_neuron"]
        return jdata

    def get_fitn_jdata(self):
        r"""Generate `model/fitting_net` in input script."""
        fitn = self.fitn
        jdata = jdata_deepmd_input["model"]["fitting_net"]
        jdata["neuron"] = fitn["neuron"]
        return jdata

    def get_model_jdata(self):
<<<<<<< HEAD
        r"""Generate `model` in input script
        """
        jdata = jdata_deepmd_input['model']
        jdata['descriptor'] = self.get_dscp_jdata()
        jdata['fitting_net'] = self.get_fitn_jdata()
        if len(self.dpin['type_map']) > 0:
            jdata['type_map'] = self.dpin['type_map']
=======
        r"""Generate `model` in input script."""
        jdata = jdata_deepmd_input["model"]
        jdata["descriptor"] = self.get_dscp_jdata()
        jdata["fitting_net"] = self.get_fitn_jdata()
        if len(self.dpin["type_map"]) > 0:
            jdata["type_map"] = self.dpin["type_map"]
>>>>>>> 8568521a
        return jdata

    def get_nvnmd_jdata(self):
        r"""Generate `nvnmd` in input script."""
        jdata = jdata_deepmd_input["nvnmd"]
        jdata["net_size"] = self.net_size
        jdata["config_file"] = self.config_file
        jdata["weight_file"] = self.weight_file
        jdata["map_file"] = self.map_file
        jdata["enable"] = self.enable
        jdata["restore_descriptor"] = self.restore_descriptor
        jdata["restore_fitting_net"] = self.restore_fitting_net
        jdata["quantize_descriptor"] = self.quantize_descriptor
        jdata["quantize_fitting_net"] = self.quantize_fitting_net
        return jdata

    def get_learning_rate_jdata(self):
        r"""Generate `learning_rate` in input script."""
        return jdata_deepmd_input["learning_rate"]

    def get_loss_jdata(self):
        r"""Generate `loss` in input script."""
        return jdata_deepmd_input["loss"]

    def get_training_jdata(self):
        r"""Generate `training` in input script."""
        return jdata_deepmd_input["training"]

    def get_deepmd_jdata(self):
        r"""Generate input script with member element one by one."""
        jdata = jdata_deepmd_input.copy()
        jdata["model"] = self.get_model_jdata()
        jdata["nvnmd"] = self.get_nvnmd_jdata()
        jdata["learning_rate"] = self.get_learning_rate_jdata()
        jdata["loss"] = self.get_loss_jdata()
        jdata["training"] = self.get_training_jdata()
        return jdata

    def disp_message(self):
        r"""Display the log of NVNMD."""
        NVNMD_CONFIG = (
            f"enable: {self.enable}",
            f"net_size: {self.net_size}",
            f"map_file: {self.map_file}",
            f"config_file: {self.config_file}",
            f"weight_file: {self.weight_file}",
            f"restore_descriptor: {self.restore_descriptor}",
            f"restore_fitting_net: {self.restore_fitting_net}",
            f"quantize_descriptor: {self.quantize_descriptor}",
            f"quantize_fitting_net: {self.quantize_fitting_net}",
        )
        for message in NVNMD_WELCOME + NVNMD_CITATION + NVNMD_CONFIG:
            log.info(message)


# global configuration for nvnmd
nvnmd_cfg = NvnmdConfig(jdata_deepmd_input["nvnmd"])<|MERGE_RESOLUTION|>--- conflicted
+++ resolved
@@ -70,31 +70,6 @@
             self.init_net_size()
 
     def init_value(self):
-<<<<<<< HEAD
-        r"""Initial member with dict
-        """
-        self.dscp = self.config['dscp']
-        self.fitn = self.config['fitn']
-        self.dpin = self.config['dpin']
-        self.size = self.config['size']
-        self.ctrl = self.config['ctrl']
-        self.nbit = self.config['nbit']
-    
-    def update_config(self):
-        r"""Update config from dict
-        """
-        self.config['dscp'] = self.dscp
-        self.config['fitn'] = self.fitn
-        self.config['dpin'] = self.dpin
-        self.config['size'] = self.size
-        self.config['ctrl'] = self.ctrl
-        self.config['nbit'] = self.nbit
-
-    def init_train_mode(self, mod='cnn'):
-        r"""Configure for taining cnn or qnn
-        """
-        if mod == 'cnn':
-=======
         r"""Initial member with dict."""
         self.dscp = self.config["dscp"]
         self.fitn = self.config["fitn"]
@@ -115,7 +90,6 @@
     def init_train_mode(self, mod="cnn"):
         r"""Configure for taining cnn or qnn."""
         if mod == "cnn":
->>>>>>> 8568521a
             self.restore_descriptor = False
             self.restore_fitting_net = False
             self.quantize_descriptor = False
@@ -129,21 +103,12 @@
     def init_from_config(self, jdata):
         r"""Initial member element one by one."""
         self.config = FioDic().update(jdata, self.config)
-<<<<<<< HEAD
-        self.config['dscp'] = self.init_dscp(self.config['dscp'], self.config)
-        self.config['fitn'] = self.init_fitn(self.config['fitn'], self.config)
-        self.config['dpin'] = self.init_dpin(self.config['dpin'], self.config)
-        self.config['size'] = self.init_size(self.config['size'], self.config)
-        self.config['ctrl'] = self.init_ctrl(self.config['ctrl'], self.config)
-        self.config['nbit'] = self.init_nbit(self.config['nbit'], self.config)
-=======
         self.config["dscp"] = self.init_dscp(self.config["dscp"], self.config)
         self.config["fitn"] = self.init_fitn(self.config["fitn"], self.config)
         self.config["dpin"] = self.init_dpin(self.config["dpin"], self.config)
         self.config["size"] = self.init_size(self.config["size"], self.config)
         self.config["ctrl"] = self.init_ctrl(self.config["ctrl"], self.config)
         self.config["nbit"] = self.init_nbit(self.config["nbit"], self.config)
->>>>>>> 8568521a
         self.init_value()
 
     def init_net_size(self):
@@ -159,19 +124,6 @@
                 log.error("NVNMD: don't have the configure of net_size")
 
     def init_from_deepmd_input(self, jdata):
-<<<<<<< HEAD
-        r"""Initial members with input script of deepmd
-        """
-        fioObj = FioDic()
-        self.config['dscp'] = fioObj.update(jdata['descriptor'], self.config['dscp'])
-        self.config['fitn'] = fioObj.update(jdata['fitting_net'], self.config['fitn'])
-        self.config['dscp'] = self.init_dscp(self.config['dscp'], self.config)
-        self.config['fitn'] = self.init_fitn(self.config['fitn'], self.config)
-        dp_in = {
-            "type_map": fioObj.get(jdata, 'type_map', [])
-        }
-        self.config['dpin'] = fioObj.update(dp_in, self.config['dpin'])
-=======
         r"""Initial members with input script of deepmd."""
         fioObj = FioDic()
         self.config["dscp"] = fioObj.update(jdata["descriptor"], self.config["dscp"])
@@ -180,29 +132,11 @@
         self.config["fitn"] = self.init_fitn(self.config["fitn"], self.config)
         dp_in = {"type_map": fioObj.get(jdata, "type_map", [])}
         self.config["dpin"] = fioObj.update(dp_in, self.config["dpin"])
->>>>>>> 8568521a
         #
         self.init_net_size()
         self.init_value()
 
     def init_dscp(self, jdata: dict, jdata_parent: dict = {}) -> dict:
-<<<<<<< HEAD
-        r"""Initial members about descriptor
-        """
-        # embedding
-        jdata['M1'] = jdata['neuron'][-1]
-        jdata['M2'] = jdata['axis_neuron']
-        jdata['SEL'] = (jdata['sel'] + [0, 0, 0, 0])[0:4]
-        jdata['NNODE_FEAS'] = [1] + jdata['neuron']
-        jdata['nlayer_fea'] = len(jdata['neuron'])
-        jdata['same_net'] = int(1) if jdata['type_one_side'] else int(0)
-        # neighbor
-        jdata['NIDP'] = int(np.sum(jdata['sel']))
-        jdata['NIX'] = 2 ** int(np.ceil(np.log2(jdata['NIDP'] / 1.5)))
-        # type
-        jdata['ntype'] = len(jdata['sel'])
-        jdata['ntypex'] = 1 if(jdata['same_net']) else jdata['ntype']
-=======
         r"""Initial members about descriptor."""
         # embedding
         jdata["M1"] = jdata["neuron"][-1]
@@ -217,7 +151,6 @@
         # type
         jdata["ntype"] = len(jdata["sel"])
         jdata["ntypex"] = 1 if (jdata["same_net"]) else jdata["ntype"]
->>>>>>> 8568521a
         return jdata
 
     def init_fitn(self, jdata: dict, jdata_parent: dict = {}) -> dict:
@@ -232,19 +165,6 @@
         return jdata
 
     def init_dpin(self, jdata: dict, jdata_parent: dict = {}) -> dict:
-<<<<<<< HEAD
-        r""" initial members about other deepmd input
-        """
-
-        return jdata
-
-    def init_size(self, jdata: dict, jdata_parent: dict = {}) -> dict:
-        r"""Initial members about ram capacity
-        """
-        jdata['NAEXT'] = jdata['Na']
-        jdata['NTYPE'] = jdata_parent['dscp']['ntype_max']
-        jdata['NTYPEX'] = jdata_parent['dscp']['ntypex_max']
-=======
         r"""Initial members about other deepmd input."""
         return jdata
 
@@ -253,7 +173,6 @@
         jdata["NAEXT"] = jdata["Na"]
         jdata["NTYPE"] = jdata_parent["dscp"]["ntype_max"]
         jdata["NTYPEX"] = jdata_parent["dscp"]["ntypex_max"]
->>>>>>> 8568521a
         return jdata
 
     def init_ctrl(self, jdata: dict, jdata_parent: dict = {}) -> dict:
@@ -268,25 +187,6 @@
         return jdata
 
     def init_nbit(self, jdata: dict, jdata_parent: dict = {}) -> dict:
-<<<<<<< HEAD
-        r"""Initial members about quantification precision
-        """
-        Na = jdata_parent['size']['Na']
-        NaX = jdata_parent['size']['NaX']
-        ntype_max = jdata_parent['dscp']['ntype_max']
-        NSEL = jdata_parent['ctrl']['NSEL']
-        # general
-        jdata['NBIT_FLTM'] = 1+jdata['NBIT_FLTF']
-        jdata['NBIT_FLTH'] = 1+jdata['NBIT_FLTM']
-        # atom
-        jdata['NBIT_ENE_FL'] = jdata['NBIT_FIT_DATA_FL']
-        jdata['NBIT_SPE'] = int(np.ceil(np.log2(ntype_max)))
-        jdata['NBIT_LST'] = int(np.ceil(np.log2(NaX)))
-        jdata['NBIT_CRD3'] = jdata['NBIT_CRD'] * 3
-        jdata['NBIT_ATOM'] = jdata['NBIT_SPE'] + jdata['NBIT_CRD3']
-        # middle result
-        jdata['NBIT_SEL'] = int(np.ceil(np.log2(NSEL)))
-=======
         r"""Initial members about quantification precision."""
         Na = jdata_parent["size"]["Na"]
         NaX = jdata_parent["size"]["NaX"]
@@ -303,7 +203,6 @@
         jdata["NBIT_ATOM"] = jdata["NBIT_SPE"] + jdata["NBIT_CRD3"]
         # middle result
         jdata["NBIT_SEL"] = int(np.ceil(np.log2(NSEL)))
->>>>>>> 8568521a
         return jdata
 
     def save(self, file_name=None):
@@ -378,22 +277,12 @@
         return jdata
 
     def get_model_jdata(self):
-<<<<<<< HEAD
-        r"""Generate `model` in input script
-        """
-        jdata = jdata_deepmd_input['model']
-        jdata['descriptor'] = self.get_dscp_jdata()
-        jdata['fitting_net'] = self.get_fitn_jdata()
-        if len(self.dpin['type_map']) > 0:
-            jdata['type_map'] = self.dpin['type_map']
-=======
         r"""Generate `model` in input script."""
         jdata = jdata_deepmd_input["model"]
         jdata["descriptor"] = self.get_dscp_jdata()
         jdata["fitting_net"] = self.get_fitn_jdata()
         if len(self.dpin["type_map"]) > 0:
             jdata["type_map"] = self.dpin["type_map"]
->>>>>>> 8568521a
         return jdata
 
     def get_nvnmd_jdata(self):
