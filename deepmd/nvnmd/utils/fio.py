--- conflicted
+++ resolved
@@ -178,14 +178,6 @@
         for si in data:
             buff.extend(list(bytearray.fromhex(si))[::-1])
         #
-<<<<<<< HEAD
-        with open(file_name, 'wb') as fp:
-            fp.write(struct.pack('%sB' % len(buff), *buff))
-
-class FioTxt():
-    r"""Input and output for .txt file with string
-    """
-=======
         with open(file_name, "wb") as fp:
             fp.write(struct.pack("%sB" % len(buff), *buff))
 
@@ -193,7 +185,6 @@
 class FioTxt:
     r"""Input and output for .txt file with string."""
 
->>>>>>> 8568521a
     def __init__(self):
         pass
 
