import logging

import numpy as np
import logging

from deepmd.env import (
    GLOBAL_TF_FLOAT_PRECISION,
    op_module,
    tf,
)
from deepmd.nvnmd.utils.config import (
    nvnmd_cfg,
)
from deepmd.nvnmd.utils.weight import (
    get_constant_initializer,
)
from deepmd.utils.network import (
    variable_summaries,
)

<<<<<<< HEAD
from deepmd.nvnmd.data.data import jdata_sys
from deepmd.nvnmd.utils.config import nvnmd_cfg
from deepmd.nvnmd.utils.weight import get_constant_initializer
from deepmd.utils.network import variable_summaries
=======
log = logging.getLogger(__name__)
>>>>>>> 8568521a

log = logging.getLogger(__name__)

def get_sess():
    init_op = tf.global_variables_initializer()
    sess = tf.Session()
    sess.run(init_op)
    return sess


def matmul2_qq(a, b, nbit):
    r"""Quantized matmul operation for 2d tensor.
    a and b is input tensor, nbit represent quantification precision.
    """
    sh_a = a.get_shape().as_list()
    sh_b = b.get_shape().as_list()
    a = tf.reshape(a, [-1, 1, sh_a[1]])
    b = tf.reshape(tf.transpose(b), [1, sh_b[1], sh_b[0]])
    y = a * b
    y = qf(y, nbit)
    y = tf.reduce_sum(y, axis=2)
    return y


def matmul3_qq(a, b, nbit):
    r"""Quantized matmul operation for 3d tensor.
    a and b is input tensor, nbit represent quantification precision.
    """
    sh_a = a.get_shape().as_list()
    sh_b = b.get_shape().as_list()
    a = tf.reshape(a, [-1, sh_a[1], 1, sh_a[2]])
    b = tf.reshape(tf.transpose(b, [0, 2, 1]), [-1, 1, sh_b[2], sh_b[1]])
    y = a * b
    if nbit == -1:
        y = y
    else:
        y = qf(y, nbit)
    y = tf.reduce_sum(y, axis=3)
    return y


def qf(x, nbit):
    r"""Quantize and floor tensor `x` with quantification precision `nbit`."""
    prec = 2**nbit

    y = tf.floor(x * prec) / prec
    y = x + tf.stop_gradient(y - x)
    return y


def qr(x, nbit):
    r"""Quantize and round tensor `x` with quantification precision `nbit`."""
    prec = 2**nbit

    y = tf.round(x * prec) / prec
    y = x + tf.stop_gradient(y - x)
    return y

<<<<<<< HEAD
=======

>>>>>>> 8568521a
def tanh4(x):
    with tf.name_scope("tanh4"):
        sign = tf.sign(x)
        xclp = tf.clip_by_value(x, -2, 2)
        xabs = tf.abs(xclp)
<<<<<<< HEAD
        y1 = (1.0/16.0) * tf.pow(xabs, 4) + (-1.0/4.0) * tf.pow(xabs, 3) + xabs
        y2 = y1 * sign
        return y2
=======
        y1 = (1.0 / 16.0) * tf.pow(xabs, 4) + (-1.0 / 4.0) * tf.pow(xabs, 3) + xabs
        y2 = y1 * sign
        return y2

>>>>>>> 8568521a

def one_layer_wb(
    shape,
    outputs_size,
    bavg,
    stddev,
    precision,
    trainable,
    initial_variables,
    seed,
    uniform_seed,
    name,
):
    if nvnmd_cfg.restore_fitting_net:
        # initializer
        w_initializer = get_constant_initializer(nvnmd_cfg.weight, "matrix")
        b_initializer = get_constant_initializer(nvnmd_cfg.weight, "bias")
    else:
        w_initializer = tf.random_normal_initializer(
            stddev=stddev / np.sqrt(shape[1] + outputs_size),
            seed=seed if (seed is None or uniform_seed) else seed + 0,
        )
        b_initializer = tf.random_normal_initializer(
            stddev=stddev,
            mean=bavg,
            seed=seed if (seed is None or uniform_seed) else seed + 1,
        )
        if initial_variables is not None:
            w_initializer = tf.constant_initializer(initial_variables[name + "/matrix"])
            b_initializer = tf.constant_initializer(initial_variables[name + "/bias"])
    # variable
    w = tf.get_variable(
        "matrix",
        [shape[1], outputs_size],
        precision,
        w_initializer,
        trainable=trainable,
    )
    variable_summaries(w, "matrix")
    b = tf.get_variable(
        "bias", [outputs_size], precision, b_initializer, trainable=trainable
    )
    variable_summaries(b, "bias")

    return w, b

<<<<<<< HEAD
def one_layer(inputs,
              outputs_size,
              activation_fn=tf.nn.tanh,
              precision=GLOBAL_TF_FLOAT_PRECISION,
              stddev=1.0,
              bavg=0.0,
              name='linear',
              reuse=None,
              seed=None,
              use_timestep=False,
              trainable=True,
              useBN=False,
              uniform_seed=False,
              initial_variables=None,
              mixed_prec=None,
              final_layer=False):
=======

def one_layer(
    inputs,
    outputs_size,
    activation_fn=tf.nn.tanh,
    precision=GLOBAL_TF_FLOAT_PRECISION,
    stddev=1.0,
    bavg=0.0,
    name="linear",
    reuse=None,
    seed=None,
    use_timestep=False,
    trainable=True,
    useBN=False,
    uniform_seed=False,
    initial_variables=None,
    mixed_prec=None,
    final_layer=False,
):
>>>>>>> 8568521a
    r"""Build one layer with continuous or quantized value.
    Its weight and bias can be initialed with random or constant value.
    """
    # USE FOR NEW FITTINGNET
    with tf.variable_scope(name, reuse=reuse):
        shape = inputs.get_shape().as_list()
        w, b = one_layer_wb(
            shape,
            outputs_size,
            bavg,
            stddev,
            precision,
            trainable,
            initial_variables,
            seed,
            uniform_seed,
            name,
        )
        if nvnmd_cfg.quantize_fitting_net:
<<<<<<< HEAD
            NBIT_DATA_FL = nvnmd_cfg.nbit['NBIT_FIT_DATA_FL']
            NBIT_SHORT_FL = nvnmd_cfg.nbit['NBIT_FIT_SHORT_FL']
            # w
            with tf.variable_scope('w', reuse=reuse):
                w = op_module.quantize_nvnmd(w, 1, NBIT_DATA_FL, NBIT_DATA_FL, -1)
                w = tf.ensure_shape(w, [shape[1], outputs_size])
            # b
            with tf.variable_scope('b', reuse=reuse):
                b = op_module.quantize_nvnmd(b, 1, NBIT_DATA_FL, NBIT_DATA_FL, -1)
                b = tf.ensure_shape(b, [outputs_size])
            # x
            with tf.variable_scope('x', reuse=reuse):
=======
            NBIT_DATA_FL = nvnmd_cfg.nbit["NBIT_FIT_DATA_FL"]
            NBIT_SHORT_FL = nvnmd_cfg.nbit["NBIT_FIT_SHORT_FL"]
            # w
            with tf.variable_scope("w", reuse=reuse):
                w = op_module.quantize_nvnmd(w, 1, NBIT_DATA_FL, NBIT_DATA_FL, -1)
                w = tf.ensure_shape(w, [shape[1], outputs_size])
            # b
            with tf.variable_scope("b", reuse=reuse):
                b = op_module.quantize_nvnmd(b, 1, NBIT_DATA_FL, NBIT_DATA_FL, -1)
                b = tf.ensure_shape(b, [outputs_size])
            # x
            with tf.variable_scope("x", reuse=reuse):
>>>>>>> 8568521a
                x = op_module.quantize_nvnmd(inputs, 1, NBIT_DATA_FL, NBIT_DATA_FL, -1)
                inputs = tf.ensure_shape(x, [None, shape[1]])
            # wx
            # normlize weight mode: 0 all | 1 column
            norm_mode = 0 if final_layer else 1
<<<<<<< HEAD
            wx = op_module.matmul_fitnet_nvnmd(inputs, w, NBIT_DATA_FL, NBIT_SHORT_FL, norm_mode)

            with tf.variable_scope('wx', reuse=reuse):
                wx = op_module.quantize_nvnmd(wx, 1, NBIT_DATA_FL, NBIT_DATA_FL-2, -1)
=======
            wx = op_module.matmul_fitnet_nvnmd(
                inputs, w, NBIT_DATA_FL, NBIT_SHORT_FL, norm_mode
            )

            with tf.variable_scope("wx", reuse=reuse):
                wx = op_module.quantize_nvnmd(wx, 1, NBIT_DATA_FL, NBIT_DATA_FL - 2, -1)
>>>>>>> 8568521a
                wx = tf.ensure_shape(wx, [None, outputs_size])
            # wxb
            wxb = wx + b

<<<<<<< HEAD
            with tf.variable_scope('wxb', reuse=reuse):
=======
            with tf.variable_scope("wxb", reuse=reuse):
>>>>>>> 8568521a
                wxb = op_module.quantize_nvnmd(wxb, 1, NBIT_DATA_FL, NBIT_DATA_FL, -1)
                wxb = tf.ensure_shape(wxb, [None, outputs_size])
            # actfun
            if activation_fn is not None:
                # set activation function as tanh4
                y = op_module.tanh4_flt_nvnmd(wxb)
            else:
                y = wxb

<<<<<<< HEAD
            with tf.variable_scope('actfun', reuse=reuse):
=======
            with tf.variable_scope("actfun", reuse=reuse):
>>>>>>> 8568521a
                y = op_module.quantize_nvnmd(y, 1, NBIT_DATA_FL, NBIT_DATA_FL, -1)
                y = tf.ensure_shape(y, [None, outputs_size])
        else:
            hidden = tf.matmul(inputs, w) + b
            # set activation function as tanh4
            y = tanh4(hidden) if (activation_fn is not None) else hidden
    # 'reshape' is necessary
    # the next layer needs shape of input tensor to build weight
    y = tf.reshape(y, [-1, outputs_size])
    return y<|MERGE_RESOLUTION|>--- conflicted
+++ resolved
@@ -17,15 +17,6 @@
 from deepmd.utils.network import (
     variable_summaries,
 )
-
-<<<<<<< HEAD
-from deepmd.nvnmd.data.data import jdata_sys
-from deepmd.nvnmd.utils.config import nvnmd_cfg
-from deepmd.nvnmd.utils.weight import get_constant_initializer
-from deepmd.utils.network import variable_summaries
-=======
-log = logging.getLogger(__name__)
->>>>>>> 8568521a
 
 log = logging.getLogger(__name__)
 
@@ -84,25 +75,15 @@
     y = x + tf.stop_gradient(y - x)
     return y
 
-<<<<<<< HEAD
-=======
-
->>>>>>> 8568521a
 def tanh4(x):
     with tf.name_scope("tanh4"):
         sign = tf.sign(x)
         xclp = tf.clip_by_value(x, -2, 2)
         xabs = tf.abs(xclp)
-<<<<<<< HEAD
-        y1 = (1.0/16.0) * tf.pow(xabs, 4) + (-1.0/4.0) * tf.pow(xabs, 3) + xabs
-        y2 = y1 * sign
-        return y2
-=======
         y1 = (1.0 / 16.0) * tf.pow(xabs, 4) + (-1.0 / 4.0) * tf.pow(xabs, 3) + xabs
         y2 = y1 * sign
         return y2
 
->>>>>>> 8568521a
 
 def one_layer_wb(
     shape,
@@ -149,24 +130,6 @@
 
     return w, b
 
-<<<<<<< HEAD
-def one_layer(inputs,
-              outputs_size,
-              activation_fn=tf.nn.tanh,
-              precision=GLOBAL_TF_FLOAT_PRECISION,
-              stddev=1.0,
-              bavg=0.0,
-              name='linear',
-              reuse=None,
-              seed=None,
-              use_timestep=False,
-              trainable=True,
-              useBN=False,
-              uniform_seed=False,
-              initial_variables=None,
-              mixed_prec=None,
-              final_layer=False):
-=======
 
 def one_layer(
     inputs,
@@ -186,7 +149,6 @@
     mixed_prec=None,
     final_layer=False,
 ):
->>>>>>> 8568521a
     r"""Build one layer with continuous or quantized value.
     Its weight and bias can be initialed with random or constant value.
     """
@@ -206,20 +168,6 @@
             name,
         )
         if nvnmd_cfg.quantize_fitting_net:
-<<<<<<< HEAD
-            NBIT_DATA_FL = nvnmd_cfg.nbit['NBIT_FIT_DATA_FL']
-            NBIT_SHORT_FL = nvnmd_cfg.nbit['NBIT_FIT_SHORT_FL']
-            # w
-            with tf.variable_scope('w', reuse=reuse):
-                w = op_module.quantize_nvnmd(w, 1, NBIT_DATA_FL, NBIT_DATA_FL, -1)
-                w = tf.ensure_shape(w, [shape[1], outputs_size])
-            # b
-            with tf.variable_scope('b', reuse=reuse):
-                b = op_module.quantize_nvnmd(b, 1, NBIT_DATA_FL, NBIT_DATA_FL, -1)
-                b = tf.ensure_shape(b, [outputs_size])
-            # x
-            with tf.variable_scope('x', reuse=reuse):
-=======
             NBIT_DATA_FL = nvnmd_cfg.nbit["NBIT_FIT_DATA_FL"]
             NBIT_SHORT_FL = nvnmd_cfg.nbit["NBIT_FIT_SHORT_FL"]
             # w
@@ -232,34 +180,22 @@
                 b = tf.ensure_shape(b, [outputs_size])
             # x
             with tf.variable_scope("x", reuse=reuse):
->>>>>>> 8568521a
                 x = op_module.quantize_nvnmd(inputs, 1, NBIT_DATA_FL, NBIT_DATA_FL, -1)
                 inputs = tf.ensure_shape(x, [None, shape[1]])
             # wx
             # normlize weight mode: 0 all | 1 column
             norm_mode = 0 if final_layer else 1
-<<<<<<< HEAD
-            wx = op_module.matmul_fitnet_nvnmd(inputs, w, NBIT_DATA_FL, NBIT_SHORT_FL, norm_mode)
-
-            with tf.variable_scope('wx', reuse=reuse):
-                wx = op_module.quantize_nvnmd(wx, 1, NBIT_DATA_FL, NBIT_DATA_FL-2, -1)
-=======
             wx = op_module.matmul_fitnet_nvnmd(
                 inputs, w, NBIT_DATA_FL, NBIT_SHORT_FL, norm_mode
             )
 
             with tf.variable_scope("wx", reuse=reuse):
                 wx = op_module.quantize_nvnmd(wx, 1, NBIT_DATA_FL, NBIT_DATA_FL - 2, -1)
->>>>>>> 8568521a
                 wx = tf.ensure_shape(wx, [None, outputs_size])
             # wxb
             wxb = wx + b
 
-<<<<<<< HEAD
-            with tf.variable_scope('wxb', reuse=reuse):
-=======
             with tf.variable_scope("wxb", reuse=reuse):
->>>>>>> 8568521a
                 wxb = op_module.quantize_nvnmd(wxb, 1, NBIT_DATA_FL, NBIT_DATA_FL, -1)
                 wxb = tf.ensure_shape(wxb, [None, outputs_size])
             # actfun
@@ -269,11 +205,7 @@
             else:
                 y = wxb
 
-<<<<<<< HEAD
-            with tf.variable_scope('actfun', reuse=reuse):
-=======
             with tf.variable_scope("actfun", reuse=reuse):
->>>>>>> 8568521a
                 y = op_module.quantize_nvnmd(y, 1, NBIT_DATA_FL, NBIT_DATA_FL, -1)
                 y = tf.ensure_shape(y, [None, outputs_size])
         else:
