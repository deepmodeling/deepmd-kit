# SPDX-License-Identifier: LGPL-3.0-or-later
import datetime
import functools
import logging
import time
from copy import (
    deepcopy,
)
from pathlib import (
    Path,
)
from typing import (
    Any,
)

import numpy as np
import paddle
import paddle.distributed as dist
from paddle.distributed import (
    fleet,
)
from paddle.framework import (
    core,
)
from paddle.io import (
    DataLoader,
)

from deepmd.common import (
    symlink_prefix_files,
)
from deepmd.dpmodel.utils.learning_rate import (
    LearningRateExp,
)
from deepmd.loggers.training import (
    format_training_message_per_task,
)
from deepmd.pd.loss import (
    EnergyStdLoss,
    TaskLoss,
)
from deepmd.pd.model.model import (
    get_model,
)
from deepmd.pd.train.wrapper import (
    ModelWrapper,
)
from deepmd.pd.utils import (
    dp_random,
)
from deepmd.pd.utils.dataloader import (
    BufferedIterator,
    get_sampler_from_params,
)
from deepmd.pd.utils.env import (
    CINN,
    DEFAULT_PRECISION,
    DEVICE,
    JIT,
    NUM_WORKERS,
    SAMPLER_RECORD,
    enable_prim,
)
from deepmd.pd.utils.stat import (
    make_stat_input,
)
from deepmd.pd.utils.utils import (
    nvprof_context,
    to_numpy_array,
)
from deepmd.utils.data import (
    DataRequirementItem,
)
from deepmd.utils.path import (
    DPH5Path,
)

log = logging.getLogger(__name__)

from typing import (
    Optional,
)


def format_training_message(
    batch: int,
    wall_time: float,
    eta: Optional[int] = None,
):
    """Format a training message."""
    msg = f"batch {batch:7d}: total wall time = {wall_time:.2f} s"
    if isinstance(eta, int):
        msg += f", eta = {datetime.timedelta(seconds=int(eta))!s}"
    return msg


class Trainer:
    def __init__(
        self,
        config: dict[str, Any],
        training_data,
        stat_file_path=None,
        validation_data=None,
        init_model=None,
        restart_model=None,
        finetune_model=None,
        force_load=False,
        shared_links=None,
        finetune_links=None,
        init_frz_model=None,
    ) -> None:
        """Construct a DeePMD trainer.

        Args:
        - config: The Dict-like configuration with training options.
        """
        enable_prim(True)
        if init_model is not None:
            resume_model = init_model
        elif restart_model is not None:
            resume_model = restart_model
        elif finetune_model is not None:
            resume_model = finetune_model
        else:
            resume_model = None
        resuming = resume_model is not None
        self.restart_training = restart_model is not None
        model_params = config["model"]
        training_params = config["training"]
        self.multi_task = "model_dict" in model_params
        self.finetune_links = finetune_links
        self.finetune_update_stat = False
        self.model_keys = (
            list(model_params["model_dict"]) if self.multi_task else ["Default"]
        )
        self.rank = (
            dist.get_rank() if dist.is_available() and dist.is_initialized() else 0
        )
        self.world_size = (
            dist.get_world_size()
            if dist.is_available() and dist.is_initialized()
            else 1
        )
        self.num_model = len(self.model_keys)

        # Iteration config
        self.num_steps = training_params["numb_steps"]
        self.disp_file = training_params.get("disp_file", "lcurve.out")
        self.disp_freq = training_params.get("disp_freq", 1000)
        self.save_ckpt = training_params.get("save_ckpt", "model.ckpt")
        self.save_freq = training_params.get("save_freq", 1000)
        self.max_ckpt_keep = training_params.get("max_ckpt_keep", 5)
        self.display_in_training = training_params.get("disp_training", True)
        self.timing_in_training = training_params.get("time_training", True)
        self.change_bias_after_training = training_params.get(
            "change_bias_after_training", False
        )
        self.lcurve_should_print_header = True

        def get_opt_param(params):
            opt_type = params.get("opt_type", "Adam")
            opt_param = {
                "kf_blocksize": params.get("kf_blocksize", 5120),
                "kf_start_pref_e": params.get("kf_start_pref_e", 1),
                "kf_limit_pref_e": params.get("kf_limit_pref_e", 1),
                "kf_start_pref_f": params.get("kf_start_pref_f", 1),
                "kf_limit_pref_f": params.get("kf_limit_pref_f", 1),
            }
            return opt_type, opt_param

        def get_data_loader(_training_data, _validation_data, _training_params):
            def get_dataloader_and_buffer(_data, _params):
                _sampler = get_sampler_from_params(_data, _params)
                if _sampler is None:
                    log.warning(
                        "Sampler not specified!"
                    )  # None sampler will lead to a premature stop iteration. Replacement should be True in attribute of the sampler to produce expected number of items in one iteration.
                _dataloader = DataLoader(
                    _data,
                    batch_sampler=paddle.io.BatchSampler(
                        sampler=_sampler,
                        drop_last=False,
                    ),
                    num_workers=NUM_WORKERS
                    if dist.is_available()
                    else 0,  # setting to 0 diverges the behavior of its iterator; should be >=1
                    collate_fn=lambda batch: batch[0],  # prevent extra conversion
                    # pin_memory=True,
                )
                _data_buffered = BufferedIterator(iter(_dataloader))
                return _dataloader, _data_buffered

            training_dataloader, training_data_buffered = get_dataloader_and_buffer(
                _training_data, _training_params["training_data"]
            )

            if _validation_data is not None:
                (
                    validation_dataloader,
                    validation_data_buffered,
                ) = get_dataloader_and_buffer(
                    _validation_data, _training_params["validation_data"]
                )
                valid_numb_batch = _training_params["validation_data"].get(
                    "numb_btch", 1
                )
            else:
                validation_dataloader = None
                validation_data_buffered = None
                valid_numb_batch = 1
            return (
                training_dataloader,
                training_data_buffered,
                validation_dataloader,
                validation_data_buffered,
                valid_numb_batch,
            )

        def single_model_stat(
            _model,
            _data_stat_nbatch,
            _training_data,
            _validation_data,
            _stat_file_path,
            _data_requirement,
            finetune_has_new_type=False,
        ):
            _data_requirement += get_additional_data_requirement(_model)
            _training_data.add_data_requirement(_data_requirement)
            if _validation_data is not None:
                _validation_data.add_data_requirement(_data_requirement)

            @functools.lru_cache
            def get_sample():
                sampled = make_stat_input(
                    _training_data.systems,
                    _training_data.dataloaders,
                    _data_stat_nbatch,
                )
                return sampled

            if (not resuming or finetune_has_new_type) and self.rank == 0:
                _model.compute_or_load_stat(
                    sampled_func=get_sample,
                    stat_file_path=_stat_file_path,
                )
                if isinstance(_stat_file_path, DPH5Path):
                    _stat_file_path.root.close()
            return get_sample

        def get_lr(lr_params):
            assert lr_params.get("type", "exp") == "exp", (
                "Only learning rate `exp` is supported!"
            )
            lr_params["stop_steps"] = self.num_steps - self.warmup_steps
            lr_exp = LearningRateExp(**lr_params)
            return lr_exp

        # Optimizer
        if self.multi_task and training_params.get("optim_dict", None) is not None:
            self.optim_dict = training_params.get("optim_dict")
            missing_keys = [
                key for key in self.model_keys if key not in self.optim_dict
            ]
            assert not missing_keys, (
                f"These keys are not in optim_dict: {missing_keys}!"
            )
            self.opt_type = {}
            self.opt_param = {}
            for model_key in self.model_keys:
                self.opt_type[model_key], self.opt_param[model_key] = get_opt_param(
                    self.optim_dict[model_key]
                )
        else:
            self.opt_type, self.opt_param = get_opt_param(training_params)

        # Model
        self.model = get_model_for_wrapper(model_params, resuming=resuming)

        # Loss
        if not self.multi_task:
            self.loss = get_loss(
                config["loss"],
                config["learning_rate"]["start_lr"],
                len(model_params["type_map"]),
                self.model,
            )
        else:
            self.loss = {}
            for model_key in self.model_keys:
                loss_param = config["loss_dict"][model_key]
                if config.get("learning_rate_dict", None) is not None:
                    lr_param = config["learning_rate_dict"][model_key]["start_lr"]
                else:
                    lr_param = config["learning_rate"]["start_lr"]
                ntypes = len(model_params["model_dict"][model_key]["type_map"])
                self.loss[model_key] = get_loss(
                    loss_param, lr_param, ntypes, self.model[model_key]
                )

        # Data
        if not self.multi_task:
            self.get_sample_func = single_model_stat(
                self.model,
                model_params.get("data_stat_nbatch", 10),
                training_data,
                validation_data,
                stat_file_path,
                self.loss.label_requirement,
                finetune_has_new_type=self.finetune_links["Default"].get_has_new_type()
                if self.finetune_links is not None
                else False,
            )
            (
                self.training_dataloader,
                self.training_data,
                self.validation_dataloader,
                self.validation_data,
                self.valid_numb_batch,
            ) = get_data_loader(training_data, validation_data, training_params)
            training_data.print_summary(
                "training",
                to_numpy_array(self.training_dataloader.batch_sampler.sampler.weights),
            )
            if validation_data is not None:
                validation_data.print_summary(
                    "validation",
                    to_numpy_array(
                        self.validation_dataloader.batch_sampler.sampler.weights
                    ),
                )
        else:
            (
                self.training_dataloader,
                self.training_data,
                self.validation_dataloader,
                self.validation_data,
                self.valid_numb_batch,
                self.get_sample_func,
            ) = {}, {}, {}, {}, {}, {}
            for model_key in self.model_keys:
                self.get_sample_func[model_key] = single_model_stat(
                    self.model[model_key],
                    model_params["model_dict"][model_key].get("data_stat_nbatch", 10),
                    training_data[model_key],
                    validation_data[model_key],
                    stat_file_path[model_key],
                    self.loss[model_key].label_requirement,
                    finetune_has_new_type=self.finetune_links[
                        model_key
                    ].get_has_new_type()
                    if self.finetune_links is not None
                    else False,
                )
                (
                    self.training_dataloader[model_key],
                    self.training_data[model_key],
                    self.validation_dataloader[model_key],
                    self.validation_data[model_key],
                    self.valid_numb_batch[model_key],
                ) = get_data_loader(
                    training_data[model_key],
                    validation_data[model_key],
                    training_params["data_dict"][model_key],
                )

                training_data[model_key].print_summary(
                    f"training in {model_key}",
                    to_numpy_array(
                        self.training_dataloader[
                            model_key
                        ].batch_sampler.sampler.weights
                    ),
                )
                if (
                    validation_data is not None
                    and validation_data[model_key] is not None
                ):
                    validation_data[model_key].print_summary(
                        f"validation in {model_key}",
                        to_numpy_array(
                            self.validation_dataloader[
                                model_key
                            ].batch_sampler.sampler.weights
                        ),
                    )

        # Learning rate
        self.warmup_steps = training_params.get("warmup_steps", 0)
        self.gradient_max_norm = training_params.get("gradient_max_norm", 0.0)
        assert self.num_steps - self.warmup_steps > 0 or self.warmup_steps == 0, (
            "Warm up steps must be less than total training steps!"
        )
        if self.multi_task and config.get("learning_rate_dict", None) is not None:
            self.lr_exp = {}
            for model_key in self.model_keys:
                self.lr_exp[model_key] = get_lr(config["learning_rate_dict"][model_key])
        else:
            self.lr_exp = get_lr(config["learning_rate"])

        # JIT
        if JIT:
            raise NotImplementedError(
                "JIT is not supported yet when training with Paddle"
            )
            self.model = paddle.jit.to_static(self.model)

        # Model Wrapper
        self.wrapper = ModelWrapper(self.model, self.loss, model_params=model_params)
        self.start_step = 0

        # resuming and finetune
        optimizer_state_dict = None
        if resuming:
            log.info(f"Resuming from {resume_model}.")
            state_dict = paddle.load(resume_model)
            if "model" in state_dict:
                optimizer_state_dict = (
                    state_dict["optimizer"] if finetune_model is None else None
                )
                state_dict = state_dict["model"]
            self.start_step = (
                state_dict["_extra_state"]["train_infos"]["step"]
                if self.restart_training
                else 0
            )
            if self.rank == 0:
                if force_load:
                    input_keys = list(state_dict.keys())
                    target_keys = list(self.wrapper.state_dict().keys())
                    missing_keys = [
                        item for item in target_keys if item not in input_keys
                    ]
                    if missing_keys:
                        target_state_dict = self.wrapper.state_dict()
                        slim_keys = []
                        for item in missing_keys:
                            state_dict[item] = target_state_dict[item].clone().detach()
                            new_key = True
                            for slim_key in slim_keys:
                                if slim_key in item:
                                    new_key = False
                                    break
                            if new_key:
                                tmp_keys = ".".join(item.split(".")[:3])
                                slim_keys.append(tmp_keys)
                        slim_keys = [i + ".*" for i in slim_keys]
                        log.warning(
                            f"Force load mode allowed! These keys are not in ckpt and will re-init: {slim_keys}"
                        )
                # update model params in the pretrained model
                if finetune_model is not None:
                    new_state_dict = {}
                    target_state_dict = self.wrapper.state_dict()
                    # pretrained_model
                    pretrained_model = get_model_for_wrapper(
                        state_dict["_extra_state"]["model_params"]
                    )
                    pretrained_model_wrapper = ModelWrapper(pretrained_model)
                    pretrained_model_wrapper.set_state_dict(state_dict)
                    # update type related params
                    for model_key in self.model_keys:
                        finetune_rule_single = self.finetune_links[model_key]
                        _model_key_from = finetune_rule_single.get_model_branch()
                        # skip if updated
                        if (
                            finetune_rule_single.get_finetune_tmap()
                            != pretrained_model_wrapper.model[
                                _model_key_from
                            ].get_type_map()
                        ):
                            model_with_new_type_stat = None
                            if finetune_rule_single.get_has_new_type():
                                self.finetune_update_stat = True
                                model_with_new_type_stat = self.wrapper.model[model_key]
                            pretrained_model_wrapper.model[
                                _model_key_from
                            ].change_type_map(
                                finetune_rule_single.get_finetune_tmap(),
                                model_with_new_type_stat=model_with_new_type_stat,
                            )
                    state_dict = pretrained_model_wrapper.state_dict()

                    def collect_single_finetune_params(
                        _model_key,
                        _finetune_rule_single,
                        _new_state_dict,
                        _origin_state_dict,
                        _random_state_dict,
                    ) -> None:
                        _new_fitting = _finetune_rule_single.get_random_fitting()
                        _model_key_from = _finetune_rule_single.get_model_branch()
                        target_keys = [
                            i
                            for i in _random_state_dict.keys()
                            if i != "_extra_state" and f".{_model_key}." in i
                        ]
                        for item_key in target_keys:
                            if _new_fitting and (".descriptor." not in item_key):
                                # print(f'Keep {item_key} in old model!')
                                _new_state_dict[item_key] = (
                                    _random_state_dict[item_key].clone().detach()
                                )
                            else:
                                new_key = item_key.replace(
                                    f".{_model_key}.", f".{_model_key_from}."
                                )
                                # print(f'Replace {item_key} with {new_key} in pretrained_model!')
                                _new_state_dict[item_key] = (
                                    _origin_state_dict[new_key].clone().detach()
                                )

                    # collect model params from the pretrained model
                    for model_key in self.model_keys:
                        finetune_rule_single = self.finetune_links[model_key]
                        collect_single_finetune_params(
                            model_key,
                            finetune_rule_single,
                            new_state_dict,
                            state_dict,
                            target_state_dict,
                        )
                    state_dict = new_state_dict
                    state_dict["_extra_state"] = self.wrapper.state_dict()[
                        "_extra_state"
                    ]

                self.wrapper.set_state_dict(state_dict)

                # change bias for fine-tuning
                if finetune_model is not None:

                    def single_model_finetune(
                        _model,
                        _finetune_rule_single,
                        _sample_func,
                    ):
                        _model = model_change_out_bias(
                            _model,
                            _sample_func,
                            _bias_adjust_mode="change-by-statistic"
                            if not _finetune_rule_single.get_random_fitting()
                            else "set-by-statistic",
                        )
                        return _model

                    if not self.multi_task:
                        finetune_rule_single = self.finetune_links["Default"]
                        self.model = single_model_finetune(
                            self.model, finetune_rule_single, self.get_sample_func
                        )
                    else:
                        for model_key in self.model_keys:
                            finetune_rule_single = self.finetune_links[model_key]
                            if not finetune_rule_single.get_resuming():
                                log.info(
                                    f"Model branch {model_key} will be fine-tuned. This may take a long time..."
                                )
                                self.model[model_key] = single_model_finetune(
                                    self.model[model_key],
                                    finetune_rule_single,
                                    self.get_sample_func[model_key],
                                )
                            else:
                                log.info(
                                    f"Model branch {model_key} will resume training."
                                )

        if init_frz_model is not None:
            frz_model = paddle.jit.load(init_frz_model)
            self.model.set_state_dict(frz_model.state_dict())

        # Multi-task share params
        if shared_links is not None:
            self.wrapper.share_params(
                shared_links,
                resume=(resuming and not self.finetune_update_stat) or self.rank != 0,
            )

        # TODO add lr warmups for multitask
        # author: iProzd
        def warm_up_linear(step, warmup_steps):
            if step < warmup_steps:
                return step / warmup_steps
            else:
                return self.lr_exp.value(step - warmup_steps) / self.lr_exp.start_lr

        # TODO add optimizers for multitask
        # author: iProzd
        if self.opt_type == "Adam":
            self.scheduler = paddle.optimizer.lr.LambdaDecay(
                learning_rate=self.lr_exp.start_lr,
                lr_lambda=lambda step: warm_up_linear(step, self.warmup_steps),
            )
            self.optimizer = paddle.optimizer.Adam(
                learning_rate=self.scheduler, parameters=self.wrapper.parameters()
            )
            if optimizer_state_dict is not None and self.restart_training:
                self.optimizer.set_state_dict(optimizer_state_dict)
                self.scheduler.last_epoch -= 1
        else:
            raise ValueError(f"Not supported optimizer type '{self.opt_type}'")

        if dist.is_available() and dist.is_initialized():
            # DDP will guarantee the model parameters are identical across all processes
            self.wrapper = fleet.distributed_model(
                self.wrapper,
                # find_unused_parameters=True,
            )
            self.optimizer = fleet.distributed_optimizer(self.optimizer)

        # Get model prob for multi-task
        if self.multi_task:
            self.model_prob = np.array([0.0 for key in self.model_keys])
            if training_params.get("model_prob", None) is not None:
                model_prob = training_params["model_prob"]
                for ii, model_key in enumerate(self.model_keys):
                    if model_key in model_prob:
                        self.model_prob[ii] += float(model_prob[model_key])
            else:
                for ii, model_key in enumerate(self.model_keys):
                    self.model_prob[ii] += float(len(self.training_data[model_key]))
            sum_prob = np.sum(self.model_prob)
            assert sum_prob > 0.0, "Sum of model prob must be larger than 0!"
            self.model_prob = self.model_prob / sum_prob

        # Tensorboard
        self.enable_tensorboard = training_params.get("tensorboard", False)
        self.tensorboard_log_dir = training_params.get("tensorboard_log_dir", "log")
        self.tensorboard_freq = training_params.get("tensorboard_freq", 1)
        self.enable_profiler = training_params.get("enable_profiler", False)
        self.profiling = training_params.get("profiling", False)
        self.profiling_file = training_params.get("profiling_file", "timeline.json")

    def run(self):
        if CINN:
            from paddle import (
                jit,
<<<<<<< HEAD
                static,
            )

            build_strategy = static.BuildStrategy()
            build_strategy.build_cinn_pass: bool = CINN
            self.wrapper.forward = jit.to_static(
                full_graph=True, build_strategy=build_strategy
            )(self.wrapper.forward)
=======
            )

            backend = "CINN" if CINN else None
            self.wrapper.forward = jit.to_static(full_graph=True, backend=backend)(
                self.wrapper.forward
            )
>>>>>>> 5caf02a3
            log.info(
                "Enable CINN during training, there may be some additional "
                "compilation time in the first traning step."
            )

        fout = (
            open(
                self.disp_file,
                mode="w" if not self.restart_training else "a",
                buffering=1,
            )
            if self.rank == 0
            else None
        )  # line buffered
        if SAMPLER_RECORD:
            record_file = f"Sample_rank_{self.rank}.txt"
            fout1 = open(record_file, mode="w", buffering=1)
        log.info("Start to train %d steps.", self.num_steps)
        if dist.is_available() and dist.is_initialized():
            log.info(f"Rank: {dist.get_rank()}/{dist.get_world_size()}")
        if self.enable_tensorboard:
            from tensorboardX import (
                SummaryWriter,
            )

            writer = SummaryWriter(log_dir=self.tensorboard_log_dir)
        enable_profiling = self.enable_profiler or self.profiling
        if enable_profiling:
            core.nvprof_start()
            core.nvprof_enable_record_event()

        def step(_step_id, task_key="Default") -> None:
            # Paddle Profiler
            if enable_profiling:
                core.nvprof_nvtx_push(f"Training step {_step_id}")

            self.wrapper.train()
            if isinstance(self.lr_exp, dict):
                _lr = self.lr_exp[task_key]
            else:
                _lr = self.lr_exp
            cur_lr = _lr.value(_step_id)
            pref_lr = cur_lr
            self.optimizer.clear_grad(set_to_zero=False)

            with nvprof_context(enable_profiling, "Fetching data"):
                input_dict, label_dict, log_dict = self.get_data(
                    is_train=True, task_key=task_key
                )
            if SAMPLER_RECORD:
                print_str = f"Step {_step_id}: sample system{log_dict['sid']}  frame{log_dict['fid']}\n"
                fout1.write(print_str)
                fout1.flush()
            if self.opt_type == "Adam":
                cur_lr = self.scheduler.get_lr()
                if _step_id < self.warmup_steps:
                    pref_lr = _lr.start_lr
                else:
                    pref_lr = cur_lr
                with nvprof_context(enable_profiling, "Forward pass"):
                    model_pred, loss, more_loss = self.wrapper(
                        **input_dict,
                        cur_lr=paddle.full([], pref_lr, DEFAULT_PRECISION),
                        label=label_dict,
                        task_key=task_key,
                    )

                with nvprof_context(enable_profiling, "Backward pass"):
                    loss.backward()

                if self.gradient_max_norm > 0.0:
                    with nvprof_context(enable_profiling, "Gradient clip"):
                        paddle.nn.utils.clip_grad_norm_(
                            self.wrapper.parameters(),
                            self.gradient_max_norm,
                            error_if_nonfinite=True,
                        )

                with nvprof_context(enable_profiling, "Adam update"):
                    self.optimizer.step()

                self.scheduler.step()

            else:
                raise ValueError(f"Not supported optimizer type '{self.opt_type}'")

            # Log and persist
            display_step_id = _step_id + 1
            if self.display_in_training and (
                display_step_id % self.disp_freq == 0 or display_step_id == 1
            ):
                self.wrapper.eval()  # Will set to train mode before fininshing validation

                def log_loss_train(_loss, _more_loss, _task_key="Default"):
                    results = {}
                    rmse_val = {
                        item: _more_loss[item]
                        for item in _more_loss
                        if "l2_" not in item
                    }
                    for item in sorted(rmse_val.keys()):
                        results[item] = rmse_val[item]
                    return results

                def log_loss_valid(_task_key="Default"):
                    single_results = {}
                    sum_natoms = 0
                    if not self.multi_task:
                        valid_numb_batch = self.valid_numb_batch
                    else:
                        valid_numb_batch = self.valid_numb_batch[_task_key]
                    for ii in range(valid_numb_batch):
                        self.optimizer.clear_grad()
                        input_dict, label_dict, _ = self.get_data(
                            is_train=False, task_key=_task_key
                        )
                        if input_dict == {}:
                            # no validation data
                            return {}
                        _, loss, more_loss = self.wrapper(
                            **input_dict,
                            cur_lr=paddle.full([], pref_lr, DEFAULT_PRECISION),
                            label=label_dict,
                            task_key=_task_key,
                        )
                        # more_loss.update({"rmse": math.sqrt(loss)})
                        natoms = int(input_dict["atype"].shape[-1])
                        sum_natoms += natoms
                        for k, v in more_loss.items():
                            if "l2_" not in k:
                                single_results[k] = (
                                    single_results.get(k, 0.0) + v * natoms
                                )
                    results = {k: v / sum_natoms for k, v in single_results.items()}
                    return results

                if not self.multi_task:
                    train_results = log_loss_train(loss, more_loss)
                    valid_results = log_loss_valid()
                    if self.rank == 0:
                        log.info(
                            format_training_message_per_task(
                                batch=display_step_id,
                                task_name="trn",
                                rmse=train_results,
                                learning_rate=cur_lr,
                            )
                        )
                        if valid_results:
                            log.info(
                                format_training_message_per_task(
                                    batch=display_step_id,
                                    task_name="val",
                                    rmse=valid_results,
                                    learning_rate=None,
                                )
                            )
                else:
                    train_results = {_key: {} for _key in self.model_keys}
                    valid_results = {_key: {} for _key in self.model_keys}
                    train_results[task_key] = log_loss_train(
                        loss, more_loss, _task_key=task_key
                    )
                    for _key in self.model_keys:
                        if _key != task_key:
                            self.optimizer.clear_grad()
                            input_dict, label_dict, _ = self.get_data(
                                is_train=True, task_key=_key
                            )
                            _, loss, more_loss = self.wrapper(
                                **input_dict,
                                cur_lr=paddle.full([], pref_lr, DEFAULT_PRECISION),
                                label=label_dict,
                                task_key=_key,
                            )
                            train_results[_key] = log_loss_train(
                                loss, more_loss, _task_key=_key
                            )
                        valid_results[_key] = log_loss_valid(_task_key=_key)
                        if self.rank == 0:
                            log.info(
                                format_training_message_per_task(
                                    batch=display_step_id,
                                    task_name=_key + "_trn",
                                    rmse=train_results[_key],
                                    learning_rate=cur_lr,
                                )
                            )
                            if valid_results[_key]:
                                log.info(
                                    format_training_message_per_task(
                                        batch=display_step_id,
                                        task_name=_key + "_val",
                                        rmse=valid_results[_key],
                                        learning_rate=None,
                                    )
                                )
                self.wrapper.train()

                current_time = time.time()
                train_time = current_time - self.t0
                self.t0 = current_time
                if self.rank == 0 and self.timing_in_training:
                    eta = int(
                        (self.num_steps - _step_id - 1) / self.disp_freq * train_time
                    )
                    log.info(
                        format_training_message(
                            batch=display_step_id,
                            wall_time=train_time,
                            eta=eta,
                        )
                    )
                # the first training time is not accurate
                if (
                    (_step_id + 1 - self.start_step) > self.disp_freq
                    or self.num_steps - self.start_step < 2 * self.disp_freq
                ):
                    self.total_train_time += train_time

                if fout:
                    if self.lcurve_should_print_header:
                        self.print_header(fout, train_results, valid_results)
                        self.lcurve_should_print_header = False
                    self.print_on_training(
                        fout, display_step_id, cur_lr, train_results, valid_results
                    )

            if (
                ((_step_id + 1) % self.save_freq == 0 and _step_id != self.start_step)
                or (_step_id + 1) == self.num_steps
            ) and (self.rank == 0 or dist.get_rank() == 0):
                # Handle the case if rank 0 aborted and re-assigned
                self.latest_model = Path(self.save_ckpt + f"-{_step_id + 1}.pd")

                module = (
                    self.wrapper.module
                    if dist.is_available() and dist.is_initialized()
                    else self.wrapper
                )
                self.save_model(self.latest_model, lr=cur_lr, step=_step_id)
                log.info(f"Saved model to {self.latest_model}")
                symlink_prefix_files(self.latest_model.stem, self.save_ckpt)
                with open("checkpoint", "w") as f:
                    f.write(str(self.latest_model))

            # tensorboard
            if self.enable_tensorboard and (
                display_step_id % self.tensorboard_freq == 0 or display_step_id == 1
            ):
                writer.add_scalar(f"{task_key}/lr", cur_lr, display_step_id)
                writer.add_scalar(f"{task_key}/loss", loss.item(), display_step_id)
                for item in more_loss:
                    writer.add_scalar(
                        f"{task_key}/{item}", more_loss[item].item(), display_step_id
                    )

            if enable_profiling:
                core.nvprof_nvtx_pop()

        self.wrapper.train()
        self.t0 = time.time()
        self.total_train_time = 0.0
        for step_id in range(self.num_steps):
            if step_id < self.start_step:
                continue
            if self.multi_task:
                chosen_index_list = dp_random.choice(
                    np.arange(
                        self.num_model, dtype=np.int32
                    ),  # int32 should be enough for # models...
                    p=np.array(self.model_prob),
                    size=self.world_size,
                    replace=True,
                )
                assert chosen_index_list.size == self.world_size
                model_index = chosen_index_list[self.rank]
                model_key = self.model_keys[model_index]
            else:
                model_key = "Default"
            step(step_id, model_key)
            if JIT:
                break

        if self.change_bias_after_training and (self.rank == 0 or dist.get_rank() == 0):
            if not self.multi_task:
                self.model = model_change_out_bias(
                    self.model,
                    self.get_sample_func,
                    _bias_adjust_mode="change-by-statistic",
                )
            else:
                for model_key in self.model_keys:
                    self.model[model_key] = model_change_out_bias(
                        self.model[model_key],
                        self.get_sample_func[model_key],
                        _bias_adjust_mode="change-by-statistic",
                    )
            self.latest_model = Path(self.save_ckpt + f"-{self.num_steps}.pd")
            cur_lr = self.lr_exp.value(self.num_steps - 1)
            self.save_model(self.latest_model, lr=cur_lr, step=self.num_steps - 1)
            log.info(f"Saved model to {self.latest_model}")
            symlink_prefix_files(self.latest_model.stem, self.save_ckpt)
            with open("checkpoint", "w") as f:
                f.write(str(self.latest_model))

        if (
            self.rank == 0 or dist.get_rank() == 0
        ):  # Handle the case if rank 0 aborted and re-assigned
            if self.num_steps == 0:
                # when num_steps is 0, the checkpoint is never not saved
                self.latest_model = Path(self.save_ckpt + "-0.pd")
                self.save_model(self.latest_model, lr=0, step=0)
                log.info(f"Saved model to {self.latest_model}")
                symlink_prefix_files(self.latest_model.stem, self.save_ckpt)
                with open("checkpoint", "w") as f:
                    f.write(str(self.latest_model))

            elapsed_batch = self.num_steps - self.start_step
            if self.timing_in_training and elapsed_batch // self.disp_freq > 0:
                if self.start_step >= 2 * self.disp_freq:
                    log.info(
                        "average training time: %.4f s/batch (exclude first %d batches)",
                        self.total_train_time
                        / (
                            elapsed_batch // self.disp_freq * self.disp_freq
                            - self.disp_freq
                        ),
                        self.disp_freq,
                    )
                else:
                    log.info(
                        "average training time: %.4f s/batch",
                        self.total_train_time
                        / (elapsed_batch // self.disp_freq * self.disp_freq),
                    )

            if JIT:
                raise NotImplementedError(
                    "Paddle JIT saving during training is not supported yet."
                )
            log.info(f"Trained model has been saved to: {self.save_ckpt}")

        if fout:
            fout.close()
        if SAMPLER_RECORD:
            fout1.close()
        if self.enable_tensorboard:
            writer.close()
        if enable_profiling:
            core.nvprof_stop()
            log.info(
                "The nsys profiling trace have been saved to *.nsys-rep and *.sqlite "
                "files, which can be viewd in NVIDIA Nsight Systems software"
            )

    def save_model(self, save_path, lr=0.0, step=0) -> None:
        module = (
            self.wrapper.module
            if dist.is_available() and dist.is_initialized()
            else self.wrapper
        )
        module.train_infos["lr"] = float(lr)
        module.train_infos["step"] = step
        paddle.save(
            {"model": module.state_dict(), "optimizer": self.optimizer.state_dict()},
            str(save_path),
        )
        checkpoint_dir = save_path.parent
        checkpoint_files = [
            f
            for f in checkpoint_dir.glob("*.pd")
            if not f.is_symlink() and f.name.startswith(self.save_ckpt)
        ]
        if len(checkpoint_files) > self.max_ckpt_keep:
            checkpoint_files.sort(key=lambda x: x.stat().st_mtime)
            checkpoint_files[0].unlink()

    def get_data(self, is_train=True, task_key="Default"):
        if not self.multi_task:
            if is_train:
                try:
                    batch_data = next(iter(self.training_data))
                except StopIteration:
                    # Refresh the status of the dataloader to start from a new epoch
                    self.training_data = BufferedIterator(
                        iter(self.training_dataloader)
                    )
                    batch_data = next(iter(self.training_data))
            else:
                if self.validation_data is None:
                    return {}, {}, {}
                try:
                    batch_data = next(iter(self.validation_data))
                except StopIteration:
                    self.validation_data = BufferedIterator(
                        iter(self.validation_dataloader)
                    )
                    batch_data = next(iter(self.validation_data))
        else:
            if is_train:
                try:
                    batch_data = next(iter(self.training_data[task_key]))
                except StopIteration:
                    # Refresh the status of the dataloader to start from a new epoch
                    self.training_data[task_key] = BufferedIterator(
                        iter(self.training_dataloader[task_key])
                    )
                    batch_data = next(iter(self.training_data[task_key]))
            else:
                if self.validation_data[task_key] is None:
                    return {}, {}, {}
                try:
                    batch_data = next(iter(self.validation_data[task_key]))
                except StopIteration:
                    self.validation_data[task_key] = BufferedIterator(
                        iter(self.validation_dataloader[task_key])
                    )
                    batch_data = next(iter(self.validation_data[task_key]))

        for key in batch_data.keys():
            if key == "sid" or key == "fid" or key == "box" or "find_" in key:
                continue
            elif not isinstance(batch_data[key], list):
                if batch_data[key] is not None:
                    batch_data[key] = batch_data[key].to(DEVICE)
            else:
                batch_data[key] = [item.to(DEVICE) for item in batch_data[key]]
        # we may need a better way to classify which are inputs and which are labels
        # now wrapper only supports the following inputs:
        input_keys = [
            "coord",
            "atype",
            "spin",
            "box",
            "fparam",
            "aparam",
        ]
        input_dict = dict.fromkeys(input_keys)
        label_dict = {}
        for item_key in batch_data:
            if item_key in input_keys:
                input_dict[item_key] = batch_data[item_key]
            else:
                if item_key not in ["sid", "fid"]:
                    label_dict[item_key] = batch_data[item_key]
        log_dict = {}
        if "fid" in batch_data:
            log_dict["fid"] = batch_data["fid"]
        log_dict["sid"] = batch_data["sid"]
        return input_dict, label_dict, log_dict

    def print_header(self, fout, train_results, valid_results) -> None:
        train_keys = sorted(train_results.keys())
        print_str = ""
        print_str += "# {:5s}".format("step")
        if not self.multi_task:
            if valid_results:
                prop_fmt = "   %11s %11s"
                for k in train_keys:
                    print_str += prop_fmt % (k + "_val", k + "_trn")
            else:
                prop_fmt = "   %11s"
                for k in train_keys:
                    print_str += prop_fmt % (k + "_trn")
        else:
            for model_key in self.model_keys:
                if valid_results[model_key]:
                    prop_fmt = "   %11s %11s"
                    for k in sorted(train_results[model_key].keys()):
                        print_str += prop_fmt % (
                            k + f"_val_{model_key}",
                            k + f"_trn_{model_key}",
                        )
                else:
                    prop_fmt = "   %11s"
                    for k in sorted(train_results[model_key].keys()):
                        print_str += prop_fmt % (k + f"_trn_{model_key}")
        print_str += "   {:8s}\n".format("lr")
        print_str += "# If there is no available reference data, rmse_*_{val,trn} will print nan\n"
        fout.write(print_str)
        fout.flush()

    def print_on_training(
        self, fout, step_id, cur_lr, train_results, valid_results
    ) -> None:
        train_keys = sorted(train_results.keys())
        print_str = ""
        print_str += f"{step_id:7d}"
        if not self.multi_task:
            if valid_results:
                prop_fmt = "   %11.2e %11.2e"
                for k in train_keys:
                    print_str += prop_fmt % (valid_results[k], train_results[k])
            else:
                prop_fmt = "   %11.2e"
                for k in train_keys:
                    print_str += prop_fmt % (train_results[k])
        else:
            for model_key in self.model_keys:
                if valid_results[model_key]:
                    prop_fmt = "   %11.2e %11.2e"
                    for k in sorted(valid_results[model_key].keys()):
                        print_str += prop_fmt % (
                            valid_results[model_key][k],
                            train_results[model_key][k],
                        )
                else:
                    prop_fmt = "   %11.2e"
                    for k in sorted(train_results[model_key].keys()):
                        print_str += prop_fmt % (train_results[model_key][k])
        print_str += f"   {cur_lr:8.1e}\n"
        fout.write(print_str)
        fout.flush()


def get_additional_data_requirement(_model):
    additional_data_requirement = []
    if _model.get_dim_fparam() > 0:
        fparam_requirement_items = [
            DataRequirementItem(
                "fparam", _model.get_dim_fparam(), atomic=False, must=True
            )
        ]
        additional_data_requirement += fparam_requirement_items
    if _model.get_dim_aparam() > 0:
        aparam_requirement_items = [
            DataRequirementItem(
                "aparam", _model.get_dim_aparam(), atomic=True, must=True
            )
        ]
        additional_data_requirement += aparam_requirement_items
    has_spin = getattr(_model, "has_spin", False)
    if callable(has_spin):
        has_spin = has_spin()
    if has_spin:
        spin_requirement_items = [
            DataRequirementItem("spin", ndof=3, atomic=True, must=True)
        ]
        additional_data_requirement += spin_requirement_items
    return additional_data_requirement


def whether_hessian(loss_params):
    loss_type = loss_params.get("type", "ener")
    return loss_type == "ener" and loss_params.get("start_pref_h", 0.0) > 0.0


def get_loss(loss_params, start_lr, _ntypes, _model):
    loss_type = loss_params.get("type", "ener")
    if loss_type == "ener":
        loss_params["starter_learning_rate"] = start_lr
        return EnergyStdLoss(**loss_params)
    else:
        loss_params["starter_learning_rate"] = start_lr
        return TaskLoss.get_class_by_type(loss_type).get_loss(loss_params)


def get_single_model(
    _model_params,
):
    model = get_model(deepcopy(_model_params)).to(DEVICE)
    return model


def get_model_for_wrapper(
    _model_params,
    resuming=False,
    _loss_params=None,
):
    if "model_dict" not in _model_params:
        if _loss_params is not None and whether_hessian(_loss_params):
            _model_params["hessian_mode"] = True
        _model = get_single_model(
            _model_params,
        )
    else:
        _model = {}
        model_keys = list(_model_params["model_dict"])
        do_case_embd, case_embd_index = get_case_embd_config(_model_params)
        for _model_key in model_keys:
            if _loss_params is not None and whether_hessian(_loss_params[_model_key]):
                _model_params["model_dict"][_model_key]["hessian_mode"] = True
            _model[_model_key] = get_single_model(
                _model_params["model_dict"][_model_key],
            )
            if do_case_embd and not resuming:
                # only set case_embd when from scratch multitask training
                _model[_model_key].set_case_embd(case_embd_index[_model_key])
    return _model


def get_case_embd_config(_model_params):
    assert "model_dict" in _model_params, (
        "Only support setting case embedding for multi-task model!"
    )
    model_keys = list(_model_params["model_dict"])
    sorted_model_keys = sorted(model_keys)
    numb_case_embd_list = [
        _model_params["model_dict"][model_key]
        .get("fitting_net", {})
        .get("dim_case_embd", 0)
        for model_key in sorted_model_keys
    ]
    if not all(item == numb_case_embd_list[0] for item in numb_case_embd_list):
        raise ValueError(
            f"All models must have the same dimension of case embedding, while the settings are: {numb_case_embd_list}"
        )
    if numb_case_embd_list[0] == 0:
        return False, {}
    case_embd_index = {
        model_key: idx for idx, model_key in enumerate(sorted_model_keys)
    }
    return True, case_embd_index


def model_change_out_bias(
    _model,
    _sample_func,
    _bias_adjust_mode="change-by-statistic",
):
    old_bias = deepcopy(_model.get_out_bias())
    _model.change_out_bias(
        _sample_func,
        bias_adjust_mode=_bias_adjust_mode,
    )
    new_bias = deepcopy(_model.get_out_bias())

    model_type_map = _model.get_type_map()
    log.info(
        f"Change output bias of {model_type_map!s} "
        f"from {to_numpy_array(old_bias).reshape(-1)!s} "
        f"to {to_numpy_array(new_bias).reshape(-1)!s}."
    )
    return _model<|MERGE_RESOLUTION|>--- conflicted
+++ resolved
@@ -636,23 +636,12 @@
         if CINN:
             from paddle import (
                 jit,
-<<<<<<< HEAD
-                static,
-            )
-
-            build_strategy = static.BuildStrategy()
-            build_strategy.build_cinn_pass: bool = CINN
-            self.wrapper.forward = jit.to_static(
-                full_graph=True, build_strategy=build_strategy
-            )(self.wrapper.forward)
-=======
             )
 
             backend = "CINN" if CINN else None
             self.wrapper.forward = jit.to_static(full_graph=True, backend=backend)(
                 self.wrapper.forward
             )
->>>>>>> 5caf02a3
             log.info(
                 "Enable CINN during training, there may be some additional "
                 "compilation time in the first traning step."
