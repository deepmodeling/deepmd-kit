# SPDX-License-Identifier: LGPL-3.0-or-later

# This file is used to implement some paddle functions with composite API,
# so as to support high-order differentation when double-backward is needed.
# For example: [norm] --decomposition--> [multiply, power, sum]
# This file will be removed when implmented functions are decomposed into primitive
# function in Paddle framework in the future.

from __future__ import (
    annotations,
)

import numpy as np
import paddle

__all__ = [
<<<<<<< HEAD
    "scatter_reduce",
    "sec",
    "masked_add_",
    "numel",
=======
    "masked_add_",
    "norm",
    "scatter_reduce",
    "sec",
    "softmax",
    "take_along_axis",
>>>>>>> a11f264b
]


def scatter_reduce_decomp(
    input: paddle.Tensor,
    axis: int,
    index: paddle.Tensor,
    src: paddle.Tensor,
    reduce: str,
) -> paddle.Tensor:
    """Forward decompsition function of scatter_reduce.

    Parameters
    ----------
    input : paddle.Tensor
        Input tensor.
    axis : int
        The axis along which to index.
    index : paddle.Tensor
        The indices of elements to scatter and reduce.
    src : paddle.Tensor
        The source elements to scatter and reduce.
    reduce : str
        The reduction operation to apply for non-unique indices.
        Supported modes: ("sum", "prod", "mean", "amax", "amin").

    Returns
    -------
    paddle.Tensor
        Computed output.
    """
    # reduce: "sum", "prod", "mean", "amax", "amin"
    if reduce == "sum":
        output = input.put_along_axis(
            indices=index, values=src, axis=axis, reduce="add"
        )
    elif reduce == "mean":
        output = input.put_along_axis(
            indices=index, values=src, axis=axis, reduce="mean"
        )
    elif reduce == "prod":
        output = input.put_along_axis(
            indices=index, values=src, axis=axis, reduce="mul"
        )
    else:
        raise NotImplementedError("only support mode in ['sum', 'prod', 'mean']!")
    return output


def sec(length: int, size: int) -> list[int]:
    """Auxiliary function for decomposed functions.

    If length is not divisible by size, the last chunk will be smaller.

    Parameters
    ----------
    length : int
        Length to be chunked.
    size : int
        Chunk size.

    Returns
    -------
    list[int]
        Chunked output list.
    """
    assert length > 0
    assert size > 0
    if length % size == 0:
        return [size] * (length // size)
    return [size] * (length // size) + [length % size]


def masked_add__decomp(
    x: paddle.Tensor, mask: paddle.Tensor, v: paddle.Tensor
) -> paddle.Tensor:
    """Forward decompsition function of masked_add_(inplace operator).

    Parameters
    ----------
    x : paddle.Tensor
        Input tensor.
    mask : paddle.Tensor
        Mask tensor.
    v : paddle.Tensor
        Value to add.

    Returns
    -------
    paddle.Tensor
        Computed output.
    """
    assert mask.dtype == paddle.bool, f"mask must be bool type, but got {mask.dtype}"
    # indices is bool mask
    mask_coord = paddle.concat(
        paddle.nonzero(mask, as_tuple=True),
        axis=1,
    )  # [nz, dim]
    if not paddle.is_tensor(v):
        v = paddle.full([mask_coord.shape[0]], v, dtype=x.dtype)
    t = paddle.scatter_nd_add(
        x,
        mask_coord,
        v,
    )
    paddle.assign(t, x)  # inplace update
    return x


def numel(x: paddle.Tensor) -> int:
    if paddle.in_dynamic_mode():
        return np.prod(x.shape)

    return paddle.numel(x)


# alias for decomposed functions for convinience
masked_add_ = masked_add__decomp
scatter_reduce = scatter_reduce_decomp<|MERGE_RESOLUTION|>--- conflicted
+++ resolved
@@ -14,19 +14,10 @@
 import paddle
 
 __all__ = [
-<<<<<<< HEAD
+    "masked_add_",
+    "numel",
     "scatter_reduce",
     "sec",
-    "masked_add_",
-    "numel",
-=======
-    "masked_add_",
-    "norm",
-    "scatter_reduce",
-    "sec",
-    "softmax",
-    "take_along_axis",
->>>>>>> a11f264b
 ]
 
 
