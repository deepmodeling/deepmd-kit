--- conflicted
+++ resolved
@@ -47,12 +47,7 @@
         flag = flag.lower()
         if flag not in ["1", "0", "true", "false"]:
             raise ValueError(
-<<<<<<< HEAD
-                "flag must be either '0', '1', 'true', 'false', "
-                f"but received '{flag}'"
-=======
                 f"flag must be either '0', '1', 'true', 'false', but received '{flag}'"
->>>>>>> 5caf02a3
             )
         return flag in ["1", "true"]
 
