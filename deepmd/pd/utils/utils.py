# SPDX-License-Identifier: LGPL-3.0-or-later
from __future__ import (
    annotations,
)

import os
from contextlib import (
    contextmanager,
)
from typing import (
    TYPE_CHECKING,
    overload,
)

import ml_dtypes
import numpy as np
import paddle
import paddle.nn.functional as F
from paddle.framework import (
    core,
)

from deepmd.dpmodel.common import PRECISION_DICT as NP_PRECISION_DICT

from .env import (
    DEVICE,
)
from .env import PRECISION_DICT as PD_PRECISION_DICT

if TYPE_CHECKING:
    from deepmd.pd.model.network.init import (
        PaddleGenerator,
    )


<<<<<<< HEAD
class CustomSilu(paddle.nn.Layer):
=======
class SiLUT(paddle.nn.Layer):
>>>>>>> 5caf02a3
    def __init__(self, threshold=3.0):
        super().__init__()

        def sigmoid(x):
            return 1 / (1 + np.exp(-x))

        def silu(x):
            return x * sigmoid(x)

        def silu_grad(x):
            sig = sigmoid(x)
            return sig + x * sig * (1 - sig)

        self.threshold = threshold
        self.slope = float(silu_grad(threshold))
        self.const = float(silu(threshold))

<<<<<<< HEAD
        # if not hasattr(paddle.ops.deepmd, "thsilu"):
        if True:

            def thsilu(
                argument0: paddle.Tensor,
                argument1: float,
                argument2: float,
                argument3: float,
            ) -> list[paddle.Tensor]:
                raise NotImplementedError(
                    "thsilu is not available since customized PyTorch OP library is not built when freezing the model. "
                    "See documentation for model compression for details."
                )

            # Note: this hack cannot actually save a model that can be runned using LAMMPS.
            # paddle.ops.deepmd.thsilu = thsilu

    def forward(self, x: paddle.Tensor) -> paddle.Tensor:
        silu_part = F.silu(x)
        mask = x > self.threshold
=======
    def forward(self, x: paddle.Tensor) -> paddle.Tensor:
        silu_part = F.silu(x)
        mask = x >= self.threshold
>>>>>>> 5caf02a3
        if paddle.any(mask):
            tanh_part = paddle.tanh(self.slope * (x - self.threshold)) + self.const
            return paddle.where(x < self.threshold, silu_part, tanh_part)
        else:
            return silu_part


class ActivationFn(paddle.nn.Layer):
    def __init__(self, activation: str | None):
        super().__init__()
        self.activation: str = activation if activation is not None else "linear"
<<<<<<< HEAD
        if self.activation.startswith("custom_silu"):
            threshold = (
                float(self.activation.split(":")[-1]) if ":" in self.activation else 3.0
            )
            # get op method from environment
            SILU_OP = os.environ.get("SILU_OP", "default")
            if SILU_OP == "default":
                self.custom_silu = CustomSilu(threshold=threshold)
            # elif SILU_OP == "op":
            #     self.custom_silu = CustomSiluOp(threshold=threshold)
            # elif SILU_OP == "jit":
            #     self.custom_silu = CustomSiluJit(threshold=threshold)
            else:
                raise ValueError(f"Not defined SILU_OP: {SILU_OP}!")
        else:
            self.custom_silu = None
=======
        if self.activation.lower().startswith(
            "silut"
        ) or self.activation.lower().startswith("custom_silu"):
            threshold = (
                float(self.activation.split(":")[-1]) if ":" in self.activation else 3.0
            )
            self.silut = SiLUT(threshold=threshold)
        else:
            self.silut = None
>>>>>>> 5caf02a3

    def forward(self, x: paddle.Tensor) -> paddle.Tensor:
        """Returns the tensor after applying activation function corresponding to `activation`."""
        if self.activation.lower() == "relu":
            return F.relu(x)
        elif self.activation.lower() == "gelu" or self.activation.lower() == "gelu_tf":
            return F.gelu(x, approximate=True)
        elif self.activation.lower() == "tanh":
            return paddle.tanh(x)
        elif self.activation.lower() == "relu6":
            return F.relu6(x)
        elif self.activation.lower() == "softplus":
            return F.softplus(x)
        elif self.activation.lower() == "sigmoid":
            return F.sigmoid(x)
        elif self.activation.lower() == "silu":
            return F.silu(x)
<<<<<<< HEAD
        elif self.activation.startswith("custom_silu"):
            assert self.custom_silu is not None
            return self.custom_silu(x)
=======
        elif self.activation.lower().startswith(
            "silut"
        ) or self.activation.lower().startswith("custom_silu"):
            assert self.silut is not None
            return self.silut(x)
>>>>>>> 5caf02a3
        elif self.activation.lower() == "linear" or self.activation.lower() == "none":
            return x
        else:
            raise RuntimeError(f"activation function {self.activation} not supported")


@overload
def to_numpy_array(xx: paddle.Tensor) -> np.ndarray: ...


@overload
def to_numpy_array(xx: None) -> None: ...


def to_numpy_array(
    xx,
):
    if xx is None:
        return None
    assert xx is not None
    # Create a reverse mapping of PD_PRECISION_DICT
    reverse_precision_dict = {v: k for k, v in PD_PRECISION_DICT.items()}
    # Use the reverse mapping to find keys with the desired value
    prec = reverse_precision_dict.get(xx.dtype, None)
    prec = NP_PRECISION_DICT.get(prec, np.float64)
    if prec is None:
        raise ValueError(f"unknown precision {xx.dtype}")
    if isinstance(xx, np.ndarray):
        return xx.astype(prec)
    if xx.dtype == paddle.bfloat16:
        xx = xx.astype(paddle.get_default_dtype())
    return xx.numpy().astype(prec)


@overload
def to_paddle_tensor(xx: np.ndarray) -> paddle.Tensor: ...


@overload
def to_paddle_tensor(xx: None) -> None: ...


def to_paddle_tensor(
    xx,
):
    if xx is None:
        return None
    assert xx is not None
    if not isinstance(xx, np.ndarray):
        return xx
    # Create a reverse mapping of NP_PRECISION_DICT
    reverse_precision_dict = {v: k for k, v in NP_PRECISION_DICT.items()}
    # Use the reverse mapping to find keys with the desired value
    prec = reverse_precision_dict.get(xx.dtype.type, None)
    prec = PD_PRECISION_DICT.get(prec, None)
    if prec is None:
        raise ValueError(f"unknown precision {xx.dtype}")
    if xx.dtype == ml_dtypes.bfloat16:
        xx = xx.astype(np.float32)
    return paddle.to_tensor(xx, dtype=prec, place=DEVICE)


def dict_to_device(sample_dict):
    for key in sample_dict:
        if isinstance(sample_dict[key], list):
            sample_dict[key] = [item.to(DEVICE) for item in sample_dict[key]]
        if isinstance(sample_dict[key], np.float32):
            sample_dict[key] = (
                paddle.ones(1, dtype=paddle.float32).to(device=DEVICE)
                * sample_dict[key]
            )
        else:
            if sample_dict[key] is not None:
                sample_dict[key] = sample_dict[key].to(DEVICE)


# https://github.com/numpy/numpy/blob/a4cddb60489f821a1a4dffc16cd5c69755d43bdb/numpy/random/bit_generator.pyx#L58-L63
INIT_A = 0x43B0D7E5
MULT_A = 0x931E8875
MIX_MULT_L = 0xCA01F9DD
MIX_MULT_R = 0x4973F715
XSHIFT = 16


def hashmix(value: int, hash_const: list[int]):
    value ^= INIT_A
    hash_const[0] *= MULT_A
    value *= INIT_A
    # prevent overflow
    hash_const[0] &= 0xFFFF_FFFF_FFFF_FFFF
    value &= 0xFFFF_FFFF_FFFF_FFFF
    value ^= value >> XSHIFT
    return value


def mix(x: int, y: int):
    result = MIX_MULT_L * x - MIX_MULT_R * y
    # prevent overflow
    result &= 0xFFFF_FFFF_FFFF_FFFF
    result ^= result >> XSHIFT
    return result


def mix_entropy(entropy_array: list[int]) -> int:
    # https://github.com/numpy/numpy/blob/a4cddb60489f821a1a4dffc16cd5c69755d43bdb/numpy/random/bit_generator.pyx#L341-L374
    hash_const = [INIT_A]
    mixer = hashmix(entropy_array[0], hash_const)
    for i_src in range(1, len(entropy_array)):
        mixer = mix(mixer, hashmix(entropy_array[i_src], hash_const))
    return mixer


def get_generator(
    seed: int | list[int] | None = None,
) -> PaddleGenerator | None:
    if seed is not None:
        if isinstance(seed, list):
            seed = mix_entropy(seed)
        if DEVICE == "cpu":
            generator = paddle.framework.core.default_cpu_generator()
        elif DEVICE == "gpu":
            generator = paddle.framework.core.default_cuda_generator(0)
        elif DEVICE.startswith("gpu:"):
            generator = paddle.framework.core.default_cuda_generator(
                int(DEVICE.split("gpu:")[1])
            )
        else:
            raise ValueError("DEVICE should be cpu or gpu or gpu:x")
        generator.manual_seed(seed)
        return generator
    else:
        return None


@contextmanager
def nvprof_context(enable_profiler: bool, name: str):
    if enable_profiler:
        core.nvprof_nvtx_push(name)

    try:
        yield

    finally:
        if enable_profiler:
            core.nvprof_nvtx_pop()<|MERGE_RESOLUTION|>--- conflicted
+++ resolved
@@ -3,7 +3,6 @@
     annotations,
 )
 
-import os
 from contextlib import (
     contextmanager,
 )
@@ -33,11 +32,7 @@
     )
 
 
-<<<<<<< HEAD
-class CustomSilu(paddle.nn.Layer):
-=======
 class SiLUT(paddle.nn.Layer):
->>>>>>> 5caf02a3
     def __init__(self, threshold=3.0):
         super().__init__()
 
@@ -55,32 +50,9 @@
         self.slope = float(silu_grad(threshold))
         self.const = float(silu(threshold))
 
-<<<<<<< HEAD
-        # if not hasattr(paddle.ops.deepmd, "thsilu"):
-        if True:
-
-            def thsilu(
-                argument0: paddle.Tensor,
-                argument1: float,
-                argument2: float,
-                argument3: float,
-            ) -> list[paddle.Tensor]:
-                raise NotImplementedError(
-                    "thsilu is not available since customized PyTorch OP library is not built when freezing the model. "
-                    "See documentation for model compression for details."
-                )
-
-            # Note: this hack cannot actually save a model that can be runned using LAMMPS.
-            # paddle.ops.deepmd.thsilu = thsilu
-
-    def forward(self, x: paddle.Tensor) -> paddle.Tensor:
-        silu_part = F.silu(x)
-        mask = x > self.threshold
-=======
     def forward(self, x: paddle.Tensor) -> paddle.Tensor:
         silu_part = F.silu(x)
         mask = x >= self.threshold
->>>>>>> 5caf02a3
         if paddle.any(mask):
             tanh_part = paddle.tanh(self.slope * (x - self.threshold)) + self.const
             return paddle.where(x < self.threshold, silu_part, tanh_part)
@@ -92,24 +64,6 @@
     def __init__(self, activation: str | None):
         super().__init__()
         self.activation: str = activation if activation is not None else "linear"
-<<<<<<< HEAD
-        if self.activation.startswith("custom_silu"):
-            threshold = (
-                float(self.activation.split(":")[-1]) if ":" in self.activation else 3.0
-            )
-            # get op method from environment
-            SILU_OP = os.environ.get("SILU_OP", "default")
-            if SILU_OP == "default":
-                self.custom_silu = CustomSilu(threshold=threshold)
-            # elif SILU_OP == "op":
-            #     self.custom_silu = CustomSiluOp(threshold=threshold)
-            # elif SILU_OP == "jit":
-            #     self.custom_silu = CustomSiluJit(threshold=threshold)
-            else:
-                raise ValueError(f"Not defined SILU_OP: {SILU_OP}!")
-        else:
-            self.custom_silu = None
-=======
         if self.activation.lower().startswith(
             "silut"
         ) or self.activation.lower().startswith("custom_silu"):
@@ -119,7 +73,6 @@
             self.silut = SiLUT(threshold=threshold)
         else:
             self.silut = None
->>>>>>> 5caf02a3
 
     def forward(self, x: paddle.Tensor) -> paddle.Tensor:
         """Returns the tensor after applying activation function corresponding to `activation`."""
@@ -137,17 +90,11 @@
             return F.sigmoid(x)
         elif self.activation.lower() == "silu":
             return F.silu(x)
-<<<<<<< HEAD
-        elif self.activation.startswith("custom_silu"):
-            assert self.custom_silu is not None
-            return self.custom_silu(x)
-=======
         elif self.activation.lower().startswith(
             "silut"
         ) or self.activation.lower().startswith("custom_silu"):
             assert self.silut is not None
             return self.silut(x)
->>>>>>> 5caf02a3
         elif self.activation.lower() == "linear" or self.activation.lower() == "none":
             return x
         else:
