--- conflicted
+++ resolved
@@ -325,49 +325,6 @@
         )
         if isinstance(batch_output, tuple):
             batch_output = batch_output[0]
-<<<<<<< HEAD
-=======
-        energy_out = batch_output["energy"].reshape(nframes, 1).detach().cpu().numpy()
-        if "atom_energy" in batch_output:
-            atomic_energy_out = (
-                batch_output["atom_energy"]
-                .reshape(nframes, natoms, 1)
-                .detach()
-                .cpu()
-                .numpy()
-            )
-        force_out = (
-            batch_output["force"].reshape(nframes, natoms, 3).detach().cpu().numpy()
-        )
-        virial_out = batch_output["virial"].reshape(nframes, 9).detach().cpu().numpy()
-        if "atom_virial" in batch_output:
-            atomic_virial_out = (
-                batch_output["atom_virial"]
-                .reshape(nframes, natoms, 9)
-                .detach()
-                .cpu()
-                .numpy()
-            )
-
-        if not atomic:
-            return energy_out, force_out, virial_out
-        else:
-            return (
-                energy_out,
-                force_out,
-                virial_out,
-                atomic_energy_out,
-                atomic_virial_out,
-            )
-
-    def get_ntypes(self) -> int:
-        """Get the number of atom types of this model."""
-        return len(self.type_map)
-
-    def get_type_map(self) -> List[str]:
-        """Get the type map (element name of the atom types) of this model."""
-        return self.type_map
->>>>>>> 7f5d67ca
 
         results = []
         for odef in request_defs:
