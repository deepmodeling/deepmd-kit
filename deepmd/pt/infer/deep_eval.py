--- conflicted
+++ resolved
@@ -599,9 +599,64 @@
     def get_model_def_script(self) -> str:
         """Get model defination script."""
         return self.model_def_script
-
-<<<<<<< HEAD
-
+      
+      
+    def eval_descriptor(
+        self,
+        coords: np.ndarray,
+        cells: Optional[np.ndarray],
+        atom_types: np.ndarray,
+        fparam: Optional[np.ndarray] = None,
+        aparam: Optional[np.ndarray] = None,
+        **kwargs: Any,
+    ) -> np.ndarray:
+        """Evaluate descriptors by using this DP.
+
+        Parameters
+        ----------
+        coords
+            The coordinates of atoms.
+            The array should be of size nframes x natoms x 3
+        cells
+            The cell of the region.
+            If None then non-PBC is assumed, otherwise using PBC.
+            The array should be of size nframes x 9
+        atom_types
+            The atom types
+            The list should contain natoms ints
+        fparam
+            The frame parameter.
+            The array can be of size :
+            - nframes x dim_fparam.
+            - dim_fparam. Then all frames are assumed to be provided with the same fparam.
+        aparam
+            The atomic parameter
+            The array can be of size :
+            - nframes x natoms x dim_aparam.
+            - natoms x dim_aparam. Then all frames are assumed to be provided with the same aparam.
+            - dim_aparam. Then all frames and atoms are provided with the same aparam.
+
+        Returns
+        -------
+        descriptor
+            Descriptors.
+        """
+        model = self.dp.model["Default"]
+        model.set_eval_descriptor_hook(True)
+        self.eval(
+            coords,
+            cells,
+            atom_types,
+            atomic=False,
+            fparam=fparam,
+            aparam=aparam,
+            **kwargs,
+        )
+        descriptor = model.eval_descriptor()
+        model.set_eval_descriptor_hook(False)
+        return to_numpy_array(descriptor)
+
+      
 # For tests only
 def eval_model(
     model,
@@ -826,60 +881,4 @@
         if atomic:
             results_dict["atom_energy"] = atomic_energy_out
             results_dict["atom_virial"] = atomic_virial_out
-        return results_dict
-=======
-    def eval_descriptor(
-        self,
-        coords: np.ndarray,
-        cells: Optional[np.ndarray],
-        atom_types: np.ndarray,
-        fparam: Optional[np.ndarray] = None,
-        aparam: Optional[np.ndarray] = None,
-        **kwargs: Any,
-    ) -> np.ndarray:
-        """Evaluate descriptors by using this DP.
-
-        Parameters
-        ----------
-        coords
-            The coordinates of atoms.
-            The array should be of size nframes x natoms x 3
-        cells
-            The cell of the region.
-            If None then non-PBC is assumed, otherwise using PBC.
-            The array should be of size nframes x 9
-        atom_types
-            The atom types
-            The list should contain natoms ints
-        fparam
-            The frame parameter.
-            The array can be of size :
-            - nframes x dim_fparam.
-            - dim_fparam. Then all frames are assumed to be provided with the same fparam.
-        aparam
-            The atomic parameter
-            The array can be of size :
-            - nframes x natoms x dim_aparam.
-            - natoms x dim_aparam. Then all frames are assumed to be provided with the same aparam.
-            - dim_aparam. Then all frames and atoms are provided with the same aparam.
-
-        Returns
-        -------
-        descriptor
-            Descriptors.
-        """
-        model = self.dp.model["Default"]
-        model.set_eval_descriptor_hook(True)
-        self.eval(
-            coords,
-            cells,
-            atom_types,
-            atomic=False,
-            fparam=fparam,
-            aparam=aparam,
-            **kwargs,
-        )
-        descriptor = model.eval_descriptor()
-        model.set_eval_descriptor_hook(False)
-        return to_numpy_array(descriptor)
->>>>>>> 2871fec8
+        return results_dict