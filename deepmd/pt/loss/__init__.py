# SPDX-License-Identifier: LGPL-3.0-or-later
from .denoise import (
    DenoiseLoss,
)
from .ener import (
    EnergyStdLoss,
)
from .ener_spin import (
    EnergySpinLoss,
)
from .loss import (
    TaskLoss,
)
from .tensor import (
    TensorLoss,
)

__all__ = [
    "DenoiseLoss",
    "EnergyStdLoss",
<<<<<<< HEAD
    "EnergySpinLoss",
=======
    "TensorLoss",
>>>>>>> 32a86ac1
    "TaskLoss",
]<|MERGE_RESOLUTION|>--- conflicted
+++ resolved
@@ -18,10 +18,7 @@
 __all__ = [
     "DenoiseLoss",
     "EnergyStdLoss",
-<<<<<<< HEAD
     "EnergySpinLoss",
-=======
     "TensorLoss",
->>>>>>> 32a86ac1
     "TaskLoss",
 ]