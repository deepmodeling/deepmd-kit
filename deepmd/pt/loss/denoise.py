# SPDX-License-Identifier: LGPL-3.0-or-later
import numpy as np
import torch
import torch.nn.functional as F

from deepmd.pt.loss.loss import (
    TaskLoss,
)
from deepmd.pt.utils import (
    env,
)
from deepmd.pt.utils.env import (
    GLOBAL_PT_FLOAT_PRECISION,
)
from deepmd.pt.utils.region import (
    phys2inter,
)
from deepmd.utils.data import (
    DataRequirementItem,
)


def get_cell_perturb_matrix(cell_pert_fraction: float):
    # TODO: user fix some component
    if cell_pert_fraction < 0:
        raise RuntimeError("cell_pert_fraction can not be negative")
    e0 = torch.rand(6)
    e = e0 * 2 * cell_pert_fraction - cell_pert_fraction
    cell_pert_matrix = torch.tensor(
        [
            [1 + e[0], 0, 0],
            [e[5], 1 + e[1], 0],
            [e[4], e[3], 1 + e[2]],
        ],
        dtype=env.GLOBAL_PT_FLOAT_PRECISION,
        device=env.DEVICE,
    )
    return cell_pert_matrix, e


class DenoiseLoss(TaskLoss):
    def __init__(
        self,
        ntypes: int,
        mask_token: bool = False,
        mask_coord: bool = True,
        mask_cell: bool = False,
        token_loss: float = 1.0,
        coord_loss: float = 1.0,
        cell_loss: float = 1.0,
        noise_type: str = "gaussian",
        coord_noise: float = 0.2,
        cell_pert_fraction: float = 0.0,
        noise_mode: str = "prob",
        mask_num: int = 1,
        mask_prob: float = 0.2,
        same_mask: bool = False,
        loss_func: str = "rmse",
        **kwargs,
    ) -> None:
        r"""Construct a layer to compute loss on token, coord and cell.

        Parameters
        ----------
        mask_token : bool
            Whether to mask token.
        mask_coord : bool
            Whether to mask coordinate.
        mask_cell : bool
            Whether to mask cell.
        token_loss : float
            The preference factor for token denoise.
        coord_loss : float
            The preference factor for coordinate denoise.
        cell_loss : float
            The preference factor for cell denoise.
        noise_type : str
            The type of noise to add to the coordinate. It can be 'uniform' or 'gaussian'.
        coord_noise : float
            The magnitude of noise to add to the coordinate.
        cell_pert_fraction : float
            A value determines how much will cell deform.
        noise_mode : str
            "'prob' means the noise is added with a probability.'fix_num' means the noise is added with a fixed number."
        mask_num : int
            The number of atoms to mask coordinates. It is only used when noise_mode is 'fix_num'.
        mask_prob : float
            The probability of masking coordinates. It is only used when noise_mode is 'prob'.
        loss_func : str
            The loss function to minimize, it can be 'mae' or 'rmse'.
        **kwargs
            Other keyword arguments.
        """
        super().__init__()
        self.mask_type_idx = ntypes-1
        self.mask_token = mask_token
        self.mask_coord = mask_coord
        self.mask_cell = mask_cell
        self.token_loss = token_loss
        self.coord_loss = coord_loss
        self.cell_loss = cell_loss
        self.noise_type = noise_type
        self.coord_noise = coord_noise
        self.cell_pert_fraction = cell_pert_fraction
        self.noise_mode = noise_mode
        self.mask_num = mask_num
        self.mask_prob = mask_prob
        self.same_mask = same_mask
        self.loss_func = loss_func

    def forward(self, input_dict, model, label, natoms, learning_rate, mae=False):
        """Return loss on token,coord and cell.

        Parameters
        ----------
        input_dict : dict[str, torch.Tensor]
            Model inputs.
        model : torch.nn.Module
            Model to be used to output the predictions.
        label : dict[str, torch.Tensor]
            Labels.
        natoms : int
            The local atom number.

        Returns
        -------
        model_pred: dict[str, torch.Tensor]
            Model predictions.
        loss: torch.Tensor
            Loss for model to minimize.
        more_loss: dict[str, torch.Tensor]
            Other losses for display.
        """
        nloc = input_dict["atype"].shape[1]
        nbz = input_dict["atype"].shape[0]
        input_dict["box"] = input_dict["box"].cuda()

        # TODO: Change lattice to lower triangular matrix

        label["clean_coord"] = input_dict["coord"].clone().detach()
        label["clean_box"] = input_dict["box"].clone().detach()
        origin_frac_coord = phys2inter(
            label["clean_coord"], label["clean_box"].reshape(nbz, 3, 3)
        )
        label["clean_frac_coord"] = origin_frac_coord.clone().detach()
        label["clean_type"] = input_dict["atype"].clone().detach().to(torch.int64)
        if self.mask_cell:
<<<<<<< HEAD
            strain_components_all = torch.zeros((nbz,6), dtype=env.GLOBAL_PT_FLOAT_PRECISION, device=env.DEVICE)
            for ii in range(nbz):
                cell_perturb_matrix, strain_components = get_cell_perturb_matrix(self.cell_pert_fraction)
=======
            strain_components_all = torch.zeros(
                (nbz, 3), dtype=env.GLOBAL_PT_FLOAT_PRECISION, device=env.DEVICE
            )
            for ii in range(nbz):
                cell_perturb_matrix, strain_components = get_cell_perturb_matrix_HEA(
                    self.cell_noise
                )
>>>>>>> 2e4d94ec
                # left-multiplied by `cell_perturb_matrix`` to get the noise box
                input_dict["box"][ii] = torch.matmul(
                    cell_perturb_matrix, input_dict["box"][ii].reshape(3, 3)
                ).reshape(-1)
                input_dict["coord"][ii] = torch.matmul(
                    origin_frac_coord[ii].reshape(nloc, 3),
                    input_dict["box"][ii].reshape(3, 3),
                )
                strain_components_all[ii] = strain_components.reshape(-1)
            label["strain_components"] = strain_components_all.clone().detach()

        if self.mask_coord:
            # add noise to coordinates and update label['updated_coord']
            mask_num = 0
            if self.noise_mode == "fix_num":
                mask_num = self.mask_num
                if nloc < mask_num:
                    mask_num = nloc
            elif self.noise_mode == "prob":
                mask_num = int(self.mask_prob * nloc)
                if mask_num == 0:
                    mask_num = 1
            else:
                NotImplementedError(f"Unknown noise mode {self.noise_mode}!")

            coord_mask_all = torch.zeros(
                input_dict["atype"].shape, dtype=torch.bool, device=env.DEVICE
            )
            for ii in range(nbz):
                noise_on_coord = 0.0
<<<<<<< HEAD
                coord_mask_res = np.random.choice(range(nloc), mask_num, replace=False).tolist()
                coord_mask = np.isin(range(nloc), coord_mask_res)
=======
                coord_mask_res = np.random.choice(
                    range(nloc), mask_num, replace=False
                ).tolist()
                coord_mask = np.isin(range(nloc), coord_mask_res)  # nloc
>>>>>>> 2e4d94ec
                if self.noise_type == "uniform":
                    noise_on_coord = np.random.uniform(
                        low=-self.noise, high=self.coord_noise, size=(mask_num, 3)
                    )
                elif self.noise_type == "gaussian":
                    noise_on_coord = np.random.normal(
                        loc=0.0, scale=self.coord_noise, size=(mask_num, 3)
                    )
                else:
                    raise NotImplementedError(f"Unknown noise type {self.noise_type}!")

                noise_on_coord = torch.tensor(
                    noise_on_coord,
                    dtype=env.GLOBAL_PT_FLOAT_PRECISION,
                    device=env.DEVICE,
                )  # mask_num 3
                input_dict["coord"][ii][coord_mask, :] += (
                    noise_on_coord  # nbz mask_num 3 //
                )
                coord_mask_all[ii] = torch.tensor(
                    coord_mask, dtype=torch.bool, device=env.DEVICE
                )
            label["coord_mask"] = coord_mask_all
            frac_coord = phys2inter(
                input_dict["coord"], input_dict["box"].reshape(nbz, 3, 3)
            )
            # label["updated_coord"] = (label["clean_frac_coord"] - frac_coord).clone().detach()
            label["updated_coord"] = (
                (
                    (label["clean_frac_coord"] - frac_coord)
                    @ label["clean_box"].reshape(nbz, 3, 3)
                )
                .clone()
                .detach()
            )

        if self.mask_token:
            type_mask_all = torch.zeros(input_dict["atype"].shape, dtype=torch.bool, device=env.DEVICE)
            for ii in range(nbz):
                if self.same_mask:
                    type_mask = coord_mask_all[ii].clone()
                else:
                    type_mask_res = np.random.choice(range(nloc), self.mask_num, replace=False).tolist()
                    type_mask = np.isin(range(nloc), type_mask_res)
                input_dict["atype"][ii][type_mask] = self.mask_type_idx
                type_mask_all[ii] = torch.tensor(type_mask, dtype=torch.bool, device=env.DEVICE)
            label["type_mask"] = type_mask_all

        if (not self.mask_coord) and (not self.mask_cell) and (not self.mask_token):
            raise RuntimeError(
                "At least one of mask_coord, mask_cell and mask_token should be True!"
            )

        model_pred = model(**input_dict)

        loss = torch.zeros(1, dtype=env.GLOBAL_PT_FLOAT_PRECISION, device=env.DEVICE)[0]
        more_loss = {}

        # cell and coord loss
        diff_coord = (label["updated_coord"] - model_pred["updated_coord"]).reshape(-1)
        diff_cell = (
            label["strain_components"] - model_pred["strain_components"]
        ).reshape(-1)
        if self.loss_func == "rmse":
            l2_coord_loss = torch.mean(torch.square(diff_coord))
            l2_cell_loss = torch.mean(torch.square(diff_cell))
            rmse_f = l2_coord_loss.sqrt()
            rmse_v = l2_cell_loss.sqrt()
            more_loss["rmse_coord"] = rmse_f.detach()
            more_loss["rmse_cell"] = rmse_v.detach()
            loss += self.coord_loss * l2_coord_loss.to(
                GLOBAL_PT_FLOAT_PRECISION
            ) + self.cell_loss * l2_cell_loss.to(GLOBAL_PT_FLOAT_PRECISION)
        elif self.loss_func == "mae":
            l1_coord_loss = F.l1_loss(
                label["updated_coord"], model_pred["updated_coord"], reduction="none"
            )
            l1_cell_loss = F.l1_loss(
                label["strain_components"],
                model_pred["strain_components"],
                reduction="none",
            )
            more_loss["mae_coord"] = l1_coord_loss.mean().detach()
            more_loss["mae_cell"] = l1_cell_loss.mean().detach()
            l1_coord_loss = l1_coord_loss.sum(-1).mean(-1).sum()
            l1_cell_loss = l1_cell_loss.sum()
            loss += self.coord_loss * l1_coord_loss.to(
                GLOBAL_PT_FLOAT_PRECISION
            ) + self.cell_loss * l1_cell_loss.to(GLOBAL_PT_FLOAT_PRECISION)
        else:
            raise RuntimeError(f"Unknown loss function {self.loss_func}!")
        # token loss
        type_mask = label["type_mask"]
        masked_logits = model_pred["logits"][type_mask]
        masked_target = label["clean_type"][type_mask]
        token_loss = F.nll_loss(
            F.log_softmax(masked_logits, dim=-1),
            masked_target,
            reduction="mean",
        )
        more_loss["token_loss"] = token_loss.detach()
        loss += self.token_loss * token_loss.to(GLOBAL_PT_FLOAT_PRECISION)
        
        return model_pred, loss, more_loss

    @property
    def label_requirement(self) -> list[DataRequirementItem]:
        """Return data label requirements needed for this loss calculation."""
        return []

    def serialize(self) -> dict:
        pass

    @classmethod
    def deserialize(cls, data: dict) -> "TaskLoss":
        pass<|MERGE_RESOLUTION|>--- conflicted
+++ resolved
@@ -145,19 +145,9 @@
         label["clean_frac_coord"] = origin_frac_coord.clone().detach()
         label["clean_type"] = input_dict["atype"].clone().detach().to(torch.int64)
         if self.mask_cell:
-<<<<<<< HEAD
             strain_components_all = torch.zeros((nbz,6), dtype=env.GLOBAL_PT_FLOAT_PRECISION, device=env.DEVICE)
             for ii in range(nbz):
                 cell_perturb_matrix, strain_components = get_cell_perturb_matrix(self.cell_pert_fraction)
-=======
-            strain_components_all = torch.zeros(
-                (nbz, 3), dtype=env.GLOBAL_PT_FLOAT_PRECISION, device=env.DEVICE
-            )
-            for ii in range(nbz):
-                cell_perturb_matrix, strain_components = get_cell_perturb_matrix_HEA(
-                    self.cell_noise
-                )
->>>>>>> 2e4d94ec
                 # left-multiplied by `cell_perturb_matrix`` to get the noise box
                 input_dict["box"][ii] = torch.matmul(
                     cell_perturb_matrix, input_dict["box"][ii].reshape(3, 3)
@@ -188,15 +178,8 @@
             )
             for ii in range(nbz):
                 noise_on_coord = 0.0
-<<<<<<< HEAD
                 coord_mask_res = np.random.choice(range(nloc), mask_num, replace=False).tolist()
                 coord_mask = np.isin(range(nloc), coord_mask_res)
-=======
-                coord_mask_res = np.random.choice(
-                    range(nloc), mask_num, replace=False
-                ).tolist()
-                coord_mask = np.isin(range(nloc), coord_mask_res)  # nloc
->>>>>>> 2e4d94ec
                 if self.noise_type == "uniform":
                     noise_on_coord = np.random.uniform(
                         low=-self.noise, high=self.coord_noise, size=(mask_num, 3)
