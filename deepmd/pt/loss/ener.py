# SPDX-License-Identifier: LGPL-3.0-or-later
from typing import (
    Optional,
)

import torch
import torch.nn.functional as F

from deepmd.pt.loss.loss import (
    TaskLoss,
)
from deepmd.pt.utils import (
    env,
)
from deepmd.pt.utils.env import (
    GLOBAL_PT_FLOAT_PRECISION,
)
from deepmd.utils.data import (
    DataRequirementItem,
)
from deepmd.utils.version import (
    check_version_compatibility,
)


def custom_huber_loss(predictions, targets, delta=1.0):
    error = targets - predictions
    abs_error = torch.abs(error)
    quadratic_loss = 0.5 * torch.pow(error, 2)
    linear_loss = delta * (abs_error - 0.5 * delta)
    loss = torch.where(abs_error <= delta, quadratic_loss, linear_loss)
    return torch.mean(loss)


<<<<<<< HEAD
def custom_step_huber_loss(predictions, targets, delta=1.0):
    error = targets - predictions
    abs_error = torch.abs(error)
    abs_targets = torch.abs(targets)

    # Define the different delta values based on the absolute value of targets
    delta1 = delta
    delta2 = 0.7 * delta
    delta3 = 0.4 * delta
    delta4 = 0.1 * delta

    # Determine which delta to use based on the absolute value of targets
    delta_values = torch.where(
        abs_targets < 100,
        delta1,
        torch.where(
            abs_targets < 200, delta2, torch.where(abs_targets < 300, delta3, delta4)
        ),
    )

    # Compute the quadratic and linear loss based on the dynamically selected delta values
    quadratic_loss = 0.5 * torch.pow(error, 2)
    linear_loss = delta_values * (abs_error - 0.5 * delta_values)
    # Select the appropriate loss based on whether abs_error is less than or greater than delta_values
    loss = torch.where(abs_error <= delta_values, quadratic_loss, linear_loss)
    return torch.mean(loss)


=======
>>>>>>> 5caf02a3
class EnergyStdLoss(TaskLoss):
    def __init__(
        self,
        starter_learning_rate=1.0,
        start_pref_e=0.0,
        limit_pref_e=0.0,
        start_pref_f=0.0,
        limit_pref_f=0.0,
        start_pref_v=0.0,
        limit_pref_v=0.0,
        start_pref_ae: float = 0.0,
        limit_pref_ae: float = 0.0,
        start_pref_pf: float = 0.0,
        limit_pref_pf: float = 0.0,
        relative_f: Optional[float] = None,
        enable_atom_ener_coeff: bool = False,
        start_pref_gf: float = 0.0,
        limit_pref_gf: float = 0.0,
        numb_generalized_coord: int = 0,
        use_l1_all: bool = False,
        inference=False,
        use_huber=False,
        huber_delta=0.01,
<<<<<<< HEAD
        torch_huber=False,
=======
>>>>>>> 5caf02a3
        **kwargs,
    ) -> None:
        r"""Construct a layer to compute loss on energy, force and virial.

        Parameters
        ----------
        starter_learning_rate : float
            The learning rate at the start of the training.
        start_pref_e : float
            The prefactor of energy loss at the start of the training.
        limit_pref_e : float
            The prefactor of energy loss at the end of the training.
        start_pref_f : float
            The prefactor of force loss at the start of the training.
        limit_pref_f : float
            The prefactor of force loss at the end of the training.
        start_pref_v : float
            The prefactor of virial loss at the start of the training.
        limit_pref_v : float
            The prefactor of virial loss at the end of the training.
        start_pref_ae : float
            The prefactor of atomic energy loss at the start of the training.
        limit_pref_ae : float
            The prefactor of atomic energy loss at the end of the training.
        start_pref_pf : float
            The prefactor of atomic prefactor force loss at the start of the training.
        limit_pref_pf : float
            The prefactor of atomic prefactor force loss at the end of the training.
        relative_f : float
            If provided, relative force error will be used in the loss. The difference
            of force will be normalized by the magnitude of the force in the label with
            a shift given by relative_f
        enable_atom_ener_coeff : bool
            if true, the energy will be computed as \sum_i c_i E_i
        start_pref_gf : float
            The prefactor of generalized force loss at the start of the training.
        limit_pref_gf : float
            The prefactor of generalized force loss at the end of the training.
        numb_generalized_coord : int
            The dimension of generalized coordinates.
        use_l1_all : bool
            Whether to use L1 loss, if False (default), it will use L2 loss.
        inference : bool
            If true, it will output all losses found in output, ignoring the pre-factors.
        use_huber : bool
            Enables Huber loss calculation for energy/force/virial terms with user-defined threshold delta (D).
            The loss function smoothly transitions between L2 and L1 loss:
            - For absolute prediction errors within D: quadratic loss (0.5 * (error**2))
            - For absolute errors exceeding D: linear loss (D * |error| - 0.5 * D)
            Formula: loss = 0.5 * (error**2) if |error| <= D else D * (|error| - 0.5 * D).
        huber_delta : float
            The threshold delta (D) used for Huber loss, controlling transition between L2 and L1 loss.
        **kwargs
            Other keyword arguments.
        """
        super().__init__()
        self.starter_learning_rate = starter_learning_rate
        self.has_e = (start_pref_e != 0.0 and limit_pref_e != 0.0) or inference
        self.has_f = (start_pref_f != 0.0 and limit_pref_f != 0.0) or inference
        self.has_v = (start_pref_v != 0.0 and limit_pref_v != 0.0) or inference
        self.has_ae = (start_pref_ae != 0.0 and limit_pref_ae != 0.0) or inference
        self.has_pf = (start_pref_pf != 0.0 and limit_pref_pf != 0.0) or inference
        self.has_gf = start_pref_gf != 0.0 and limit_pref_gf != 0.0

        self.start_pref_e = start_pref_e
        self.limit_pref_e = limit_pref_e
        self.start_pref_f = start_pref_f
        self.limit_pref_f = limit_pref_f
        self.start_pref_v = start_pref_v
        self.limit_pref_v = limit_pref_v
        self.start_pref_ae = start_pref_ae
        self.limit_pref_ae = limit_pref_ae
        self.start_pref_pf = start_pref_pf
        self.limit_pref_pf = limit_pref_pf
        self.start_pref_gf = start_pref_gf
        self.limit_pref_gf = limit_pref_gf
        self.relative_f = relative_f
        self.enable_atom_ener_coeff = enable_atom_ener_coeff
        self.numb_generalized_coord = numb_generalized_coord
        if self.has_gf and self.numb_generalized_coord < 1:
            raise RuntimeError(
                "When generalized force loss is used, the dimension of generalized coordinates should be larger than 0"
            )
        self.use_l1_all = use_l1_all
        self.inference = inference
<<<<<<< HEAD
        self.huber = use_huber
        self.huber_delta = huber_delta
        self.torch_huber = torch_huber
        self.huber_loss = torch.nn.HuberLoss(reduction="mean", delta=huber_delta)
=======
        self.use_huber = use_huber
        self.huber_delta = huber_delta
        if self.use_huber and (
            self.has_pf or self.has_gf or self.relative_f is not None
        ):
            raise RuntimeError(
                "Huber loss is not implemented for force with atom_pref, generalized force and relative force. "
            )
>>>>>>> 5caf02a3

    def forward(self, input_dict, model, label, natoms, learning_rate, mae=False):
        """Return loss on energy and force.

        Parameters
        ----------
        input_dict : dict[str, torch.Tensor]
            Model inputs.
        model : torch.nn.Module
            Model to be used to output the predictions.
        label : dict[str, torch.Tensor]
            Labels.
        natoms : int
            The local atom number.

        Returns
        -------
        model_pred: dict[str, torch.Tensor]
            Model predictions.
        loss: torch.Tensor
            Loss for model to minimize.
        more_loss: dict[str, torch.Tensor]
            Other losses for display.
        """
        model_pred = model(**input_dict)
        coef = learning_rate / self.starter_learning_rate
        pref_e = self.limit_pref_e + (self.start_pref_e - self.limit_pref_e) * coef
        pref_f = self.limit_pref_f + (self.start_pref_f - self.limit_pref_f) * coef
        pref_v = self.limit_pref_v + (self.start_pref_v - self.limit_pref_v) * coef
        pref_ae = self.limit_pref_ae + (self.start_pref_ae - self.limit_pref_ae) * coef
        pref_pf = self.limit_pref_pf + (self.start_pref_pf - self.limit_pref_pf) * coef
        pref_gf = self.limit_pref_gf + (self.start_pref_gf - self.limit_pref_gf) * coef

        loss = torch.zeros(1, dtype=env.GLOBAL_PT_FLOAT_PRECISION, device=env.DEVICE)[0]
        more_loss = {}
        # more_loss['log_keys'] = []  # showed when validation on the fly
        # more_loss['test_keys'] = []  # showed when doing dp test
        atom_norm = 1.0 / natoms
        if self.has_e and "energy" in model_pred and "energy" in label:
            energy_pred = model_pred["energy"]
            energy_label = label["energy"]
            if self.enable_atom_ener_coeff and "atom_energy" in model_pred:
                atom_ener_pred = model_pred["atom_energy"]
                # when ener_coeff (\nu) is defined, the energy is defined as
                # E = \sum_i \nu_i E_i
                # instead of the sum of atomic energies.
                #
                # A case is that we want to train reaction energy
                # A + B -> C + D
                # E = - E(A) - E(B) + E(C) + E(D)
                # A, B, C, D could be put far away from each other
                atom_ener_coeff = label["atom_ener_coeff"]
                atom_ener_coeff = atom_ener_coeff.reshape(atom_ener_pred.shape)
                energy_pred = torch.sum(atom_ener_coeff * atom_ener_pred, dim=1)
            find_energy = label.get("find_energy", 0.0)
            pref_e = pref_e * find_energy
            if not self.use_l1_all:
                l2_ener_loss = torch.mean(torch.square(energy_pred - energy_label))
                if not self.inference:
                    more_loss["l2_ener_loss"] = self.display_if_exist(
                        l2_ener_loss.detach(), find_energy
                    )
<<<<<<< HEAD
                if not self.huber:
                    loss += atom_norm * (pref_e * l2_ener_loss)
                else:
                    if self.torch_huber:
                        l_huber_loss = self.huber_loss(
                            atom_norm * model_pred["energy"],
                            atom_norm * label["energy"],
                        )
                    else:
                        l_huber_loss = custom_huber_loss(
                            atom_norm * model_pred["energy"],
                            atom_norm * label["energy"],
                            delta=self.huber_delta,
                        )
=======
                if not self.use_huber:
                    loss += atom_norm * (pref_e * l2_ener_loss)
                else:
                    l_huber_loss = custom_huber_loss(
                        atom_norm * model_pred["energy"],
                        atom_norm * label["energy"],
                        delta=self.huber_delta,
                    )
>>>>>>> 5caf02a3
                    loss += pref_e * l_huber_loss
                rmse_e = l2_ener_loss.sqrt() * atom_norm
                more_loss["rmse_e"] = self.display_if_exist(
                    rmse_e.detach(), find_energy
                )
                # more_loss['log_keys'].append('rmse_e')
            else:  # use l1 and for all atoms
                energy_pred = energy_pred * atom_norm
                energy_label = energy_label * atom_norm
                l1_ener_loss = F.l1_loss(
                    energy_pred.reshape(-1),
                    energy_label.reshape(-1),
                    reduction="mean",
                )
                loss += pref_e * l1_ener_loss
                more_loss["mae_e"] = self.display_if_exist(
                    l1_ener_loss.detach(),
                    find_energy,
                )
                # more_loss['log_keys'].append('rmse_e')
            # if mae:
            #     mae_e = torch.mean(torch.abs(energy_pred - energy_label)) * atom_norm
            #     more_loss["mae_e"] = self.display_if_exist(mae_e.detach(), find_energy)
            #     mae_e_all = torch.mean(torch.abs(energy_pred - energy_label))
            #     more_loss["mae_e_all"] = self.display_if_exist(
            #         mae_e_all.detach(), find_energy
            #     )

        if (
            (self.has_f or self.has_pf or self.relative_f or self.has_gf)
            and "force" in model_pred
            and "force" in label
        ):
            find_force = label.get("find_force", 0.0)
            pref_f = pref_f * find_force
            force_pred = model_pred["force"]
            force_label = label["force"]
            diff_f = (force_label - force_pred).reshape(-1)

            if self.relative_f is not None:
                force_label_3 = force_label.reshape(-1, 3)
                norm_f = force_label_3.norm(dim=1, keepdim=True) + self.relative_f
                diff_f_3 = diff_f.reshape(-1, 3)
                diff_f_3 = diff_f_3 / norm_f
                diff_f = diff_f_3.reshape(-1)

            if self.has_f:
                if not self.use_l1_all:
                    l2_force_loss = torch.mean(torch.square(diff_f))
                    if not self.inference:
                        more_loss["l2_force_loss"] = self.display_if_exist(
                            l2_force_loss.detach(), find_force
                        )
<<<<<<< HEAD
                    if not self.huber:
                        loss += (pref_f * l2_force_loss).to(GLOBAL_PT_FLOAT_PRECISION)
                    else:
                        if self.torch_huber:
                            l_huber_loss = self.huber_loss(
                                model_pred["force"], label["force"]
                            )
                        else:
                            l_huber_loss = custom_huber_loss(
                                force_pred.reshape(-1),
                                force_label.reshape(-1),
                                delta=self.huber_delta,
                            )
=======
                    if not self.use_huber:
                        loss += (pref_f * l2_force_loss).to(GLOBAL_PT_FLOAT_PRECISION)
                    else:
                        l_huber_loss = custom_huber_loss(
                            force_pred.reshape(-1),
                            force_label.reshape(-1),
                            delta=self.huber_delta,
                        )
>>>>>>> 5caf02a3
                        loss += pref_f * l_huber_loss
                    rmse_f = l2_force_loss.sqrt()
                    more_loss["rmse_f"] = self.display_if_exist(
                        rmse_f.detach(), find_force
                    )
                else:
                    l1_force_loss = F.l1_loss(force_label, force_pred, reduction="mean")
                    more_loss["mae_f"] = self.display_if_exist(
                        l1_force_loss.detach(), find_force
                    )
                    # l1_force_loss = l1_force_loss.sum(-1).mean(-1).sum()
                    loss += (pref_f * l1_force_loss).to(GLOBAL_PT_FLOAT_PRECISION)
                # if mae:
                #     mae_f = torch.mean(torch.abs(diff_f))
                #     more_loss["mae_f"] = self.display_if_exist(
                #         mae_f.detach(), find_force
                #     )

            if self.has_pf and "atom_pref" in label:
                atom_pref = label["atom_pref"]
                find_atom_pref = label.get("find_atom_pref", 0.0)
                pref_pf = pref_pf * find_atom_pref
                atom_pref_reshape = atom_pref.reshape(-1)
                l2_pref_force_loss = (torch.square(diff_f) * atom_pref_reshape).mean()
                if not self.inference:
                    more_loss["l2_pref_force_loss"] = self.display_if_exist(
                        l2_pref_force_loss.detach(), find_atom_pref
                    )
                loss += (pref_pf * l2_pref_force_loss).to(GLOBAL_PT_FLOAT_PRECISION)
                rmse_pf = l2_pref_force_loss.sqrt()
                more_loss["rmse_pf"] = self.display_if_exist(
                    rmse_pf.detach(), find_atom_pref
                )

            if self.has_gf and "drdq" in label:
                drdq = label["drdq"]
                find_drdq = label.get("find_drdq", 0.0)
                pref_gf = pref_gf * find_drdq
                force_reshape_nframes = force_pred.reshape(-1, natoms * 3)
                force_label_reshape_nframes = force_label.reshape(-1, natoms * 3)
                drdq_reshape = drdq.reshape(-1, natoms * 3, self.numb_generalized_coord)
                gen_force_label = torch.einsum(
                    "bij,bi->bj", drdq_reshape, force_label_reshape_nframes
                )
                gen_force = torch.einsum(
                    "bij,bi->bj", drdq_reshape, force_reshape_nframes
                )
                diff_gen_force = gen_force_label - gen_force
                l2_gen_force_loss = torch.square(diff_gen_force).mean()
                if not self.inference:
                    more_loss["l2_gen_force_loss"] = self.display_if_exist(
                        l2_gen_force_loss.detach(), find_drdq
                    )
                loss += (pref_gf * l2_gen_force_loss).to(GLOBAL_PT_FLOAT_PRECISION)
                rmse_gf = l2_gen_force_loss.sqrt()
                more_loss["rmse_gf"] = self.display_if_exist(
                    rmse_gf.detach(), find_drdq
                )

        if self.has_v and "virial" in model_pred and "virial" in label:
            find_virial = label.get("find_virial", 0.0)
            pref_v = pref_v * find_virial
            virial_label = label["virial"]
            virial_pred = model_pred["virial"].reshape(-1, 9)
            diff_v = label["virial"] - model_pred["virial"].reshape(-1, 9)
            if not self.use_l1_all:
                l2_virial_loss = torch.mean(torch.square(diff_v))
                if not self.inference:
                    more_loss["l2_virial_loss"] = self.display_if_exist(
                        l2_virial_loss.detach(), find_virial
                    )
                if not self.huber:
                    loss += atom_norm * (pref_v * l2_virial_loss)
                else:
                    if self.torch_huber:
                        l_huber_loss = self.huber_loss(
                            atom_norm * model_pred["virial"],
                            atom_norm * label["virial"],
                        )
                    else:
                        l_huber_loss = custom_huber_loss(
                            atom_norm * model_pred["virial"].reshape(-1),
                            atom_norm * label["virial"].reshape(-1),
                            delta=self.huber_delta,
                        )
                    loss += pref_v * l_huber_loss
                rmse_v = l2_virial_loss.sqrt() * atom_norm
                more_loss["rmse_v"] = self.display_if_exist(
                    rmse_v.detach(), find_virial
                )
<<<<<<< HEAD
            else:
                l1_virial_loss = F.l1_loss(virial_label, virial_pred, reduction="mean")
                more_loss["mae_v"] = self.display_if_exist(
                    l1_virial_loss.detach(), find_virial
                )
                loss += (pref_v * l1_virial_loss).to(GLOBAL_PT_FLOAT_PRECISION)
            # if mae:
            #     mae_v = torch.mean(torch.abs(diff_v)) * atom_norm
            #     more_loss["mae_v"] = self.display_if_exist(mae_v.detach(), find_virial)
=======
            if not self.use_huber:
                loss += atom_norm * (pref_v * l2_virial_loss)
            else:
                l_huber_loss = custom_huber_loss(
                    atom_norm * model_pred["virial"].reshape(-1),
                    atom_norm * label["virial"].reshape(-1),
                    delta=self.huber_delta,
                )
                loss += pref_v * l_huber_loss
            rmse_v = l2_virial_loss.sqrt() * atom_norm
            more_loss["rmse_v"] = self.display_if_exist(rmse_v.detach(), find_virial)
            if mae:
                mae_v = torch.mean(torch.abs(diff_v)) * atom_norm
                more_loss["mae_v"] = self.display_if_exist(mae_v.detach(), find_virial)
>>>>>>> 5caf02a3

        if self.has_ae and "atom_energy" in model_pred and "atom_ener" in label:
            atom_ener = model_pred["atom_energy"]
            atom_ener_label = label["atom_ener"]
            find_atom_ener = label.get("find_atom_ener", 0.0)
            pref_ae = pref_ae * find_atom_ener
            atom_ener_reshape = atom_ener.reshape(-1)
            atom_ener_label_reshape = atom_ener_label.reshape(-1)
            l2_atom_ener_loss = torch.square(
                atom_ener_label_reshape - atom_ener_reshape
            ).mean()
            if not self.inference:
                more_loss["l2_atom_ener_loss"] = self.display_if_exist(
                    l2_atom_ener_loss.detach(), find_atom_ener
                )
            if not self.use_huber:
                loss += (pref_ae * l2_atom_ener_loss).to(GLOBAL_PT_FLOAT_PRECISION)
            else:
                l_huber_loss = custom_huber_loss(
                    atom_ener_reshape,
                    atom_ener_label_reshape,
                    delta=self.huber_delta,
                )
                loss += pref_ae * l_huber_loss
            rmse_ae = l2_atom_ener_loss.sqrt()
            more_loss["rmse_ae"] = self.display_if_exist(
                rmse_ae.detach(), find_atom_ener
            )

        if not self.inference:
            more_loss["rmse"] = torch.sqrt(loss.detach())
        return model_pred, loss, more_loss

    @property
    def label_requirement(self) -> list[DataRequirementItem]:
        """Return data label requirements needed for this loss calculation."""
        label_requirement = []
        if self.has_e:
            label_requirement.append(
                DataRequirementItem(
                    "energy",
                    ndof=1,
                    atomic=False,
                    must=False,
                    high_prec=True,
                )
            )
        if self.has_f:
            label_requirement.append(
                DataRequirementItem(
                    "force",
                    ndof=3,
                    atomic=True,
                    must=False,
                    high_prec=False,
                )
            )
        if self.has_v:
            label_requirement.append(
                DataRequirementItem(
                    "virial",
                    ndof=9,
                    atomic=False,
                    must=False,
                    high_prec=False,
                )
            )
        if self.has_ae:
            label_requirement.append(
                DataRequirementItem(
                    "atom_ener",
                    ndof=1,
                    atomic=True,
                    must=False,
                    high_prec=False,
                )
            )
        if self.has_pf:
            label_requirement.append(
                DataRequirementItem(
                    "atom_pref",
                    ndof=1,
                    atomic=True,
                    must=False,
                    high_prec=False,
                    repeat=3,
                )
            )
        if self.has_gf > 0:
            label_requirement.append(
                DataRequirementItem(
                    "drdq",
                    ndof=self.numb_generalized_coord * 3,
                    atomic=True,
                    must=False,
                    high_prec=False,
                )
            )
        if self.enable_atom_ener_coeff:
            label_requirement.append(
                DataRequirementItem(
                    "atom_ener_coeff",
                    ndof=1,
                    atomic=True,
                    must=False,
                    high_prec=False,
                    default=1.0,
                )
            )
        return label_requirement

    def serialize(self) -> dict:
        """Serialize the loss module.

        Returns
        -------
        dict
            The serialized loss module
        """
        return {
            "@class": "EnergyLoss",
            "@version": 2,
            "starter_learning_rate": self.starter_learning_rate,
            "start_pref_e": self.start_pref_e,
            "limit_pref_e": self.limit_pref_e,
            "start_pref_f": self.start_pref_f,
            "limit_pref_f": self.limit_pref_f,
            "start_pref_v": self.start_pref_v,
            "limit_pref_v": self.limit_pref_v,
            "start_pref_ae": self.start_pref_ae,
            "limit_pref_ae": self.limit_pref_ae,
            "start_pref_pf": self.start_pref_pf,
            "limit_pref_pf": self.limit_pref_pf,
            "relative_f": self.relative_f,
            "enable_atom_ener_coeff": self.enable_atom_ener_coeff,
            "start_pref_gf": self.start_pref_gf,
            "limit_pref_gf": self.limit_pref_gf,
            "numb_generalized_coord": self.numb_generalized_coord,
            "use_huber": self.use_huber,
            "huber_delta": self.huber_delta,
        }

    @classmethod
    def deserialize(cls, data: dict) -> "TaskLoss":
        """Deserialize the loss module.

        Parameters
        ----------
        data : dict
            The serialized loss module

        Returns
        -------
        Loss
            The deserialized loss module
        """
        data = data.copy()
        check_version_compatibility(data.pop("@version"), 2, 1)
        data.pop("@class")
        return cls(**data)


class EnergyHessianStdLoss(EnergyStdLoss):
    def __init__(
        self,
        start_pref_h=0.0,
        limit_pref_h=0.0,
        **kwargs,
    ):
        r"""Enable the layer to compute loss on hessian.

        Parameters
        ----------
        start_pref_h : float
            The prefactor of hessian loss at the start of the training.
        limit_pref_h : float
            The prefactor of hessian loss at the end of the training.
        **kwargs
            Other keyword arguments.
        """
        super().__init__(**kwargs)
        self.has_h = (start_pref_h != 0.0 and limit_pref_h != 0.0) or self.inference

        self.start_pref_h = start_pref_h
        self.limit_pref_h = limit_pref_h

    def forward(self, input_dict, model, label, natoms, learning_rate, mae=False):
        model_pred, loss, more_loss = super().forward(
            input_dict, model, label, natoms, learning_rate, mae=mae
        )
        coef = learning_rate / self.starter_learning_rate
        pref_h = self.limit_pref_h + (self.start_pref_h - self.limit_pref_h) * coef

        if self.has_h and "hessian" in model_pred and "hessian" in label:
            find_hessian = label.get("find_hessian", 0.0)
            pref_h = pref_h * find_hessian
            diff_h = label["hessian"].reshape(
                -1,
            ) - model_pred["hessian"].reshape(
                -1,
            )
            l2_hessian_loss = torch.mean(torch.square(diff_h))
            if not self.inference:
                more_loss["l2_hessian_loss"] = self.display_if_exist(
                    l2_hessian_loss.detach(), find_hessian
                )
            loss += pref_h * l2_hessian_loss
            rmse_h = l2_hessian_loss.sqrt()
            more_loss["rmse_h"] = self.display_if_exist(rmse_h.detach(), find_hessian)
            if mae:
                mae_h = torch.mean(torch.abs(diff_h))
                more_loss["mae_h"] = self.display_if_exist(mae_h.detach(), find_hessian)

        if not self.inference:
            more_loss["rmse"] = torch.sqrt(loss.detach())
        return model_pred, loss, more_loss

    @property
    def label_requirement(self) -> list[DataRequirementItem]:
        """Add hessian label requirement needed for this loss calculation."""
        label_requirement = super().label_requirement
        if self.has_h:
            label_requirement.append(
                DataRequirementItem(
                    "hessian",
                    ndof=1,  # 9=3*3 --> 3N*3N=ndof*natoms*natoms
                    atomic=True,
                    must=False,
                    high_prec=False,
                )
            )
        return label_requirement<|MERGE_RESOLUTION|>--- conflicted
+++ resolved
@@ -32,37 +32,6 @@
     return torch.mean(loss)
 
 
-<<<<<<< HEAD
-def custom_step_huber_loss(predictions, targets, delta=1.0):
-    error = targets - predictions
-    abs_error = torch.abs(error)
-    abs_targets = torch.abs(targets)
-
-    # Define the different delta values based on the absolute value of targets
-    delta1 = delta
-    delta2 = 0.7 * delta
-    delta3 = 0.4 * delta
-    delta4 = 0.1 * delta
-
-    # Determine which delta to use based on the absolute value of targets
-    delta_values = torch.where(
-        abs_targets < 100,
-        delta1,
-        torch.where(
-            abs_targets < 200, delta2, torch.where(abs_targets < 300, delta3, delta4)
-        ),
-    )
-
-    # Compute the quadratic and linear loss based on the dynamically selected delta values
-    quadratic_loss = 0.5 * torch.pow(error, 2)
-    linear_loss = delta_values * (abs_error - 0.5 * delta_values)
-    # Select the appropriate loss based on whether abs_error is less than or greater than delta_values
-    loss = torch.where(abs_error <= delta_values, quadratic_loss, linear_loss)
-    return torch.mean(loss)
-
-
-=======
->>>>>>> 5caf02a3
 class EnergyStdLoss(TaskLoss):
     def __init__(
         self,
@@ -86,10 +55,6 @@
         inference=False,
         use_huber=False,
         huber_delta=0.01,
-<<<<<<< HEAD
-        torch_huber=False,
-=======
->>>>>>> 5caf02a3
         **kwargs,
     ) -> None:
         r"""Construct a layer to compute loss on energy, force and virial.
@@ -175,12 +140,6 @@
             )
         self.use_l1_all = use_l1_all
         self.inference = inference
-<<<<<<< HEAD
-        self.huber = use_huber
-        self.huber_delta = huber_delta
-        self.torch_huber = torch_huber
-        self.huber_loss = torch.nn.HuberLoss(reduction="mean", delta=huber_delta)
-=======
         self.use_huber = use_huber
         self.huber_delta = huber_delta
         if self.use_huber and (
@@ -189,7 +148,6 @@
             raise RuntimeError(
                 "Huber loss is not implemented for force with atom_pref, generalized force and relative force. "
             )
->>>>>>> 5caf02a3
 
     def forward(self, input_dict, model, label, natoms, learning_rate, mae=False):
         """Return loss on energy and force.
@@ -252,22 +210,6 @@
                     more_loss["l2_ener_loss"] = self.display_if_exist(
                         l2_ener_loss.detach(), find_energy
                     )
-<<<<<<< HEAD
-                if not self.huber:
-                    loss += atom_norm * (pref_e * l2_ener_loss)
-                else:
-                    if self.torch_huber:
-                        l_huber_loss = self.huber_loss(
-                            atom_norm * model_pred["energy"],
-                            atom_norm * label["energy"],
-                        )
-                    else:
-                        l_huber_loss = custom_huber_loss(
-                            atom_norm * model_pred["energy"],
-                            atom_norm * label["energy"],
-                            delta=self.huber_delta,
-                        )
-=======
                 if not self.use_huber:
                     loss += atom_norm * (pref_e * l2_ener_loss)
                 else:
@@ -276,7 +218,6 @@
                         atom_norm * label["energy"],
                         delta=self.huber_delta,
                     )
->>>>>>> 5caf02a3
                     loss += pref_e * l_huber_loss
                 rmse_e = l2_ener_loss.sqrt() * atom_norm
                 more_loss["rmse_e"] = self.display_if_exist(
@@ -330,21 +271,6 @@
                         more_loss["l2_force_loss"] = self.display_if_exist(
                             l2_force_loss.detach(), find_force
                         )
-<<<<<<< HEAD
-                    if not self.huber:
-                        loss += (pref_f * l2_force_loss).to(GLOBAL_PT_FLOAT_PRECISION)
-                    else:
-                        if self.torch_huber:
-                            l_huber_loss = self.huber_loss(
-                                model_pred["force"], label["force"]
-                            )
-                        else:
-                            l_huber_loss = custom_huber_loss(
-                                force_pred.reshape(-1),
-                                force_label.reshape(-1),
-                                delta=self.huber_delta,
-                            )
-=======
                     if not self.use_huber:
                         loss += (pref_f * l2_force_loss).to(GLOBAL_PT_FLOAT_PRECISION)
                     else:
@@ -353,7 +279,6 @@
                             force_label.reshape(-1),
                             delta=self.huber_delta,
                         )
->>>>>>> 5caf02a3
                         loss += pref_f * l_huber_loss
                     rmse_f = l2_force_loss.sqrt()
                     more_loss["rmse_f"] = self.display_if_exist(
@@ -444,17 +369,6 @@
                 more_loss["rmse_v"] = self.display_if_exist(
                     rmse_v.detach(), find_virial
                 )
-<<<<<<< HEAD
-            else:
-                l1_virial_loss = F.l1_loss(virial_label, virial_pred, reduction="mean")
-                more_loss["mae_v"] = self.display_if_exist(
-                    l1_virial_loss.detach(), find_virial
-                )
-                loss += (pref_v * l1_virial_loss).to(GLOBAL_PT_FLOAT_PRECISION)
-            # if mae:
-            #     mae_v = torch.mean(torch.abs(diff_v)) * atom_norm
-            #     more_loss["mae_v"] = self.display_if_exist(mae_v.detach(), find_virial)
-=======
             if not self.use_huber:
                 loss += atom_norm * (pref_v * l2_virial_loss)
             else:
@@ -469,7 +383,6 @@
             if mae:
                 mae_v = torch.mean(torch.abs(diff_v)) * atom_norm
                 more_loss["mae_v"] = self.display_if_exist(mae_v.detach(), find_virial)
->>>>>>> 5caf02a3
 
         if self.has_ae and "atom_energy" in model_pred and "atom_ener" in label:
             atom_ener = model_pred["atom_energy"]
