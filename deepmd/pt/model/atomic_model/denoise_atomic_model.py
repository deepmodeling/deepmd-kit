# SPDX-License-Identifier: LGPL-3.0-or-later

import logging

import torch

from deepmd.pt.model.task.denoise import (
    DenoiseNet,
)

from .dp_atomic_model import (
    DPAtomicModel,
)

log = logging.getLogger(__name__)


class DPDenoiseAtomicModel(DPAtomicModel):
    def __init__(self, descriptor, fitting, type_map, **kwargs):
        if not isinstance(fitting, DenoiseNet):
            raise TypeError(
                "fitting must be an instance of DenoiseNet for DPDenoiseAtomicModel"
            )
        super().__init__(descriptor, fitting, type_map, **kwargs)

    def apply_out_stat(
        self,
        ret: dict[str, torch.Tensor],
        atype: torch.Tensor,
    ):
<<<<<<< HEAD
        noise_type = self.fitting_net.get_noise_type()
        cell_std = self.fitting_net.get_cell_pert_fraction()/1.732
        if noise_type == "gaussian":
            coord_std = self.fitting_net.get_coord_noise()
        elif noise_type == "uniform":
            coord_std = self.fitting_net.get_coord_noise()/1.732
        else:
            raise RuntimeError(f"Unknown noise type {noise_type}")
        ret["strain_components"] = ret["strain_components"] * cell_std
        ret["updated_coord"] = ret["updated_coord"] * coord_std
=======
        # hack !!!
        ret["virial"] = ret["virial"] / 240
        ret["force"] = ret["force"] / 29

        """
        virial = ret["virial"]  # 原始形状 [nbz, nloc, 6]

        # 批量处理所有元素（保留梯度）
        # 重塑为二维张量以便处理 [batch_size * nloc, 9]
        virial_2d = virial.view(-1, 6)

        # 构建3x3对称矩阵（向量化操作）
        # 每个元素的索引对应原始矩阵位置:
        # [0, 1, 2] 为对角线元素
        # [3, 4, 5] 对应下三角元素（自动保持对称性）
        matrices = torch.zeros(virial_2d.size(0), 3, 3,
                            dtype=virial.dtype, device=virial.device)

        # 填充对角线元素
        matrices[:, 0, 0] = 1 + virial_2d[:, 0]
        matrices[:, 1, 1] = 1 + virial_2d[:, 1]
        matrices[:, 2, 2] = 1 + virial_2d[:, 2]

        # 填充对称的非对角线元素
        matrices[:, 0, 1] = matrices[:, 1, 0] = 0.5 * virial_2d[:, 5]  # (0,1) & (1,0)
        matrices[:, 0, 2] = matrices[:, 2, 0] = 0.5 * virial_2d[:, 4]  # (0,2) & (2,0)
        matrices[:, 1, 2] = matrices[:, 2, 1] = 0.5 * virial_2d[:, 3]  # (1,2) & (2,1)

        # 恢复原始形状 [nbz, nloc, 3, 3] -> [nbz, nloc, 9]
        ret["virial"] = matrices.view(virial.shape[0], virial.shape[1], 9)
        """
>>>>>>> 2e4d94ec
        return ret<|MERGE_RESOLUTION|>--- conflicted
+++ resolved
@@ -28,7 +28,6 @@
         ret: dict[str, torch.Tensor],
         atype: torch.Tensor,
     ):
-<<<<<<< HEAD
         noise_type = self.fitting_net.get_noise_type()
         cell_std = self.fitting_net.get_cell_pert_fraction()/1.732
         if noise_type == "gaussian":
@@ -39,37 +38,4 @@
             raise RuntimeError(f"Unknown noise type {noise_type}")
         ret["strain_components"] = ret["strain_components"] * cell_std
         ret["updated_coord"] = ret["updated_coord"] * coord_std
-=======
-        # hack !!!
-        ret["virial"] = ret["virial"] / 240
-        ret["force"] = ret["force"] / 29
-
-        """
-        virial = ret["virial"]  # 原始形状 [nbz, nloc, 6]
-
-        # 批量处理所有元素（保留梯度）
-        # 重塑为二维张量以便处理 [batch_size * nloc, 9]
-        virial_2d = virial.view(-1, 6)
-
-        # 构建3x3对称矩阵（向量化操作）
-        # 每个元素的索引对应原始矩阵位置:
-        # [0, 1, 2] 为对角线元素
-        # [3, 4, 5] 对应下三角元素（自动保持对称性）
-        matrices = torch.zeros(virial_2d.size(0), 3, 3,
-                            dtype=virial.dtype, device=virial.device)
-
-        # 填充对角线元素
-        matrices[:, 0, 0] = 1 + virial_2d[:, 0]
-        matrices[:, 1, 1] = 1 + virial_2d[:, 1]
-        matrices[:, 2, 2] = 1 + virial_2d[:, 2]
-
-        # 填充对称的非对角线元素
-        matrices[:, 0, 1] = matrices[:, 1, 0] = 0.5 * virial_2d[:, 5]  # (0,1) & (1,0)
-        matrices[:, 0, 2] = matrices[:, 2, 0] = 0.5 * virial_2d[:, 4]  # (0,2) & (2,0)
-        matrices[:, 1, 2] = matrices[:, 2, 1] = 0.5 * virial_2d[:, 3]  # (1,2) & (2,1)
-
-        # 恢复原始形状 [nbz, nloc, 3, 3] -> [nbz, nloc, 9]
-        ret["virial"] = matrices.view(virial.shape[0], virial.shape[1], 9)
-        """
->>>>>>> 2e4d94ec
         return ret