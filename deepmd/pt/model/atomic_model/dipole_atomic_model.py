# SPDX-License-Identifier: LGPL-3.0-or-later

import torch

from deepmd.pt.model.task.dipole import (
    DipoleFittingNet,
)

from .dp_atomic_model import (
    DPAtomicModel,
)


class DPDipoleAtomicModel(DPAtomicModel):
<<<<<<< HEAD
    def __init__(self, descriptor, fitting, type_map, **kwargs):
        if not isinstance(fitting, DipoleFittingNet):
            raise TypeError(
                "fitting must be an instance of DipoleFittingNet for DPDipoleAtomicModel"
            )
=======
    def __init__(self, descriptor, fitting, type_map, **kwargs) -> None:
        assert isinstance(fitting, DipoleFittingNet)
>>>>>>> 0ad42893
        super().__init__(descriptor, fitting, type_map, **kwargs)

    def apply_out_stat(
        self,
        ret: dict[str, torch.Tensor],
        atype: torch.Tensor,
    ):
        # dipole not applying bias
        return ret<|MERGE_RESOLUTION|>--- conflicted
+++ resolved
@@ -12,16 +12,10 @@
 
 
 class DPDipoleAtomicModel(DPAtomicModel):
-<<<<<<< HEAD
     def __init__(self, descriptor, fitting, type_map, **kwargs):
         if not isinstance(fitting, DipoleFittingNet):
             raise TypeError(
                 "fitting must be an instance of DipoleFittingNet for DPDipoleAtomicModel"
-            )
-=======
-    def __init__(self, descriptor, fitting, type_map, **kwargs) -> None:
-        assert isinstance(fitting, DipoleFittingNet)
->>>>>>> 0ad42893
         super().__init__(descriptor, fitting, type_map, **kwargs)
 
     def apply_out_stat(
