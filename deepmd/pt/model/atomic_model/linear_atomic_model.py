--- conflicted
+++ resolved
@@ -360,12 +360,6 @@
     ):
         models = [dp_model, zbl_model]
         super().__init__(models, type_map, **kwargs)
-<<<<<<< HEAD
-        self.dp_model = dp_model
-        self.zbl_model = zbl_model
-=======
-        self.model_def_script = ""
->>>>>>> bc35ac99
 
         self.sw_rmin = sw_rmin
         self.sw_rmax = sw_rmax
