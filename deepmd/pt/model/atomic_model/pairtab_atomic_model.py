--- conflicted
+++ resolved
@@ -57,19 +57,14 @@
         The cutoff radius.
     sel : int or list[int]
         The maxmum number of atoms in the cut-off radius.
-<<<<<<< HEAD
-    type_map: List[str]
+    type_map : List[str]
         Mapping atom type to the name (str) of the type.
         For example `type_map[1]` gives the name of the type 1.
     rcond : float, optional
         The condition number for the regression of atomic energy.
     atom_ener
         Specifying atomic energy contribution in vacuum. The `set_davg_zero` key in the descrptor should be set.
-=======
-    type_map : list[str]
-        Mapping atom type to the name (str) of the type.
-        For example `type_map[1]` gives the name of the type 1.
->>>>>>> c56a30d2
+
     """
 
     def __init__(
@@ -78,11 +73,8 @@
         rcut: float,
         sel: Union[int, List[int]],
         type_map: List[str],
-<<<<<<< HEAD
         rcond: Optional[float] = None,
         atom_ener: Optional[List[float]] = None,
-=======
->>>>>>> c56a30d2
         **kwargs,
     ):
         torch.nn.Module.__init__(self)
@@ -90,11 +82,7 @@
         self.tab_file = tab_file
         self.rcut = rcut
         self.tab = self._set_pairtab(tab_file, rcut)
-<<<<<<< HEAD
-
-=======
-        self.type_map = type_map
->>>>>>> c56a30d2
+
         BaseAtomicModel.__init__(self, **kwargs)
         self.rcond = rcond
         self.atom_ener = atom_ener
@@ -189,11 +177,8 @@
                 "rcut": self.rcut,
                 "sel": self.sel,
                 "type_map": self.type_map,
-<<<<<<< HEAD
                 "rcond": self.rcond,
                 "atom_ener": self.atom_ener,
-=======
->>>>>>> c56a30d2
             }
         )
         return dd
@@ -205,19 +190,13 @@
         rcut = data.pop("rcut")
         sel = data.pop("sel")
         type_map = data.pop("type_map")
-<<<<<<< HEAD
         rcond = data.pop("rcond")
         atom_ener = data.pop("atom_ener")
         tab = PairTab.deserialize(data.pop("tab"))
         data.pop("@class", None)
         data.pop("type", None)
         tab_model = cls(None, rcut, sel, type_map, rcond, atom_ener, **data)
-=======
-        tab = PairTab.deserialize(data.pop("tab"))
-        data.pop("@class", None)
-        data.pop("type", None)
-        tab_model = cls(None, rcut, sel, type_map, **data)
->>>>>>> c56a30d2
+
         tab_model.tab = tab
         tab_model.register_buffer("tab_info", torch.from_numpy(tab_model.tab.tab_info))
         nspline, ntypes = tab_model.tab.tab_info[-2:].astype(int)
