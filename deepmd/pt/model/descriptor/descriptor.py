--- conflicted
+++ resolved
@@ -8,15 +8,8 @@
     Callable,
     List,
     Optional,
-<<<<<<< HEAD
-    Set,
-    Tuple,
-=======
-    Union,
->>>>>>> 9053caf7
-)
-
-import numpy as np
+)
+
 import torch
 
 from deepmd.pt.model.network.network import (
@@ -25,15 +18,9 @@
 from deepmd.pt.utils.plugin import (
     Plugin,
 )
-<<<<<<< HEAD
-from deepmd.pt.utils.utils import (
-    to_torch_tensor,
-)
 from deepmd.utils.path import (
     DPPath,
 )
-=======
->>>>>>> 9053caf7
 
 from .base_descriptor import (
     BaseDescriptor,
