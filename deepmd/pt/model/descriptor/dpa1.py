--- conflicted
+++ resolved
@@ -131,20 +131,6 @@
     def compute_input_stats(self, merged: List[dict], path: Optional[DPPath] = None):
         return self.se_atten.compute_input_stats(merged, path)
 
-<<<<<<< HEAD
-    @classmethod
-    def get_data_process_key(cls, config):
-        """
-        Get the keys for the data preprocess.
-        Usually need the information of rcut and sel.
-        TODO Need to be deprecated when the dataloader has been cleaned up.
-        """
-        descrpt_type = config["type"]
-        assert descrpt_type in ["dpa1", "se_atten"]
-        return {"sel": config["sel"], "rcut": config["rcut"]}
-
-=======
->>>>>>> b1de9e61
     def serialize(self) -> dict:
         """Serialize the obj to dict."""
         raise NotImplementedError
