--- conflicted
+++ resolved
@@ -201,15 +201,12 @@
         self.use_econf_tebd = use_econf_tebd
         self.type_map = type_map
         self.type_embedding = TypeEmbedNet(
-<<<<<<< HEAD
-            ntypes, self.repinit_args.tebd_dim, precision=precision, seed=seed
-=======
             ntypes,
             self.repinit_args.tebd_dim,
             precision=precision,
+            seed=seed
             use_econf_tebd=self.use_econf_tebd,
             type_map=type_map,
->>>>>>> 81b5949e
         )
         self.concat_output_tebd = concat_output_tebd
         self.precision = precision
