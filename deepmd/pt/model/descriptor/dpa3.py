--- conflicted
+++ resolved
@@ -152,11 +152,8 @@
             e_dim=self.repflow_args.e_dim,
             a_dim=self.repflow_args.a_dim,
             a_compress_rate=self.repflow_args.a_compress_rate,
-<<<<<<< HEAD
-=======
             a_compress_e_rate=self.repflow_args.a_compress_e_rate,
             a_compress_use_split=self.repflow_args.a_compress_use_split,
->>>>>>> ed335d14
             n_multi_edge_message=self.repflow_args.n_multi_edge_message,
             axis_neuron=self.repflow_args.axis_neuron,
             update_angle=self.repflow_args.update_angle,
