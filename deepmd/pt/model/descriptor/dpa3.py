--- conflicted
+++ resolved
@@ -150,12 +150,9 @@
             fix_stat_std=self.repflow_args.fix_stat_std,
             optim_update=self.repflow_args.optim_update,
             smooth_edge_update=self.repflow_args.smooth_edge_update,
-<<<<<<< HEAD
             edge_init_use_dist=self.repflow_args.edge_init_use_dist,
-=======
             use_dynamic_sel=self.repflow_args.use_dynamic_sel,
             sel_reduce_factor=self.repflow_args.sel_reduce_factor,
->>>>>>> 95ca4ad3
             exclude_types=exclude_types,
             env_protection=env_protection,
             precision=precision,
