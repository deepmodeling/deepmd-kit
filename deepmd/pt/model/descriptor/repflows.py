--- conflicted
+++ resolved
@@ -136,7 +136,6 @@
     smooth_edge_update : bool, optional
         Whether to make edge update smooth.
         If True, the edge update from angle message will not use self as padding.
-<<<<<<< HEAD
     use_exp_switch : bool, optional
         Whether to use an exponential switch function instead of a polynomial one in the neighbor update.
         The exponential switch function ensures neighbor contributions smoothly diminish as the interatomic distance
@@ -145,7 +144,6 @@
         Here, `rcut_smth` is an adjustable smoothing factor and `rcut_smth` should be chosen carefully
         according to `rcut`, ensuring s(r) approaches zero smoothly at the cutoff.
         Typical recommended values are `rcut_smth` = 5.3 for `rcut` = 6.0, and 3.5 for `rcut` = 4.0.
-=======
     use_dynamic_sel : bool, optional
         Whether to dynamically select neighbors within the cutoff radius.
         If True, the exact number of neighbors within the cutoff radius is used
@@ -158,7 +156,6 @@
         In the dynamic selection case, neighbor-scale normalization will use `e_sel / sel_reduce_factor`
         or `a_sel / sel_reduce_factor` instead of the raw `e_sel` or `a_sel` values,
         accommodating larger selection numbers.
->>>>>>> 95ca4ad3
     optim_update : bool, optional
         Whether to enable the optimized update method.
         Uses a more efficient process when enabled. Defaults to True
@@ -209,12 +206,9 @@
         precision: str = "float64",
         fix_stat_std: float = 0.3,
         smooth_edge_update: bool = False,
-<<<<<<< HEAD
         use_exp_switch: bool = False,
-=======
         use_dynamic_sel: bool = False,
         sel_reduce_factor: float = 10.0,
->>>>>>> 95ca4ad3
         optim_update: bool = True,
         seed: Optional[Union[int, list[int]]] = None,
     ) -> None:
@@ -247,9 +241,7 @@
         self.a_compress_use_split = a_compress_use_split
         self.optim_update = optim_update
         self.smooth_edge_update = smooth_edge_update
-<<<<<<< HEAD
         self.use_exp_switch = use_exp_switch
-=======
         self.use_dynamic_sel = use_dynamic_sel
         self.sel_reduce_factor = sel_reduce_factor
         if self.use_dynamic_sel and not self.smooth_edge_update:
@@ -260,7 +252,6 @@
             raise ValueError(
                 f"`sel_reduce_factor` must be > 0, got {self.sel_reduce_factor}"
             )
->>>>>>> 95ca4ad3
 
         self.n_dim = n_dim
         self.e_dim = e_dim
