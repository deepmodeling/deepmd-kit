# SPDX-License-Identifier: LGPL-3.0-or-later
from typing import (
    Callable,
    Optional,
    Union,
)

import torch

from deepmd.dpmodel.utils.seed import (
    child_seed,
)
from deepmd.pt.model.descriptor.descriptor import (
    DescriptorBlock,
)
from deepmd.pt.model.descriptor.env_mat import (
    prod_env_mat,
)
from deepmd.pt.model.network.mlp import (
    MLPLayer,
)
from deepmd.pt.model.network.utils import (
    get_graph_index,
)
from deepmd.pt.utils import (
    env,
)
from deepmd.pt.utils.env import (
    PRECISION_DICT,
)
from deepmd.pt.utils.env_mat_stat import (
    EnvMatStatSe,
)
from deepmd.pt.utils.exclude_mask import (
    PairExcludeMask,
)
from deepmd.pt.utils.spin import (
    concat_switch_virtual,
)
from deepmd.pt.utils.utils import (
    ActivationFn,
)
from deepmd.utils.env_mat_stat import (
    StatItem,
)
from deepmd.utils.path import (
    DPPath,
)

from .repflow_layer import (
    RepFlowLayer,
)

if not hasattr(torch.ops.deepmd, "border_op"):

    def border_op(
        argument0,
        argument1,
        argument2,
        argument3,
        argument4,
        argument5,
        argument6,
        argument7,
        argument8,
    ) -> torch.Tensor:
        raise NotImplementedError(
            "border_op is not available since customized PyTorch OP library is not built when freezing the model. "
            "See documentation for DPA-3 for details."
        )

    # Note: this hack cannot actually save a model that can be run using LAMMPS.
    torch.ops.deepmd.border_op = border_op


@DescriptorBlock.register("se_repflow")
class DescrptBlockRepflows(DescriptorBlock):
    r"""
    The repflow descriptor block.

    Parameters
    ----------
    n_dim : int, optional
        The dimension of node representation.
    e_dim : int, optional
        The dimension of edge representation.
    a_dim : int, optional
        The dimension of angle representation.
    nlayers : int, optional
        Number of repflow layers.
    e_rcut : float, optional
        The edge cut-off radius.
    e_rcut_smth : float, optional
        Where to start smoothing for edge. For example the 1/r term is smoothed from rcut to rcut_smth.
    e_sel : int, optional
        Maximally possible number of selected edge neighbors.
    a_rcut : float, optional
        The angle cut-off radius.
    a_rcut_smth : float, optional
        Where to start smoothing for angle. For example the 1/r term is smoothed from rcut to rcut_smth.
    a_sel : int, optional
        Maximally possible number of selected angle neighbors.
    a_compress_rate : int, optional
        The compression rate for angular messages. The default value is 0, indicating no compression.
        If a non-zero integer c is provided, the node and edge dimensions will be compressed
        to a_dim/c and a_dim/2c, respectively, within the angular message.
    a_compress_e_rate : int, optional
        The extra compression rate for edge in angular message compression. The default value is 1.
        When using angular message compression with a_compress_rate c and a_compress_e_rate c_e,
        the edge dimension will be compressed to (c_e * a_dim / 2c) within the angular message.
    a_compress_use_split : bool, optional
        Whether to split first sub-vectors instead of linear mapping during angular message compression.
        The default value is False.
    n_multi_edge_message : int, optional
        The head number of multiple edge messages to update node feature.
        Default is 1, indicating one head edge message.
    axis_neuron : int, optional
        The number of dimension of submatrix in the symmetrization ops.
    update_angle : bool, optional
        Where to update the angle rep. If not, only node and edge rep will be used.
    update_style : str, optional
        Style to update a representation.
        Supported options are:
        -'res_avg': Updates a rep `u` with: u = 1/\\sqrt{n+1} (u + u_1 + u_2 + ... + u_n)
        -'res_incr': Updates a rep `u` with: u = u + 1/\\sqrt{n} (u_1 + u_2 + ... + u_n)
        -'res_residual': Updates a rep `u` with: u = u + (r1*u_1 + r2*u_2 + ... + r3*u_n)
        where `r1`, `r2` ... `r3` are residual weights defined by `update_residual`
        and `update_residual_init`.
    update_residual : float, optional
        When update using residual mode, the initial std of residual vector weights.
    update_residual_init : str, optional
        When update using residual mode, the initialization mode of residual vector weights.
    fix_stat_std : float, optional
        If non-zero (default is 0.3), use this constant as the normalization standard deviation
        instead of computing it from data statistics.
    smooth_edge_update : bool, optional
        Whether to make edge update smooth.
        If True, the edge update from angle message will not use self as padding.
<<<<<<< HEAD
    edge_init_use_dist : bool, optional
        Whether to use direct distance r to initialize the edge features instead of 1/r.
        Note that when using this option, the activation function will not be used when initializing edge features.
=======
    use_dynamic_sel : bool, optional
        Whether to dynamically select neighbors within the cutoff radius.
        If True, the exact number of neighbors within the cutoff radius is used
        without padding to a fixed selection numbers.
        When enabled, users can safely set larger values for `e_sel` or `a_sel` (e.g., 1200 or 300, respectively)
        to guarantee capturing all neighbors within the cutoff radius.
        Note that when using dynamic selection, the `smooth_edge_update` must be True.
    sel_reduce_factor : float, optional
        Reduction factor applied to neighbor-scale normalization when `use_dynamic_sel` is True.
        In the dynamic selection case, neighbor-scale normalization will use `e_sel / sel_reduce_factor`
        or `a_sel / sel_reduce_factor` instead of the raw `e_sel` or `a_sel` values,
        accommodating larger selection numbers.
>>>>>>> 95ca4ad3
    optim_update : bool, optional
        Whether to enable the optimized update method.
        Uses a more efficient process when enabled. Defaults to True
    ntypes : int
        Number of element types
    activation_function : str, optional
        The activation function in the embedding net.
    set_davg_zero : bool, optional
        Set the normalization average to zero.
    precision : str, optional
        The precision of the embedding net parameters.
    exclude_types : list[list[int]], optional
        The excluded pairs of types which have no interaction with each other.
        For example, `[[0, 1]]` means no interaction between type 0 and type 1.
    env_protection : float, optional
        Protection parameter to prevent division by zero errors during environment matrix calculations.
        For example, when using paddings, there may be zero distances of neighbors, which may make division by zero error during environment matrix calculations without protection.
    seed : int, optional
        Random seed for parameter initialization.
    """

    def __init__(
        self,
        e_rcut,
        e_rcut_smth,
        e_sel: int,
        a_rcut,
        a_rcut_smth,
        a_sel: int,
        ntypes: int,
        nlayers: int = 6,
        n_dim: int = 128,
        e_dim: int = 64,
        a_dim: int = 64,
        a_compress_rate: int = 0,
        a_compress_e_rate: int = 1,
        a_compress_use_split: bool = False,
        n_multi_edge_message: int = 1,
        axis_neuron: int = 4,
        update_angle: bool = True,
        activation_function: str = "silu",
        update_style: str = "res_residual",
        update_residual: float = 0.1,
        update_residual_init: str = "const",
        set_davg_zero: bool = True,
        exclude_types: list[tuple[int, int]] = [],
        env_protection: float = 0.0,
        precision: str = "float64",
        fix_stat_std: float = 0.3,
        smooth_edge_update: bool = False,
<<<<<<< HEAD
        edge_init_use_dist: bool = False,
=======
        use_dynamic_sel: bool = False,
        sel_reduce_factor: float = 10.0,
>>>>>>> 95ca4ad3
        optim_update: bool = True,
        seed: Optional[Union[int, list[int]]] = None,
    ) -> None:
        super().__init__()
        self.e_rcut = float(e_rcut)
        self.e_rcut_smth = float(e_rcut_smth)
        self.e_sel = e_sel
        self.a_rcut = float(a_rcut)
        self.a_rcut_smth = float(a_rcut_smth)
        self.a_sel = a_sel
        self.ntypes = ntypes
        self.nlayers = nlayers
        # for other common desciptor method
        sel = [e_sel] if isinstance(e_sel, int) else e_sel
        self.nnei = sum(sel)
        self.ndescrpt = self.nnei * 4  # use full descriptor.
        assert len(sel) == 1
        self.sel = sel
        self.rcut = e_rcut
        self.rcut_smth = e_rcut_smth
        self.sec = self.sel
        self.split_sel = self.sel
        self.a_compress_rate = a_compress_rate
        self.a_compress_e_rate = a_compress_e_rate
        self.n_multi_edge_message = n_multi_edge_message
        self.axis_neuron = axis_neuron
        self.set_davg_zero = set_davg_zero
        self.fix_stat_std = fix_stat_std
        self.set_stddev_constant = fix_stat_std != 0.0
        self.a_compress_use_split = a_compress_use_split
        self.optim_update = optim_update
        self.smooth_edge_update = smooth_edge_update
<<<<<<< HEAD
        self.edge_init_use_dist = edge_init_use_dist
=======
        self.use_dynamic_sel = use_dynamic_sel
        self.sel_reduce_factor = sel_reduce_factor
        if self.use_dynamic_sel and not self.smooth_edge_update:
            raise NotImplementedError(
                "smooth_edge_update must be True when use_dynamic_sel is True!"
            )
        if self.sel_reduce_factor <= 0:
            raise ValueError(
                f"`sel_reduce_factor` must be > 0, got {self.sel_reduce_factor}"
            )
>>>>>>> 95ca4ad3

        self.n_dim = n_dim
        self.e_dim = e_dim
        self.a_dim = a_dim
        self.update_angle = update_angle

        self.activation_function = activation_function
        self.update_style = update_style
        self.update_residual = update_residual
        self.update_residual_init = update_residual_init
        self.act = ActivationFn(activation_function)
        self.prec = PRECISION_DICT[precision]

        # order matters, placed after the assignment of self.ntypes
        self.reinit_exclude(exclude_types)
        self.env_protection = env_protection
        self.precision = precision
        self.epsilon = 1e-4
        self.seed = seed

        self.edge_embd = MLPLayer(
            1, self.e_dim, precision=precision, seed=child_seed(seed, 0)
        )
        self.angle_embd = MLPLayer(
            1, self.a_dim, precision=precision, bias=False, seed=child_seed(seed, 1)
        )
        layers = []
        for ii in range(nlayers):
            layers.append(
                RepFlowLayer(
                    e_rcut=self.e_rcut,
                    e_rcut_smth=self.e_rcut_smth,
                    e_sel=self.sel,
                    a_rcut=self.a_rcut,
                    a_rcut_smth=self.a_rcut_smth,
                    a_sel=self.a_sel,
                    ntypes=self.ntypes,
                    n_dim=self.n_dim,
                    e_dim=self.e_dim,
                    a_dim=self.a_dim,
                    a_compress_rate=self.a_compress_rate,
                    a_compress_use_split=self.a_compress_use_split,
                    a_compress_e_rate=self.a_compress_e_rate,
                    n_multi_edge_message=self.n_multi_edge_message,
                    axis_neuron=self.axis_neuron,
                    update_angle=self.update_angle,
                    activation_function=self.activation_function,
                    update_style=self.update_style,
                    update_residual=self.update_residual,
                    update_residual_init=self.update_residual_init,
                    precision=precision,
                    optim_update=self.optim_update,
                    use_dynamic_sel=self.use_dynamic_sel,
                    sel_reduce_factor=self.sel_reduce_factor,
                    smooth_edge_update=self.smooth_edge_update,
                    seed=child_seed(child_seed(seed, 1), ii),
                )
            )
        self.layers = torch.nn.ModuleList(layers)

        wanted_shape = (self.ntypes, self.nnei, 4)
        mean = torch.zeros(wanted_shape, dtype=self.prec, device=env.DEVICE)
        stddev = torch.ones(wanted_shape, dtype=self.prec, device=env.DEVICE)
        if self.set_stddev_constant:
            stddev = stddev * self.fix_stat_std
        self.register_buffer("mean", mean)
        self.register_buffer("stddev", stddev)
        self.stats = None

    def get_rcut(self) -> float:
        """Returns the cut-off radius."""
        return self.e_rcut

    def get_rcut_smth(self) -> float:
        """Returns the radius where the neighbor information starts to smoothly decay to 0."""
        return self.e_rcut_smth

    def get_nsel(self) -> int:
        """Returns the number of selected atoms in the cut-off radius."""
        return sum(self.sel)

    def get_sel(self) -> list[int]:
        """Returns the number of selected atoms for each type."""
        return self.sel

    def get_ntypes(self) -> int:
        """Returns the number of element types."""
        return self.ntypes

    def get_dim_out(self) -> int:
        """Returns the output dimension."""
        return self.dim_out

    def get_dim_in(self) -> int:
        """Returns the input dimension."""
        return self.dim_in

    def get_dim_emb(self) -> int:
        """Returns the embedding dimension e_dim."""
        return self.e_dim

    def __setitem__(self, key, value) -> None:
        if key in ("avg", "data_avg", "davg"):
            self.mean = value
        elif key in ("std", "data_std", "dstd"):
            self.stddev = value
        else:
            raise KeyError(key)

    def __getitem__(self, key):
        if key in ("avg", "data_avg", "davg"):
            return self.mean
        elif key in ("std", "data_std", "dstd"):
            return self.stddev
        else:
            raise KeyError(key)

    def mixed_types(self) -> bool:
        """If true, the descriptor
        1. assumes total number of atoms aligned across frames;
        2. requires a neighbor list that does not distinguish different atomic types.

        If false, the descriptor
        1. assumes total number of atoms of each atom type aligned across frames;
        2. requires a neighbor list that distinguishes different atomic types.

        """
        return True

    def get_env_protection(self) -> float:
        """Returns the protection of building environment matrix."""
        return self.env_protection

    @property
    def dim_out(self):
        """Returns the output dimension of this descriptor."""
        return self.n_dim

    @property
    def dim_in(self):
        """Returns the atomic input dimension of this descriptor."""
        return self.n_dim

    @property
    def dim_emb(self):
        """Returns the embedding dimension e_dim."""
        return self.get_dim_emb()

    def reinit_exclude(
        self,
        exclude_types: list[tuple[int, int]] = [],
    ) -> None:
        self.exclude_types = exclude_types
        self.emask = PairExcludeMask(self.ntypes, exclude_types=exclude_types)

    def forward(
        self,
        nlist: torch.Tensor,
        extended_coord: torch.Tensor,
        extended_atype: torch.Tensor,
        extended_atype_embd: Optional[torch.Tensor] = None,
        mapping: Optional[torch.Tensor] = None,
        comm_dict: Optional[dict[str, torch.Tensor]] = None,
    ):
        if comm_dict is None:
            assert mapping is not None
            assert extended_atype_embd is not None
        nframes, nloc, nnei = nlist.shape
        nall = extended_coord.view(nframes, -1).shape[1] // 3
        atype = extended_atype[:, :nloc]
        # nb x nloc x nnei
        exclude_mask = self.emask(nlist, extended_atype)
        nlist = torch.where(exclude_mask != 0, nlist, -1)
        # nb x nloc x nnei x 4, nb x nloc x nnei x 3, nb x nloc x nnei x 1
        dmatrix, diff, sw = prod_env_mat(
            extended_coord,
            nlist,
            atype,
            self.mean,
            self.stddev,
            self.e_rcut,
            self.e_rcut_smth,
            protection=self.env_protection,
        )
        nlist_mask = nlist != -1
        sw = torch.squeeze(sw, -1)
        # beyond the cutoff sw should be 0.0
        sw = sw.masked_fill(~nlist_mask, 0.0)

<<<<<<< HEAD
        # [nframes, nloc, tebd_dim]
        if comm_dict is None:
            assert isinstance(extended_atype_embd, torch.Tensor)  # for jit
            atype_embd = extended_atype_embd[:, :nloc, :]
            assert list(atype_embd.shape) == [nframes, nloc, self.n_dim]
        else:
            atype_embd = extended_atype_embd
        assert isinstance(atype_embd, torch.Tensor)  # for jit
        node_ebd = self.act(atype_embd)
        n_dim = node_ebd.shape[-1]
        # nb x nloc x nnei x 1,  nb x nloc x nnei x 3
        edge_input, h2 = torch.split(dmatrix, [1, 3], dim=-1)
        if self.edge_init_use_dist:
            # nb x nloc x nnei x 1
            edge_input = torch.linalg.norm(diff, dim=-1, keepdim=True)
            # nb x nloc x nnei x e_dim
            edge_ebd = self.edge_embd(edge_input)
        else:
            # nb x nloc x nnei x e_dim
            edge_ebd = self.act(self.edge_embd(edge_input))

=======
>>>>>>> 95ca4ad3
        # get angle nlist (maybe smaller)
        a_dist_mask = (torch.linalg.norm(diff, dim=-1) < self.a_rcut)[
            :, :, : self.a_sel
        ]
        a_nlist = nlist[:, :, : self.a_sel]
        a_nlist = torch.where(a_dist_mask, a_nlist, -1)
        _, a_diff, a_sw = prod_env_mat(
            extended_coord,
            a_nlist,
            atype,
            self.mean[:, : self.a_sel],
            self.stddev[:, : self.a_sel],
            self.a_rcut,
            self.a_rcut_smth,
            protection=self.env_protection,
        )
        a_nlist_mask = a_nlist != -1
        a_sw = torch.squeeze(a_sw, -1)
        # beyond the cutoff sw should be 0.0
        a_sw = a_sw.masked_fill(~a_nlist_mask, 0.0)
        # set all padding positions to index of 0
        # if the a neighbor is real or not is indicated by nlist_mask
        nlist[nlist == -1] = 0
        a_nlist[a_nlist == -1] = 0

        # get node embedding
        # [nframes, nloc, tebd_dim]
        if comm_dict is None:
            assert isinstance(extended_atype_embd, torch.Tensor)  # for jit
            atype_embd = extended_atype_embd[:, :nloc, :]
            assert list(atype_embd.shape) == [nframes, nloc, self.n_dim]
        else:
            atype_embd = extended_atype_embd
        assert isinstance(atype_embd, torch.Tensor)  # for jit
        node_ebd = self.act(atype_embd)
        n_dim = node_ebd.shape[-1]

        # get edge and angle embedding input
        # nb x nloc x nnei x 1,  nb x nloc x nnei x 3
        edge_input, h2 = torch.split(dmatrix, [1, 3], dim=-1)
        # nf x nloc x a_nnei x 3
        normalized_diff_i = a_diff / (
            torch.linalg.norm(a_diff, dim=-1, keepdim=True) + 1e-6
        )
        # nf x nloc x 3 x a_nnei
        normalized_diff_j = torch.transpose(normalized_diff_i, 2, 3)
        # nf x nloc x a_nnei x a_nnei
        # 1 - 1e-6 for torch.acos stability
        cosine_ij = torch.matmul(normalized_diff_i, normalized_diff_j) * (1 - 1e-6)
        angle_input = cosine_ij.unsqueeze(-1) / (torch.pi**0.5)

        if self.use_dynamic_sel:
            # get graph index
            edge_index, angle_index = get_graph_index(
                nlist, nlist_mask, a_nlist_mask, nall
            )
            # flat all the tensors
            # n_edge x 1
            edge_input = edge_input[nlist_mask]
            # n_edge x 3
            h2 = h2[nlist_mask]
            # n_edge x 1
            sw = sw[nlist_mask]
            # nb x nloc x a_nnei x a_nnei
            a_nlist_mask = a_nlist_mask[:, :, :, None] & a_nlist_mask[:, :, None, :]
            # n_angle x 1
            angle_input = angle_input[a_nlist_mask]
            # n_angle x 1
            a_sw = (a_sw[:, :, :, None] * a_sw[:, :, None, :])[a_nlist_mask]
        else:
            # avoid jit assertion
            edge_index = angle_index = torch.zeros(
                [1, 3], device=nlist.device, dtype=nlist.dtype
            )
        # get edge and angle embedding
        # nb x nloc x nnei x e_dim [OR] n_edge x e_dim
        edge_ebd = self.act(self.edge_embd(edge_input))
        # nf x nloc x a_nnei x a_nnei x a_dim [OR] n_angle x a_dim
        angle_ebd = self.angle_embd(angle_input)

        # nb x nall x n_dim
        if comm_dict is None:
            assert mapping is not None
            mapping = (
                mapping.view(nframes, nall).unsqueeze(-1).expand(-1, -1, self.n_dim)
            )
        for idx, ll in enumerate(self.layers):
            # node_ebd:     nb x nloc x n_dim
            # node_ebd_ext: nb x nall x n_dim
            if comm_dict is None:
                assert mapping is not None
                node_ebd_ext = torch.gather(node_ebd, 1, mapping)
            else:
                has_spin = "has_spin" in comm_dict
                if not has_spin:
                    n_padding = nall - nloc
                    node_ebd = torch.nn.functional.pad(
                        node_ebd.squeeze(0), (0, 0, 0, n_padding), value=0.0
                    )
                    real_nloc = nloc
                    real_nall = nall
                else:
                    # for spin
                    real_nloc = nloc // 2
                    real_nall = nall // 2
                    real_n_padding = real_nall - real_nloc
                    node_ebd_real, node_ebd_virtual = torch.split(
                        node_ebd, [real_nloc, real_nloc], dim=1
                    )
                    # mix_node_ebd: nb x real_nloc x (n_dim * 2)
                    mix_node_ebd = torch.cat([node_ebd_real, node_ebd_virtual], dim=2)
                    # nb x real_nall x (n_dim * 2)
                    node_ebd = torch.nn.functional.pad(
                        mix_node_ebd.squeeze(0), (0, 0, 0, real_n_padding), value=0.0
                    )

                assert "send_list" in comm_dict
                assert "send_proc" in comm_dict
                assert "recv_proc" in comm_dict
                assert "send_num" in comm_dict
                assert "recv_num" in comm_dict
                assert "communicator" in comm_dict
                ret = torch.ops.deepmd.border_op(
                    comm_dict["send_list"],
                    comm_dict["send_proc"],
                    comm_dict["recv_proc"],
                    comm_dict["send_num"],
                    comm_dict["recv_num"],
                    node_ebd,
                    comm_dict["communicator"],
                    torch.tensor(
                        real_nloc,
                        dtype=torch.int32,
                        device=torch.device("cpu"),
                    ),  # should be int of c++, placed on cpu
                    torch.tensor(
                        real_nall - real_nloc,
                        dtype=torch.int32,
                        device=torch.device("cpu"),
                    ),  # should be int of c++, placed on cpu
                )
                node_ebd_ext = ret[0].unsqueeze(0)
                if has_spin:
                    node_ebd_real_ext, node_ebd_virtual_ext = torch.split(
                        node_ebd_ext, [n_dim, n_dim], dim=2
                    )
                    node_ebd_ext = concat_switch_virtual(
                        node_ebd_real_ext, node_ebd_virtual_ext, real_nloc
                    )
            node_ebd, edge_ebd, angle_ebd = ll.forward(
                node_ebd_ext,
                edge_ebd,
                h2,
                angle_ebd,
                nlist,
                nlist_mask,
                sw,
                a_nlist,
                a_nlist_mask,
                a_sw,
                edge_index=edge_index,
                angle_index=angle_index,
            )

        # nb x nloc x 3 x e_dim
        h2g2 = (
            RepFlowLayer._cal_hg(edge_ebd, h2, nlist_mask, sw)
            if not self.use_dynamic_sel
            else RepFlowLayer._cal_hg_dynamic(
                edge_ebd,
                h2,
                sw,
                owner=edge_index[:, 0],
                num_owner=nframes * nloc,
                nb=nframes,
                nloc=nloc,
                scale_factor=(self.nnei / self.sel_reduce_factor) ** (-0.5),
            )
        )
        # (nb x nloc) x e_dim x 3
        rot_mat = torch.permute(h2g2, (0, 1, 3, 2))

        return node_ebd, edge_ebd, h2, rot_mat.view(nframes, nloc, self.dim_emb, 3), sw

    def compute_input_stats(
        self,
        merged: Union[Callable[[], list[dict]], list[dict]],
        path: Optional[DPPath] = None,
    ) -> None:
        """
        Compute the input statistics (e.g. mean and stddev) for the descriptors from packed data.

        Parameters
        ----------
        merged : Union[Callable[[], list[dict]], list[dict]]
            - list[dict]: A list of data samples from various data systems.
                Each element, `merged[i]`, is a data dictionary containing `keys`: `torch.Tensor`
                originating from the `i`-th data system.
            - Callable[[], list[dict]]: A lazy function that returns data samples in the above format
                only when needed. Since the sampling process can be slow and memory-intensive,
                the lazy function helps by only sampling once.
        path : Optional[DPPath]
            The path to the stat file.

        """
        if self.set_stddev_constant and self.set_davg_zero:
            return
        env_mat_stat = EnvMatStatSe(self)
        if path is not None:
            path = path / env_mat_stat.get_hash()
        if path is None or not path.is_dir():
            if callable(merged):
                # only get data for once
                sampled = merged()
            else:
                sampled = merged
        else:
            sampled = []
        env_mat_stat.load_or_compute_stats(sampled, path)
        self.stats = env_mat_stat.stats
        mean, stddev = env_mat_stat()
        if not self.set_davg_zero:
            self.mean.copy_(
                torch.tensor(mean, device=env.DEVICE, dtype=self.mean.dtype)
            )
        if not self.set_stddev_constant:
            self.stddev.copy_(
                torch.tensor(stddev, device=env.DEVICE, dtype=self.stddev.dtype)
            )

    def get_stats(self) -> dict[str, StatItem]:
        """Get the statistics of the descriptor."""
        if self.stats is None:
            raise RuntimeError(
                "The statistics of the descriptor has not been computed."
            )
        return self.stats

    def has_message_passing(self) -> bool:
        """Returns whether the descriptor block has message passing."""
        return True

    def need_sorted_nlist_for_lower(self) -> bool:
        """Returns whether the descriptor block needs sorted nlist when using `forward_lower`."""
        return True<|MERGE_RESOLUTION|>--- conflicted
+++ resolved
@@ -136,11 +136,9 @@
     smooth_edge_update : bool, optional
         Whether to make edge update smooth.
         If True, the edge update from angle message will not use self as padding.
-<<<<<<< HEAD
     edge_init_use_dist : bool, optional
         Whether to use direct distance r to initialize the edge features instead of 1/r.
         Note that when using this option, the activation function will not be used when initializing edge features.
-=======
     use_dynamic_sel : bool, optional
         Whether to dynamically select neighbors within the cutoff radius.
         If True, the exact number of neighbors within the cutoff radius is used
@@ -153,7 +151,6 @@
         In the dynamic selection case, neighbor-scale normalization will use `e_sel / sel_reduce_factor`
         or `a_sel / sel_reduce_factor` instead of the raw `e_sel` or `a_sel` values,
         accommodating larger selection numbers.
->>>>>>> 95ca4ad3
     optim_update : bool, optional
         Whether to enable the optimized update method.
         Uses a more efficient process when enabled. Defaults to True
@@ -204,12 +201,9 @@
         precision: str = "float64",
         fix_stat_std: float = 0.3,
         smooth_edge_update: bool = False,
-<<<<<<< HEAD
         edge_init_use_dist: bool = False,
-=======
         use_dynamic_sel: bool = False,
         sel_reduce_factor: float = 10.0,
->>>>>>> 95ca4ad3
         optim_update: bool = True,
         seed: Optional[Union[int, list[int]]] = None,
     ) -> None:
@@ -242,9 +236,7 @@
         self.a_compress_use_split = a_compress_use_split
         self.optim_update = optim_update
         self.smooth_edge_update = smooth_edge_update
-<<<<<<< HEAD
         self.edge_init_use_dist = edge_init_use_dist
-=======
         self.use_dynamic_sel = use_dynamic_sel
         self.sel_reduce_factor = sel_reduce_factor
         if self.use_dynamic_sel and not self.smooth_edge_update:
@@ -255,7 +247,6 @@
             raise ValueError(
                 f"`sel_reduce_factor` must be > 0, got {self.sel_reduce_factor}"
             )
->>>>>>> 95ca4ad3
 
         self.n_dim = n_dim
         self.e_dim = e_dim
@@ -445,7 +436,6 @@
         # beyond the cutoff sw should be 0.0
         sw = sw.masked_fill(~nlist_mask, 0.0)
 
-<<<<<<< HEAD
         # [nframes, nloc, tebd_dim]
         if comm_dict is None:
             assert isinstance(extended_atype_embd, torch.Tensor)  # for jit
@@ -467,8 +457,6 @@
             # nb x nloc x nnei x e_dim
             edge_ebd = self.act(self.edge_embd(edge_input))
 
-=======
->>>>>>> 95ca4ad3
         # get angle nlist (maybe smaller)
         a_dist_mask = (torch.linalg.norm(diff, dim=-1) < self.a_rcut)[
             :, :, : self.a_sel
