--- conflicted
+++ resolved
@@ -340,11 +340,7 @@
         self.prec = PRECISION_DICT[self.precision]
         self.resnet_dt = resnet_dt
         self.old_impl = old_impl
-<<<<<<< HEAD
-        self.exclude_types = exclude_types
         self.env_protection = env_protection
-=======
->>>>>>> 32a86ac1
         self.ntypes = len(sel)
         self.type_one_side = type_one_side
         # order matters, placed after the assignment of self.ntypes
