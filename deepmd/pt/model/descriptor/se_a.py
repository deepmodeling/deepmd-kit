--- conflicted
+++ resolved
@@ -43,15 +43,9 @@
 from deepmd.pt.model.network.network import (
     TypeFilter,
 )
-<<<<<<< HEAD
-=======
 from deepmd.pt.utils.exclude_mask import (
     PairExcludeMask,
 )
-from deepmd.pt.utils.nlist import (
-    extend_input_and_build_neighbor_list,
-)
->>>>>>> 9053caf7
 
 
 @Descriptor.register("se_e2_a")
