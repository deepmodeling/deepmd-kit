# SPDX-License-Identifier: LGPL-3.0-or-later
from typing import (
    Callable,
    Optional,
    Union,
)

import torch
import torch.nn as nn
import torch.nn.functional as torch_func

from deepmd.dpmodel.utils.seed import (
    child_seed,
)
from deepmd.pt.model.descriptor.descriptor import (
    DescriptorBlock,
)
from deepmd.pt.model.descriptor.env_mat import (
    prod_env_mat,
)
from deepmd.pt.model.network.layernorm import (
    LayerNorm,
)
from deepmd.pt.model.network.mlp import (
    EmbeddingNet,
    MLPLayer,
    NetworkCollection,
)
from deepmd.pt.utils import (
    env,
)
from deepmd.pt.utils.env import (
    DEFAULT_PRECISION,
    PRECISION_DICT,
)
from deepmd.pt.utils.env_mat_stat import (
    EnvMatStatSe,
)
from deepmd.pt.utils.exclude_mask import (
    PairExcludeMask,
)
from deepmd.utils.env_mat_stat import (
    StatItem,
)
from deepmd.utils.path import (
    DPPath,
)
from deepmd.utils.version import (
    check_version_compatibility,
)


@DescriptorBlock.register("se_atten")
class DescrptBlockSeAtten(DescriptorBlock):
    lower: dict[str, int]
    upper: dict[str, int]
    table_data: dict[str, torch.Tensor]
    table_config: list[Union[int, float]]

    def __init__(
        self,
        rcut: float,
        rcut_smth: float,
        sel: Union[list[int], int],
        ntypes: int,
        neuron: list = [25, 50, 100],
        axis_neuron: int = 16,
        tebd_dim: int = 8,
        tebd_input_mode: str = "concat",
        set_davg_zero: bool = True,
        attn: int = 128,
        attn_layer: int = 2,
        attn_dotr: bool = True,
        attn_mask: bool = False,
        activation_function="tanh",
        precision: str = "float64",
        resnet_dt: bool = False,
        scaling_factor=1.0,
        normalize=True,
        temperature=None,
        smooth: bool = True,
        type_one_side: bool = False,
        exclude_types: list[tuple[int, int]] = [],
        env_protection: float = 0.0,
        trainable_ln: bool = True,
        ln_eps: Optional[float] = 1e-5,
        seed: Optional[Union[int, list[int]]] = None,
        type: Optional[str] = None,
    ):
        r"""Construct an embedding net of type `se_atten`.

        Parameters
        ----------
        rcut : float
            The cut-off radius :math:`r_c`
        rcut_smth : float
            From where the environment matrix should be smoothed :math:`r_s`
        sel : list[int], int
            list[int]: sel[i] specifies the maxmum number of type i atoms in the cut-off radius
            int: the total maxmum number of atoms in the cut-off radius
        ntypes : int
            Number of element types
        neuron : list[int]
            Number of neurons in each hidden layers of the embedding net :math:`\mathcal{N}`
        axis_neuron : int
            Number of the axis neuron :math:`M_2` (number of columns of the sub-matrix of the embedding matrix)
        tebd_dim : int
            Dimension of the type embedding
        tebd_input_mode : str
            The input mode of the type embedding. Supported modes are ["concat", "strip"].
            - "concat": Concatenate the type embedding with the smoothed radial information as the union input for the embedding network.
            - "strip": Use a separated embedding network for the type embedding and combine the output with the radial embedding network output.
        resnet_dt : bool
            Time-step `dt` in the resnet construction:
            y = x + dt * \phi (Wx + b)
        trainable_ln : bool
            Whether to use trainable shift and scale weights in layer normalization.
        ln_eps : float, Optional
            The epsilon value for layer normalization.
        type_one_side : bool
            If 'False', type embeddings of both neighbor and central atoms are considered.
            If 'True', only type embeddings of neighbor atoms are considered.
            Default is 'False'.
        attn : int
            Hidden dimension of the attention vectors
        attn_layer : int
            Number of attention layers
        attn_dotr : bool
            If dot the angular gate to the attention weights
        attn_mask : bool
            (Only support False to keep consistent with other backend references.)
            (Not used in this version.)
            If mask the diagonal of attention weights
        exclude_types : list[list[int]]
            The excluded pairs of types which have no interaction with each other.
            For example, `[[0, 1]]` means no interaction between type 0 and type 1.
        env_protection : float
            Protection parameter to prevent division by zero errors during environment matrix calculations.
        set_davg_zero : bool
            Set the shift of embedding net input to zero.
        activation_function : str
            The activation function in the embedding net. Supported options are |ACTIVATION_FN|
        precision : str
            The precision of the embedding net parameters. Supported options are |PRECISION|
        scaling_factor : float
            The scaling factor of normalization in calculations of attention weights.
            If `temperature` is None, the scaling of attention weights is (N_dim * scaling_factor)**0.5
        normalize : bool
            Whether to normalize the hidden vectors in attention weights calculation.
        temperature : float
            If not None, the scaling of attention weights is `temperature` itself.
        seed : int, Optional
            Random seed for parameter initialization.
        """
        super().__init__()
        del type
        self.rcut = rcut
        self.rcut_smth = rcut_smth
        self.neuron = neuron
        self.filter_neuron = self.neuron
        self.axis_neuron = axis_neuron
        self.tebd_dim = tebd_dim
        self.tebd_input_mode = tebd_input_mode
        self.set_davg_zero = set_davg_zero
        self.attn_dim = attn
        self.attn_layer = attn_layer
        self.attn_dotr = attn_dotr
        self.attn_mask = attn_mask
        self.activation_function = activation_function
        self.precision = precision
        self.prec = PRECISION_DICT[self.precision]
        self.resnet_dt = resnet_dt
        self.scaling_factor = scaling_factor
        self.normalize = normalize
        self.temperature = temperature
        self.smooth = smooth
        self.type_one_side = type_one_side
        self.env_protection = env_protection
        self.trainable_ln = trainable_ln
        self.seed = seed
        #  to keep consistent with default value in this backends
        if ln_eps is None:
            ln_eps = 1e-5
        self.ln_eps = ln_eps

        # add for compression
        self.compress = False
        self.lower = {}
        self.upper = {}
        self.table_data = {}
        self.table_config = []

        if isinstance(sel, int):
            sel = [sel]

        self.ntypes = ntypes
        self.sel = sel
        self.sec = self.sel
        self.split_sel = self.sel
        self.nnei = sum(sel)
        self.ndescrpt = self.nnei * 4
        # order matters, placed after the assignment of self.ntypes
        self.reinit_exclude(exclude_types)

        self.dpa1_attention = NeighborGatedAttention(
            self.attn_layer,
            self.nnei,
            self.filter_neuron[-1],
            self.attn_dim,
            dotr=self.attn_dotr,
            do_mask=self.attn_mask,
            scaling_factor=self.scaling_factor,
            normalize=self.normalize,
            temperature=self.temperature,
            trainable_ln=self.trainable_ln,
            ln_eps=self.ln_eps,
            smooth=self.smooth,
            precision=self.precision,
            seed=child_seed(self.seed, 0),
        )

        wanted_shape = (self.ntypes, self.nnei, 4)
        mean = torch.zeros(
            wanted_shape, dtype=env.GLOBAL_PT_FLOAT_PRECISION, device=env.DEVICE
        )
        stddev = torch.ones(
            wanted_shape, dtype=env.GLOBAL_PT_FLOAT_PRECISION, device=env.DEVICE
        )
        self.register_buffer("mean", mean)
        self.register_buffer("stddev", stddev)
        self.tebd_dim_input = self.tebd_dim if self.type_one_side else self.tebd_dim * 2
        if self.tebd_input_mode in ["concat"]:
            self.embd_input_dim = 1 + self.tebd_dim_input
        else:
            self.embd_input_dim = 1

        self.filter_layers_strip = None
        filter_layers = NetworkCollection(
            ndim=0, ntypes=self.ntypes, network_type="embedding_network"
        )
        filter_layers[0] = EmbeddingNet(
            self.embd_input_dim,
            self.filter_neuron,
            activation_function=self.activation_function,
            precision=self.precision,
            resnet_dt=self.resnet_dt,
            seed=child_seed(self.seed, 1),
        )
        self.filter_layers = filter_layers
        if self.tebd_input_mode in ["strip"]:
            filter_layers_strip = NetworkCollection(
                ndim=0, ntypes=self.ntypes, network_type="embedding_network"
            )
            filter_layers_strip[0] = EmbeddingNet(
                self.tebd_dim_input,
                self.filter_neuron,
                activation_function=self.activation_function,
                precision=self.precision,
                resnet_dt=self.resnet_dt,
                seed=child_seed(self.seed, 2),
            )
            self.filter_layers_strip = filter_layers_strip
        self.stats = None

    def get_rcut(self) -> float:
        """Returns the cut-off radius."""
        return self.rcut

    def get_rcut_smth(self) -> float:
        """Returns the radius where the neighbor information starts to smoothly decay to 0."""
        return self.rcut_smth

    def get_nsel(self) -> int:
        """Returns the number of selected atoms in the cut-off radius."""
        return sum(self.sel)

    def get_sel(self) -> list[int]:
        """Returns the number of selected atoms for each type."""
        return self.sel

    def get_ntypes(self) -> int:
        """Returns the number of element types."""
        return self.ntypes

    def get_dim_in(self) -> int:
        """Returns the input dimension."""
        return self.dim_in

    def get_dim_out(self) -> int:
        """Returns the output dimension."""
        return self.dim_out

    def get_dim_rot_mat_1(self) -> int:
        """Returns the first dimension of the rotation matrix. The rotation is of shape dim_1 x 3."""
        return self.filter_neuron[-1]

    def get_dim_emb(self) -> int:
        """Returns the output dimension of embedding."""
        return self.filter_neuron[-1]

    def __setitem__(self, key, value):
        if key in ("avg", "data_avg", "davg"):
            self.mean = value
        elif key in ("std", "data_std", "dstd"):
            self.stddev = value
        else:
            raise KeyError(key)

    def __getitem__(self, key):
        if key in ("avg", "data_avg", "davg"):
            return self.mean
        elif key in ("std", "data_std", "dstd"):
            return self.stddev
        else:
            raise KeyError(key)

    def mixed_types(self) -> bool:
        """If true, the discriptor
        1. assumes total number of atoms aligned across frames;
        2. requires a neighbor list that does not distinguish different atomic types.

        If false, the discriptor
        1. assumes total number of atoms of each atom type aligned across frames;
        2. requires a neighbor list that distinguishes different atomic types.

        """
        return True

    def get_env_protection(self) -> float:
        """Returns the protection of building environment matrix."""
        return self.env_protection

    @property
    def dim_out(self):
        """Returns the output dimension of this descriptor."""
        return self.filter_neuron[-1] * self.axis_neuron

    @property
    def dim_in(self):
        """Returns the atomic input dimension of this descriptor."""
        return self.tebd_dim

    @property
    def dim_emb(self):
        """Returns the output dimension of embedding."""
        return self.get_dim_emb()

    def compute_input_stats(
        self,
        merged: Union[Callable[[], list[dict]], list[dict]],
        path: Optional[DPPath] = None,
    ):
        """
        Compute the input statistics (e.g. mean and stddev) for the descriptors from packed data.

        Parameters
        ----------
        merged : Union[Callable[[], list[dict]], list[dict]]
            - list[dict]: A list of data samples from various data systems.
                Each element, `merged[i]`, is a data dictionary containing `keys`: `torch.Tensor`
                originating from the `i`-th data system.
            - Callable[[], list[dict]]: A lazy function that returns data samples in the above format
                only when needed. Since the sampling process can be slow and memory-intensive,
                the lazy function helps by only sampling once.
        path : Optional[DPPath]
            The path to the stat file.

        """
        env_mat_stat = EnvMatStatSe(self)
        if path is not None:
            path = path / env_mat_stat.get_hash()
        if path is None or not path.is_dir():
            if callable(merged):
                # only get data for once
                sampled = merged()
            else:
                sampled = merged
        else:
            sampled = []
        env_mat_stat.load_or_compute_stats(sampled, path)
        self.stats = env_mat_stat.stats
        mean, stddev = env_mat_stat()
        if not self.set_davg_zero:
            self.mean.copy_(torch.tensor(mean, device=env.DEVICE))  # pylint: disable=no-explicit-dtype
        self.stddev.copy_(torch.tensor(stddev, device=env.DEVICE))  # pylint: disable=no-explicit-dtype

    def get_stats(self) -> dict[str, StatItem]:
        """Get the statistics of the descriptor."""
        if self.stats is None:
            raise RuntimeError(
                "The statistics of the descriptor has not been computed."
            )
        return self.stats

    def reinit_exclude(
        self,
        exclude_types: list[tuple[int, int]] = [],
    ):
        self.exclude_types = exclude_types
        self.emask = PairExcludeMask(self.ntypes, exclude_types=exclude_types)

    def enable_compression(
        self,
        table_data,
        table_config,
        lower,
        upper,
    ) -> None:
        self.compress = True
        self.table_data = table_data
        self.table_config = table_config
        self.lower = lower
        self.upper = upper

    def forward(
        self,
        nlist: torch.Tensor,
        extended_coord: torch.Tensor,
        extended_atype: torch.Tensor,
        extended_atype_embd: Optional[torch.Tensor] = None,
        mapping: Optional[torch.Tensor] = None,
    ):
        """Compute the descriptor.

        Parameters
        ----------
        nlist
            The neighbor list. shape: nf x nloc x nnei
        extended_coord
            The extended coordinates of atoms. shape: nf x (nallx3)
        extended_atype
            The extended aotm types. shape: nf x nall x nt
        extended_atype_embd
            The extended type embedding of atoms. shape: nf x nall
        mapping
            The index mapping, not required by this descriptor.

        Returns
        -------
        result
            The descriptor. shape: nf x nloc x (ng x axis_neuron)
        g2
            The rotationally invariant pair-partical representation.
            shape: nf x nloc x nnei x ng
        h2
            The rotationally equivariant pair-partical representation.
            shape: nf x nloc x nnei x 3
        gr
            The rotationally equivariant and permutationally invariant single particle
            representation. shape: nf x nloc x ng x 3
        sw
            The smooth switch function. shape: nf x nloc x nnei

        """
        del mapping
        assert extended_atype_embd is not None
        nframes, nloc, nnei = nlist.shape
        atype = extended_atype[:, :nloc]
        nb = nframes
        nall = extended_coord.view(nb, -1, 3).shape[1]
        dmatrix, diff, sw = prod_env_mat(
            extended_coord,
            nlist,
            atype,
            self.mean,
            self.stddev,
            self.rcut,
            self.rcut_smth,
            protection=self.env_protection,
        )
        # nb x nloc x nnei
        exclude_mask = self.emask(nlist, extended_atype)
        nlist = torch.where(exclude_mask != 0, nlist, -1)
        nlist_mask = nlist != -1
        nlist = torch.where(nlist == -1, 0, nlist)
        sw = torch.squeeze(sw, -1)
        # nf x nloc x nt -> nf x nloc x nnei x nt
        atype_tebd = extended_atype_embd[:, :nloc, :]
        atype_tebd_nnei = atype_tebd.unsqueeze(2).expand(-1, -1, self.nnei, -1)  # i
        # nf x nall x nt
        nt = extended_atype_embd.shape[-1]
        atype_tebd_ext = extended_atype_embd
        # nb x (nloc x nnei) x nt
        index = nlist.reshape(nb, nloc * nnei).unsqueeze(-1).expand(-1, -1, nt)
        # nb x (nloc x nnei) x nt
        atype_tebd_nlist = torch.gather(atype_tebd_ext, dim=1, index=index)  # j
        # nb x nloc x nnei x nt
        atype_tebd_nlist = atype_tebd_nlist.view(nb, nloc, nnei, nt)
        # beyond the cutoff sw should be 0.0
        sw = sw.masked_fill(~nlist_mask, 0.0)
        # (nb x nloc) x nnei
        exclude_mask = exclude_mask.view(nb * nloc, nnei)

        # nfnl x nnei x 4
        dmatrix = dmatrix.view(-1, self.nnei, 4)
        nfnl = dmatrix.shape[0]
        # nfnl x nnei x 4
        rr = dmatrix
        rr = rr * exclude_mask[:, :, None]
        ss = rr[:, :, :1]
        nlist_tebd = atype_tebd_nlist.reshape(nfnl, nnei, self.tebd_dim)
        atype_tebd = atype_tebd_nnei.reshape(nfnl, nnei, self.tebd_dim)
        if self.tebd_input_mode in ["concat"]:
            if not self.type_one_side:
                # nfnl x nnei x (1 + tebd_dim * 2)
                ss = torch.concat([ss, nlist_tebd, atype_tebd], dim=2)
            else:
                # nfnl x nnei x (1 + tebd_dim)
                ss = torch.concat([ss, nlist_tebd], dim=2)
            # nfnl x nnei x ng
            gg = self.filter_layers.networks[0](ss)
            input_r = torch.nn.functional.normalize(
                rr.reshape(-1, self.nnei, 4)[:, :, 1:4], dim=-1
            )
            gg = self.dpa1_attention(
                gg, nlist_mask, input_r=input_r, sw=sw
            )  # shape is [nframes*nloc, self.neei, out_size]
            # nfnl x 4 x ng
            xyz_scatter = torch.matmul(rr.permute(0, 2, 1), gg)
        elif self.tebd_input_mode in ["strip"]:
            if self.compress:
                net = "filter_net"
                info = [
                    self.lower[net],
                    self.upper[net],
                    self.upper[net] * self.table_config[0],
                    self.table_config[1],
                    self.table_config[2],
                    self.table_config[3],
                ]
                ss = ss.reshape(-1, 1)
                # nfnl x nnei x ng
                # gg_s = self.filter_layers.networks[0](ss)
                assert self.filter_layers_strip is not None
                if not self.type_one_side:
                    # nfnl x nnei x (tebd_dim * 2)
                    tt = torch.concat([nlist_tebd, atype_tebd], dim=2)  # dynamic, index
                else:
                    # nfnl x nnei x tebd_dim
                    tt = nlist_tebd
                # nfnl x nnei x ng
                gg_t = self.filter_layers_strip.networks[0](tt)
                if self.smooth:
                    gg_t = gg_t * sw.reshape(-1, self.nnei, 1)
                # nfnl x nnei x ng
                # gg = gg_s * gg_t + gg_s
                tensor_data = self.table_data[net].to(env.DEVICE).to(dtype=self.prec)
                info_tensor = torch.tensor(info, dtype=self.prec, device="cpu")
                gg_t = gg_t.reshape(-1, gg_t.size(-1))
                ss = ss.to(self.prec)
                rr = rr.to(self.prec)
                gg_t = gg_t.to(self.prec)
                is_sorted = len(self.exclude_types) == 0
                xyz_scatter = torch.ops.deepmd.tabulate_fusion_se_atten(
                    tensor_data.contiguous(),
                    info_tensor.contiguous(),
                    ss.contiguous(),
                    rr.contiguous(),
                    gg_t.contiguous(),
                    self.filter_neuron[-1],
                    is_sorted,
                )[0]
            else:
                # nfnl x nnei x ng
                gg_s = self.filter_layers.networks[0](ss)
                assert self.filter_layers_strip is not None
                if not self.type_one_side:
                    # nfnl x nnei x (tebd_dim * 2)
                    tt = torch.concat([nlist_tebd, atype_tebd], dim=2)  # dynamic, index
                else:
                    # nfnl x nnei x tebd_dim
                    tt = nlist_tebd
                # nfnl x nnei x ng
                gg_t = self.filter_layers_strip.networks[0](tt)
                if self.smooth:
                    gg_t = gg_t * sw.reshape(-1, self.nnei, 1)
                # nfnl x nnei x ng
                gg = gg_s * gg_t + gg_s
<<<<<<< HEAD
                input_r = torch.nn.functional.normalize(
                    rr.reshape(-1, self.nnei, 4)[:, :, 1:4], dim=-1
                )
                gg = self.dpa1_attention(
                    gg, nlist_mask, input_r=input_r, sw=sw
                )  # shape is [nframes*nloc, self.neei, out_size]
                # nfnl x 4 x ng
                xyz_scatter = torch.matmul(rr.permute(0, 2, 1), gg)
=======

        if not self.compress:
            if "gg" not in locals():
                raise ValueError("Error: 'gg' has not been initialized before use.")
            input_r = torch.nn.functional.normalize(
                rr.reshape(-1, self.nnei, 4)[:, :, 1:4], dim=-1
            )
            gg = self.dpa1_attention(
                gg, nlist_mask, input_r=input_r, sw=sw
            )  # shape is [nframes*nloc, self.neei, out_size]
            # nfnl x 4 x ng
            xyz_scatter = torch.matmul(rr.permute(0, 2, 1), gg)
>>>>>>> 7b9332b0

        xyz_scatter = xyz_scatter / self.nnei
        xyz_scatter_1 = xyz_scatter.permute(0, 2, 1)
        rot_mat = xyz_scatter_1[:, :, 1:4]
        xyz_scatter_2 = xyz_scatter[:, :, 0 : self.axis_neuron]
        result = torch.matmul(
            xyz_scatter_1, xyz_scatter_2
        )  # shape is [nframes*nloc, self.filter_neuron[-1], self.axis_neuron]

        if not self.compress:
            return (
                result.view(-1, nloc, self.filter_neuron[-1] * self.axis_neuron),
                gg.view(-1, nloc, self.nnei, self.filter_neuron[-1]),
                dmatrix.view(-1, nloc, self.nnei, 4)[..., 1:],
                rot_mat.view(-1, nloc, self.filter_neuron[-1], 3),
                sw,
            )
        else:
            return (
                result.view(-1, nloc, self.filter_neuron[-1] * self.axis_neuron),
                None,
                dmatrix.view(-1, nloc, self.nnei, 4)[..., 1:],
                rot_mat.view(-1, nloc, self.filter_neuron[-1], 3),
                sw,
            )

    def has_message_passing(self) -> bool:
        """Returns whether the descriptor block has message passing."""
        return False

    def need_sorted_nlist_for_lower(self) -> bool:
        """Returns whether the descriptor block needs sorted nlist when using `forward_lower`."""
        return False


class NeighborGatedAttention(nn.Module):
    def __init__(
        self,
        layer_num: int,
        nnei: int,
        embed_dim: int,
        hidden_dim: int,
        dotr: bool = False,
        do_mask: bool = False,
        scaling_factor: float = 1.0,
        normalize: bool = True,
        temperature: Optional[float] = None,
        trainable_ln: bool = True,
        ln_eps: float = 1e-5,
        smooth: bool = True,
        precision: str = DEFAULT_PRECISION,
        seed: Optional[Union[int, list[int]]] = None,
    ):
        """Construct a neighbor-wise attention net."""
        super().__init__()
        self.layer_num = layer_num
        self.nnei = nnei
        self.embed_dim = embed_dim
        self.hidden_dim = hidden_dim
        self.dotr = dotr
        self.do_mask = do_mask
        self.scaling_factor = scaling_factor
        self.normalize = normalize
        self.temperature = temperature
        self.trainable_ln = trainable_ln
        self.ln_eps = ln_eps
        self.smooth = smooth
        self.precision = precision
        self.seed = seed
        self.network_type = NeighborGatedAttentionLayer
        attention_layers = []
        for i in range(self.layer_num):
            attention_layers.append(
                NeighborGatedAttentionLayer(
                    nnei,
                    embed_dim,
                    hidden_dim,
                    dotr=dotr,
                    do_mask=do_mask,
                    scaling_factor=scaling_factor,
                    normalize=normalize,
                    temperature=temperature,
                    trainable_ln=trainable_ln,
                    ln_eps=ln_eps,
                    smooth=smooth,
                    precision=precision,
                    seed=child_seed(seed, i),
                )
            )
        self.attention_layers = nn.ModuleList(attention_layers)

    def forward(
        self,
        input_G,
        nei_mask,
        input_r: Optional[torch.Tensor] = None,
        sw: Optional[torch.Tensor] = None,
    ):
        """Compute the multi-layer gated self-attention.

        Parameters
        ----------
        input_G
            inputs with shape: (nf x nloc) x nnei x embed_dim.
        nei_mask
            neighbor mask, with paddings being 0. shape: (nf x nloc) x nnei.
        input_r
            normalized radial. shape: (nf x nloc) x nnei x 3.
        sw
            The smooth switch function. shape: nf x nloc x nnei
        """
        out = input_G
        # https://github.com/pytorch/pytorch/issues/39165#issuecomment-635472592
        for layer in self.attention_layers:
            out = layer(out, nei_mask, input_r=input_r, sw=sw)
        return out

    def __getitem__(self, key):
        if isinstance(key, int):
            return self.attention_layers[key]
        else:
            raise TypeError(key)

    def __setitem__(self, key, value):
        if not isinstance(key, int):
            raise TypeError(key)
        if isinstance(value, self.network_type):
            pass
        elif isinstance(value, dict):
            value = self.network_type.deserialize(value)
        else:
            raise TypeError(value)
        self.attention_layers[key] = value

    def serialize(self) -> dict:
        """Serialize the networks to a dict.

        Returns
        -------
        dict
            The serialized networks.
        """
        return {
            "@class": "NeighborGatedAttention",
            "@version": 1,
            "layer_num": self.layer_num,
            "nnei": self.nnei,
            "embed_dim": self.embed_dim,
            "hidden_dim": self.hidden_dim,
            "dotr": self.dotr,
            "do_mask": self.do_mask,
            "scaling_factor": self.scaling_factor,
            "normalize": self.normalize,
            "temperature": self.temperature,
            "trainable_ln": self.trainable_ln,
            "ln_eps": self.ln_eps,
            "precision": self.precision,
            "attention_layers": [layer.serialize() for layer in self.attention_layers],
        }

    @classmethod
    def deserialize(cls, data: dict) -> "NeighborGatedAttention":
        """Deserialize the networks from a dict.

        Parameters
        ----------
        data : dict
            The dict to deserialize from.
        """
        data = data.copy()
        check_version_compatibility(data.pop("@version"), 1, 1)
        data.pop("@class")
        attention_layers = data.pop("attention_layers")
        obj = cls(**data)
        for ii, network in enumerate(attention_layers):
            obj[ii] = network
        return obj


class NeighborGatedAttentionLayer(nn.Module):
    def __init__(
        self,
        nnei: int,
        embed_dim: int,
        hidden_dim: int,
        dotr: bool = False,
        do_mask: bool = False,
        scaling_factor: float = 1.0,
        normalize: bool = True,
        temperature: Optional[float] = None,
        smooth: bool = True,
        trainable_ln: bool = True,
        ln_eps: float = 1e-5,
        precision: str = DEFAULT_PRECISION,
        seed: Optional[Union[int, list[int]]] = None,
    ):
        """Construct a neighbor-wise attention layer."""
        super().__init__()
        self.nnei = nnei
        self.embed_dim = embed_dim
        self.hidden_dim = hidden_dim
        self.dotr = dotr
        self.do_mask = do_mask
        self.scaling_factor = scaling_factor
        self.normalize = normalize
        self.temperature = temperature
        self.precision = precision
        self.trainable_ln = trainable_ln
        self.ln_eps = ln_eps
        self.seed = seed
        self.attention_layer = GatedAttentionLayer(
            nnei,
            embed_dim,
            hidden_dim,
            dotr=dotr,
            do_mask=do_mask,
            scaling_factor=scaling_factor,
            normalize=normalize,
            temperature=temperature,
            smooth=smooth,
            precision=precision,
            seed=child_seed(seed, 0),
        )
        self.attn_layer_norm = LayerNorm(
            self.embed_dim,
            eps=ln_eps,
            trainable=trainable_ln,
            precision=precision,
            seed=child_seed(seed, 1),
        )

    def forward(
        self,
        x,
        nei_mask,
        input_r: Optional[torch.Tensor] = None,
        sw: Optional[torch.Tensor] = None,
    ):
        residual = x
        x, _ = self.attention_layer(x, nei_mask, input_r=input_r, sw=sw)
        x = residual + x
        x = self.attn_layer_norm(x)
        return x

    def serialize(self) -> dict:
        """Serialize the networks to a dict.

        Returns
        -------
        dict
            The serialized networks.
        """
        return {
            "nnei": self.nnei,
            "embed_dim": self.embed_dim,
            "hidden_dim": self.hidden_dim,
            "dotr": self.dotr,
            "do_mask": self.do_mask,
            "scaling_factor": self.scaling_factor,
            "normalize": self.normalize,
            "temperature": self.temperature,
            "trainable_ln": self.trainable_ln,
            "ln_eps": self.ln_eps,
            "precision": self.precision,
            "attention_layer": self.attention_layer.serialize(),
            "attn_layer_norm": self.attn_layer_norm.serialize(),
        }

    @classmethod
    def deserialize(cls, data: dict) -> "NeighborGatedAttentionLayer":
        """Deserialize the networks from a dict.

        Parameters
        ----------
        data : dict
            The dict to deserialize from.
        """
        data = data.copy()
        attention_layer = data.pop("attention_layer")
        attn_layer_norm = data.pop("attn_layer_norm")
        obj = cls(**data)
        obj.attention_layer = GatedAttentionLayer.deserialize(attention_layer)
        obj.attn_layer_norm = LayerNorm.deserialize(attn_layer_norm)
        return obj


class GatedAttentionLayer(nn.Module):
    def __init__(
        self,
        nnei: int,
        embed_dim: int,
        hidden_dim: int,
        num_heads: int = 1,
        dotr: bool = False,
        do_mask: bool = False,
        scaling_factor: float = 1.0,
        normalize: bool = True,
        temperature: Optional[float] = None,
        bias: bool = True,
        smooth: bool = True,
        precision: str = DEFAULT_PRECISION,
        seed: Optional[Union[int, list[int]]] = None,
    ):
        """Construct a multi-head neighbor-wise attention net."""
        super().__init__()
        assert hidden_dim % num_heads == 0, "hidden_dim must be divisible by num_heads"
        self.nnei = nnei
        self.embed_dim = embed_dim
        self.hidden_dim = hidden_dim
        self.num_heads = num_heads
        self.head_dim = hidden_dim // num_heads
        self.dotr = dotr
        self.do_mask = do_mask
        self.bias = bias
        self.smooth = smooth
        self.scaling_factor = scaling_factor
        self.temperature = temperature
        self.precision = precision
        self.seed = seed
        self.scaling = (
            (self.head_dim * scaling_factor) ** -0.5
            if temperature is None
            else temperature
        )
        self.normalize = normalize
        self.in_proj = MLPLayer(
            embed_dim,
            hidden_dim * 3,
            bias=bias,
            use_timestep=False,
            bavg=0.0,
            stddev=1.0,
            precision=precision,
            seed=child_seed(seed, 0),
        )
        self.out_proj = MLPLayer(
            hidden_dim,
            embed_dim,
            bias=bias,
            use_timestep=False,
            bavg=0.0,
            stddev=1.0,
            precision=precision,
            seed=child_seed(seed, 1),
        )

    def forward(
        self,
        query,
        nei_mask,
        input_r: Optional[torch.Tensor] = None,
        sw: Optional[torch.Tensor] = None,
        attnw_shift: float = 20.0,
    ):
        """Compute the multi-head gated self-attention.

        Parameters
        ----------
        query
            inputs with shape: (nf x nloc) x nnei x embed_dim.
        nei_mask
            neighbor mask, with paddings being 0. shape: (nf x nloc) x nnei.
        input_r
            normalized radial. shape: (nf x nloc) x nnei x 3.
        sw
            The smooth switch function. shape: (nf x nloc) x nnei
        attnw_shift : float
            The attention weight shift to preserve smoothness when doing padding before softmax.
        """
        q, k, v = self.in_proj(query).chunk(3, dim=-1)

        # Reshape for multi-head attention: (nf x nloc) x num_heads x nnei x head_dim
        q = q.view(-1, self.nnei, self.num_heads, self.head_dim).transpose(1, 2)
        k = k.view(-1, self.nnei, self.num_heads, self.head_dim).transpose(1, 2)
        v = v.view(-1, self.nnei, self.num_heads, self.head_dim).transpose(1, 2)

        if self.normalize:
            q = torch_func.normalize(q, dim=-1)
            k = torch_func.normalize(k, dim=-1)
            v = torch_func.normalize(v, dim=-1)

        q = q * self.scaling
        # (nf x nloc) x num_heads x head_dim x nnei
        k = k.transpose(-2, -1)

        # Compute attention scores
        # (nf x nloc) x num_heads x nnei x nnei
        attn_weights = torch.matmul(q, k)
        # (nf x nloc) x nnei
        nei_mask = nei_mask.view(-1, self.nnei)

        if self.smooth:
            assert sw is not None
            # (nf x nloc) x 1 x nnei
            sw = sw.view(-1, 1, self.nnei)
            attn_weights = (attn_weights + attnw_shift) * sw[:, :, :, None] * sw[
                :, :, None, :
            ] - attnw_shift
        else:
            # (nf x nloc) x 1 x 1 x nnei
            attn_weights = attn_weights.masked_fill(
                ~nei_mask.unsqueeze(1).unsqueeze(1), float("-inf")
            )

        attn_weights = torch_func.softmax(attn_weights, dim=-1)
        attn_weights = attn_weights.masked_fill(
            ~nei_mask.unsqueeze(1).unsqueeze(-1), 0.0
        )
        if self.smooth:
            assert sw is not None
            attn_weights = attn_weights * sw[:, :, :, None] * sw[:, :, None, :]

        if self.dotr:
            # (nf x nloc) x nnei x 3
            assert input_r is not None, "input_r must be provided when dotr is True!"
            # (nf x nloc) x 1 x nnei x nnei
            angular_weight = torch.matmul(input_r, input_r.transpose(-2, -1)).view(
                -1, 1, self.nnei, self.nnei
            )
            attn_weights = attn_weights * angular_weight

        # Apply attention to values
        # (nf x nloc) x nnei x (num_heads x head_dim)
        o = (
            torch.matmul(attn_weights, v)
            .transpose(1, 2)
            .reshape(-1, self.nnei, self.hidden_dim)
        )
        output = self.out_proj(o)
        return output, attn_weights

    def serialize(self) -> dict:
        """Serialize the networks to a dict.

        Returns
        -------
        dict
            The serialized networks.
        """
        return {
            "nnei": self.nnei,
            "embed_dim": self.embed_dim,
            "hidden_dim": self.hidden_dim,
            "num_heads": self.num_heads,
            "dotr": self.dotr,
            "do_mask": self.do_mask,
            "scaling_factor": self.scaling_factor,
            "normalize": self.normalize,
            "temperature": self.temperature,
            "bias": self.bias,
            "smooth": self.smooth,
            "precision": self.precision,
            "in_proj": self.in_proj.serialize(),
            "out_proj": self.out_proj.serialize(),
        }

    @classmethod
    def deserialize(cls, data: dict) -> "GatedAttentionLayer":
        """Deserialize the networks from a dict.

        Parameters
        ----------
        data : dict
            The dict to deserialize from.
        """
        data = data.copy()
        in_proj = data.pop("in_proj")
        out_proj = data.pop("out_proj")
        obj = cls(**data)
        obj.in_proj = MLPLayer.deserialize(in_proj)
        obj.out_proj = MLPLayer.deserialize(out_proj)
        return obj<|MERGE_RESOLUTION|>--- conflicted
+++ resolved
@@ -509,6 +509,14 @@
                 ss = torch.concat([ss, nlist_tebd], dim=2)
             # nfnl x nnei x ng
             gg = self.filter_layers.networks[0](ss)
+            input_r = torch.nn.functional.normalize(
+                rr.reshape(-1, self.nnei, 4)[:, :, 1:4], dim=-1
+            )
+            gg = self.dpa1_attention(
+                gg, nlist_mask, input_r=input_r, sw=sw
+            )  # shape is [nframes*nloc, self.neei, out_size]
+            # nfnl x 4 x ng
+            xyz_scatter = torch.matmul(rr.permute(0, 2, 1), gg)
             input_r = torch.nn.functional.normalize(
                 rr.reshape(-1, self.nnei, 4)[:, :, 1:4], dim=-1
             )
@@ -576,7 +584,6 @@
                     gg_t = gg_t * sw.reshape(-1, self.nnei, 1)
                 # nfnl x nnei x ng
                 gg = gg_s * gg_t + gg_s
-<<<<<<< HEAD
                 input_r = torch.nn.functional.normalize(
                     rr.reshape(-1, self.nnei, 4)[:, :, 1:4], dim=-1
                 )
@@ -585,20 +592,6 @@
                 )  # shape is [nframes*nloc, self.neei, out_size]
                 # nfnl x 4 x ng
                 xyz_scatter = torch.matmul(rr.permute(0, 2, 1), gg)
-=======
-
-        if not self.compress:
-            if "gg" not in locals():
-                raise ValueError("Error: 'gg' has not been initialized before use.")
-            input_r = torch.nn.functional.normalize(
-                rr.reshape(-1, self.nnei, 4)[:, :, 1:4], dim=-1
-            )
-            gg = self.dpa1_attention(
-                gg, nlist_mask, input_r=input_r, sw=sw
-            )  # shape is [nframes*nloc, self.neei, out_size]
-            # nfnl x 4 x ng
-            xyz_scatter = torch.matmul(rr.permute(0, 2, 1), gg)
->>>>>>> 7b9332b0
 
         xyz_scatter = xyz_scatter / self.nnei
         xyz_scatter_1 = xyz_scatter.permute(0, 2, 1)
