# SPDX-License-Identifier: LGPL-3.0-or-later
from typing import (
    Callable,
    Optional,
    Union,
)

import numpy as np
import torch

from deepmd.dpmodel.utils import EnvMat as DPEnvMat
from deepmd.dpmodel.utils.seed import (
    child_seed,
)
from deepmd.pt.model.descriptor import (
    prod_env_mat,
)
from deepmd.pt.model.network.mlp import (
    EmbeddingNet,
    NetworkCollection,
)
from deepmd.pt.utils import (
    env,
)
from deepmd.pt.utils.env import (
    PRECISION_DICT,
    RESERVED_PRECISON_DICT,
)
from deepmd.pt.utils.env_mat_stat import (
    EnvMatStatSe,
)
from deepmd.pt.utils.exclude_mask import (
    PairExcludeMask,
)
from deepmd.pt.utils.update_sel import (
    UpdateSel,
)
from deepmd.utils.data_system import (
    DeepmdDataSystem,
)
from deepmd.utils.env_mat_stat import (
    StatItem,
)
from deepmd.utils.path import (
    DPPath,
)
from deepmd.utils.version import (
    check_version_compatibility,
)

from .base_descriptor import (
    BaseDescriptor,
)
from deepmd.pt.utils.tabulate import (
    DPTabulate,
)
from deepmd.pt.utils.env import (
    get_activation_func,
)


@BaseDescriptor.register("se_e2_r")
@BaseDescriptor.register("se_r")
class DescrptSeR(BaseDescriptor, torch.nn.Module):
    def __init__(
        self,
        rcut,
        rcut_smth,
        sel,
        neuron=[25, 50, 100],
        set_davg_zero: bool = False,
        activation_function: str = "tanh",
        precision: str = "float64",
        resnet_dt: bool = False,
        exclude_types: list[tuple[int, int]] = [],
        env_protection: float = 0.0,
        trainable: bool = True,
        seed: Optional[Union[int, list[int]]] = None,
        type_map: Optional[list[str]] = None,
        **kwargs,
    ):
        super().__init__()
        self.rcut = rcut
        self.rcut_smth = rcut_smth
        self.neuron = neuron
        self.filter_neuron = self.neuron
        self.set_davg_zero = set_davg_zero
        self.activation_function = activation_function
        self.precision = precision
        self.prec = PRECISION_DICT[self.precision]
        self.resnet_dt = resnet_dt
        self.exclude_types = exclude_types
        self.ntypes = len(sel)
        self.type_map = type_map
        self.seed = seed
        # order matters, placed after the assignment of self.ntypes
        self.reinit_exclude(exclude_types)
        self.env_protection = env_protection
        self.compress = False

        self.sel = sel
        self.sec = torch.tensor(
            np.append([0], np.cumsum(self.sel)), dtype=int, device=env.DEVICE
        )
        self.split_sel = self.sel
        self.nnei = sum(sel)
        self.ndescrpt = self.nnei * 1

        wanted_shape = (self.ntypes, self.nnei, 1)
        mean = torch.zeros(wanted_shape, dtype=self.prec, device=env.DEVICE)
        stddev = torch.ones(wanted_shape, dtype=self.prec, device=env.DEVICE)
        self.register_buffer("mean", mean)
        self.register_buffer("stddev", stddev)
        self.filter_layers_old = None
        self.filter_layers = None

        filter_layers = NetworkCollection(
            ndim=1, ntypes=len(sel), network_type="embedding_network"
        )
        # TODO: ndim=2 if type_one_side=False
        for ii in range(self.ntypes):
            filter_layers[(ii,)] = EmbeddingNet(
                1,
                self.filter_neuron,
                activation_function=self.activation_function,
                precision=self.precision,
                resnet_dt=self.resnet_dt,
                seed=child_seed(self.seed, ii),
            )
        self.filter_layers = filter_layers
        self.stats = None
        # set trainable
        self.trainable = trainable
        for param in self.parameters():
            param.requires_grad = trainable

    def get_rcut(self) -> float:
        """Returns the cut-off radius."""
        return self.rcut

    def get_rcut_smth(self) -> float:
        """Returns the radius where the neighbor information starts to smoothly decay to 0."""
        return self.rcut_smth

    def get_nsel(self) -> int:
        """Returns the number of selected atoms in the cut-off radius."""
        return sum(self.sel)

    def get_sel(self) -> list[int]:
        """Returns the number of selected atoms for each type."""
        return self.sel

    def get_ntypes(self) -> int:
        """Returns the number of element types."""
        return self.ntypes

    def get_type_map(self) -> list[str]:
        """Get the name to each type of atoms."""
        return self.type_map

    def get_dim_out(self) -> int:
        """Returns the output dimension."""
        return self.neuron[-1]

    def get_dim_emb(self) -> int:
        """Returns the output dimension."""
        raise NotImplementedError

    def get_dim_in(self) -> int:
        """Returns the input dimension."""
        return 0

    def mixed_types(self) -> bool:
        """If true, the discriptor
        1. assumes total number of atoms aligned across frames;
        2. requires a neighbor list that does not distinguish different atomic types.

        If false, the discriptor
        1. assumes total number of atoms of each atom type aligned across frames;
        2. requires a neighbor list that distinguishes different atomic types.

        """
        return False

    def has_message_passing(self) -> bool:
        """Returns whether the descriptor has message passing."""
        return False

    def need_sorted_nlist_for_lower(self) -> bool:
        """Returns whether the descriptor needs sorted nlist when using `forward_lower`."""
        return False

    def get_env_protection(self) -> float:
        """Returns the protection of building environment matrix."""
        return self.env_protection

    def share_params(self, base_class, shared_level, resume=False):
        """
        Share the parameters of self to the base_class with shared_level during multitask training.
        If not start from checkpoint (resume is False),
        some seperated parameters (e.g. mean and stddev) will be re-calculated across different classes.
        """
        assert (
            self.__class__ == base_class.__class__
        ), "Only descriptors of the same type can share params!"
        # For SeR descriptors, the user-defined share-level
        # shared_level: 0
        if shared_level == 0:
            # link buffers
            if hasattr(self, "mean") and not resume:
                # in case of change params during resume
                base_env = EnvMatStatSe(base_class)
                base_env.stats = base_class.stats
                for kk in base_class.get_stats():
                    base_env.stats[kk] += self.get_stats()[kk]
                mean, stddev = base_env()
                if not base_class.set_davg_zero:
                    base_class.mean.copy_(torch.tensor(mean, device=env.DEVICE))  # pylint: disable=no-explicit-dtype
                base_class.stddev.copy_(torch.tensor(stddev, device=env.DEVICE))  # pylint: disable=no-explicit-dtype
                self.mean = base_class.mean
                self.stddev = base_class.stddev
            # self.load_state_dict(base_class.state_dict()) # this does not work, because it only inits the model
            # the following will successfully link all the params except buffers
            for item in self._modules:
                self._modules[item] = base_class._modules[item]
        # Other shared levels
        else:
            raise NotImplementedError

    def change_type_map(
        self, type_map: list[str], model_with_new_type_stat=None
    ) -> None:
        """Change the type related params to new ones, according to `type_map` and the original one in the model.
        If there are new types in `type_map`, statistics will be updated accordingly to `model_with_new_type_stat` for these new types.
        """
        raise NotImplementedError(
            "Descriptor se_e2_r does not support changing for type related params!"
            "This feature is currently not implemented because it would require additional work to support the non-mixed-types case. "
            "We may consider adding this support in the future if there is a clear demand for it."
        )

    def compute_input_stats(
        self,
        merged: Union[Callable[[], list[dict]], list[dict]],
        path: Optional[DPPath] = None,
    ):
        """
        Compute the input statistics (e.g. mean and stddev) for the descriptors from packed data.

        Parameters
        ----------
        merged : Union[Callable[[], list[dict]], list[dict]]
            - list[dict]: A list of data samples from various data systems.
                Each element, `merged[i]`, is a data dictionary containing `keys`: `torch.Tensor`
                originating from the `i`-th data system.
            - Callable[[], list[dict]]: A lazy function that returns data samples in the above format
                only when needed. Since the sampling process can be slow and memory-intensive,
                the lazy function helps by only sampling once.
        path : Optional[DPPath]
            The path to the stat file.

        """
        env_mat_stat = EnvMatStatSe(self)
        if path is not None:
            path = path / env_mat_stat.get_hash()
        if path is None or not path.is_dir():
            if callable(merged):
                # only get data for once
                sampled = merged()
            else:
                sampled = merged
        else:
            sampled = []
        env_mat_stat.load_or_compute_stats(sampled, path)
        self.stats = env_mat_stat.stats
        mean, stddev = env_mat_stat()
        if not self.set_davg_zero:
            self.mean.copy_(torch.tensor(mean, device=env.DEVICE))  # pylint: disable=no-explicit-dtype
        self.stddev.copy_(torch.tensor(stddev, device=env.DEVICE))  # pylint: disable=no-explicit-dtype

    def get_stats(self) -> dict[str, StatItem]:
        """Get the statistics of the descriptor."""
        if self.stats is None:
            raise RuntimeError(
                "The statistics of the descriptor has not been computed."
            )
        return self.stats

    def __setitem__(self, key, value):
        if key in ("avg", "data_avg", "davg"):
            self.mean = value
        elif key in ("std", "data_std", "dstd"):
            self.stddev = value
        else:
            raise KeyError(key)

    def __getitem__(self, key):
        if key in ("avg", "data_avg", "davg"):
            return self.mean
        elif key in ("std", "data_std", "dstd"):
            return self.stddev
        else:
            raise KeyError(key)

    def reinit_exclude(
        self,
        exclude_types: list[tuple[int, int]] = [],
    ):
        self.exclude_types = exclude_types
        self.emask = PairExcludeMask(self.ntypes, exclude_types=exclude_types)
    
    def enable_compression(
        self,
        min_nbor_dist: float, 
        table_extrapolate: float = 5,
        table_stride_1: float = 0.01,
        table_stride_2: float = 0.1,
        check_frequency: int = -1,
    ) -> None:
        """Reveive the statisitcs (distance, max_nbor_size and env_mat_range) of the training data.

        Parameters
        ----------
        min_nbor_dist
            The nearest distance between atoms
        table_extrapolate
            The scale of model extrapolation
        table_stride_1
            The uniform stride of the first table
        table_stride_2
            The uniform stride of the second table
        check_frequency
            The overflow check frequency
        """
        self.compress = True
        self.table = DPTabulate(
            self,
            self.serialize()["neuron"],
            self.serialize()["type_one_side"],
            self.serialize()["exclude_types"],
            get_activation_func(self.serialize()["activation_function"]),
        )
        self.table_config = [
            table_extrapolate,
            table_stride_1,
            table_stride_2,
            check_frequency,
        ]
        self.lower, self.upper = self.table.build(
            min_nbor_dist, table_extrapolate, table_stride_1, table_stride_2
        )
    
    def forward(
        self,
        coord_ext: torch.Tensor,
        atype_ext: torch.Tensor,
        nlist: torch.Tensor,
        mapping: Optional[torch.Tensor] = None,
        comm_dict: Optional[dict[str, torch.Tensor]] = None,
    ):
        """Compute the descriptor.

        Parameters
        ----------
        coord_ext
            The extended coordinates of atoms. shape: nf x (nallx3)
        atype_ext
            The extended aotm types. shape: nf x nall
        nlist
            The neighbor list. shape: nf x nloc x nnei
        mapping
            The index mapping, not required by this descriptor.
        comm_dict
            The data needed for communication for parallel inference.

        Returns
        -------
        descriptor
            The descriptor. shape: nf x nloc x (ng x axis_neuron)
        gr
            The rotationally equivariant and permutationally invariant single particle
            representation. shape: nf x nloc x ng x 3
        g2
            The rotationally invariant pair-partical representation.
            this descriptor returns None
        h2
            The rotationally equivariant pair-partical representation.
            this descriptor returns None
        sw
            The smooth switch function.

        """
        del mapping
        nf = nlist.shape[0]
        nloc = nlist.shape[1]
        atype = atype_ext[:, :nloc]
        dmatrix, diff, sw = prod_env_mat(
            coord_ext,
            nlist,
            atype,
            self.mean,
            self.stddev,
            self.rcut,
            self.rcut_smth,
            True,
            protection=self.env_protection,
        )

        assert self.filter_layers is not None
        dmatrix = dmatrix.view(-1, self.nnei, 1)
        dmatrix = dmatrix.to(dtype=self.prec)
        nfnl = dmatrix.shape[0]
        # pre-allocate a shape to pass jit
        xyz_scatter = torch.zeros(
            [nfnl, 1, self.filter_neuron[-1]], dtype=self.prec, device=coord_ext.device
        )

        # nfnl x nnei
        exclude_mask = self.emask(nlist, atype_ext).view(nfnl, self.nnei)
<<<<<<< HEAD
        xyz_scatter_total = []
=======
>>>>>>> c2944eb3
        for ii, ll in enumerate(self.filter_layers.networks):
            # nfnl x nt
            mm = exclude_mask[:, self.sec[ii] : self.sec[ii + 1]]
            # nfnl x nt x 1
            ss = dmatrix[:, self.sec[ii] : self.sec[ii + 1], :]
            ss = ss * mm[:, :, None]
            if self.compress:
                ss = ss.squeeze(-1)
                net = "filter_-1_net_" + str(ii)
                info = [
                    self.lower[net],
                    self.upper[net],
                    self.upper[net] * self.table_config[0],
                    self.table_config[1],
                    self.table_config[2],
                    self.table_config[3],
                ]
                tensor_data = self.table.data[net].to(env.DEVICE).to(dtype=self.prec)
                xyz_scatter = torch.ops.deepmd.tabulate_fusion_se_r(
                    tensor_data.contiguous(),
                    torch.tensor(info, dtype=self.prec).contiguous().cpu(),
                    ss,
                    self.filter_neuron[-1],
                )[0]
                xyz_scatter_total.append(xyz_scatter)
            else:
                # nfnl x nt x ng
                gg = ll.forward(ss)
                gg = torch.mean(gg, dim=1).unsqueeze(1)
                xyz_scatter += gg * (self.sel[ii] / self.nnei)

        res_rescale = 1.0 / 5.0
<<<<<<< HEAD
        if self.compress:
            xyz_scatter = torch.cat(xyz_scatter_total, dim=1)
            result = torch.mean(xyz_scatter, dim=1) * res_rescale
        else:
            result = xyz_scatter * res_rescale
        result = result.view(-1, nloc, self.filter_neuron[-1])
=======
        result = xyz_scatter * res_rescale
        result = result.view(nf, nloc, self.filter_neuron[-1])
>>>>>>> c2944eb3
        return (
            result.to(dtype=env.GLOBAL_PT_FLOAT_PRECISION),
            None,
            None,
            None,
            sw,
        )

    def set_stat_mean_and_stddev(
        self,
        mean: torch.Tensor,
        stddev: torch.Tensor,
    ) -> None:
        """Update mean and stddev for descriptor."""
        self.mean = mean
        self.stddev = stddev

    def get_stat_mean_and_stddev(self) -> tuple[torch.Tensor, torch.Tensor]:
        """Get mean and stddev for descriptor."""
        return self.mean, self.stddev

    def serialize(self) -> dict:
        return {
            "@class": "Descriptor",
            "type": "se_r",
            "@version": 2,
            "rcut": self.rcut,
            "rcut_smth": self.rcut_smth,
            "sel": self.sel,
            "neuron": self.neuron,
            "resnet_dt": self.resnet_dt,
            "set_davg_zero": self.set_davg_zero,
            "activation_function": self.activation_function,
            # make deterministic
            "precision": RESERVED_PRECISON_DICT[self.prec],
            "embeddings": self.filter_layers.serialize(),
            "env_mat": DPEnvMat(self.rcut, self.rcut_smth).serialize(),
            "exclude_types": self.exclude_types,
            "env_protection": self.env_protection,
            "@variables": {
                "davg": self["davg"].detach().cpu().numpy(),
                "dstd": self["dstd"].detach().cpu().numpy(),
            },
            "type_map": self.type_map,
            ## to be updated when the options are supported.
            "trainable": True,
            "type_one_side": True,
            "spin": None,
        }

    @classmethod
    def deserialize(cls, data: dict) -> "DescrptSeR":
        data = data.copy()
        check_version_compatibility(data.pop("@version", 1), 2, 1)
        variables = data.pop("@variables")
        embeddings = data.pop("embeddings")
        env_mat = data.pop("env_mat")
        obj = cls(**data)

        def t_cvt(xx):
            return torch.tensor(xx, dtype=obj.prec, device=env.DEVICE)

        obj["davg"] = t_cvt(variables["davg"])
        obj["dstd"] = t_cvt(variables["dstd"])
        obj.filter_layers = NetworkCollection.deserialize(embeddings)
        return obj

    @classmethod
    def update_sel(
        cls,
        train_data: DeepmdDataSystem,
        type_map: Optional[list[str]],
        local_jdata: dict,
    ) -> tuple[dict, Optional[float]]:
        """Update the selection and perform neighbor statistics.

        Parameters
        ----------
        train_data : DeepmdDataSystem
            data used to do neighbor statictics
        type_map : list[str], optional
            The name of each type of atoms
        local_jdata : dict
            The local data refer to the current class

        Returns
        -------
        dict
            The updated local data
        float
            The minimum distance between two atoms
        """
        local_jdata_cpy = local_jdata.copy()
        min_nbor_dist, local_jdata_cpy["sel"] = UpdateSel().update_one_sel(
            train_data, type_map, local_jdata_cpy["rcut"], local_jdata_cpy["sel"], False
        )
        return local_jdata_cpy, min_nbor_dist<|MERGE_RESOLUTION|>--- conflicted
+++ resolved
@@ -417,10 +417,7 @@
 
         # nfnl x nnei
         exclude_mask = self.emask(nlist, atype_ext).view(nfnl, self.nnei)
-<<<<<<< HEAD
         xyz_scatter_total = []
-=======
->>>>>>> c2944eb3
         for ii, ll in enumerate(self.filter_layers.networks):
             # nfnl x nt
             mm = exclude_mask[:, self.sec[ii] : self.sec[ii + 1]]
@@ -453,17 +450,12 @@
                 xyz_scatter += gg * (self.sel[ii] / self.nnei)
 
         res_rescale = 1.0 / 5.0
-<<<<<<< HEAD
         if self.compress:
             xyz_scatter = torch.cat(xyz_scatter_total, dim=1)
             result = torch.mean(xyz_scatter, dim=1) * res_rescale
         else:
             result = xyz_scatter * res_rescale
         result = result.view(-1, nloc, self.filter_neuron[-1])
-=======
-        result = xyz_scatter * res_rescale
-        result = result.view(nf, nloc, self.filter_neuron[-1])
->>>>>>> c2944eb3
         return (
             result.to(dtype=env.GLOBAL_PT_FLOAT_PRECISION),
             None,
