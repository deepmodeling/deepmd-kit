# SPDX-License-Identifier: LGPL-3.0-or-later
"""The model that takes the coordinates, cell and atom types as input
and predicts some property. The models are automatically generated from
atomic models by the `deepmd.dpmodel.make_model` method.

The `make_model` method does the reduction, auto-differentiation and
communication of the atomic properties according to output variable
definition `deepmd.dpmodel.OutputVariableDef`.

"""

import copy

from deepmd.pt.model.atomic_model import (
    DPAtomicModel,
    PairTabAtomicModel,
)
from deepmd.pt.model.descriptor.descriptor import (
    Descriptor,
)
from deepmd.pt.model.task import (
    Fitting,
)

from .dp_model import (
    DPModel,
)
from .dp_zbl_model import (
    DPZBLModel,
)
from .ener_model import (
    EnergyModel,
)
from .make_model import (
    make_model,
)
from .make_hessian_model import (
    make_hessian_model,
)
from .model import (
    BaseModel,
)


def get_zbl_model(model_params):
    model_params = copy.deepcopy(model_params)
    ntypes = len(model_params["type_map"])
    # descriptor
    model_params["descriptor"]["ntypes"] = ntypes
    descriptor = Descriptor(**model_params["descriptor"])
    # fitting
    fitting_net = model_params.get("fitting_net", None)
    fitting_net["type"] = fitting_net.get("type", "ener")
    fitting_net["ntypes"] = descriptor.get_ntypes()
    fitting_net["distinguish_types"] = descriptor.distinguish_types()
    fitting_net["embedding_width"] = descriptor.get_dim_out()
    grad_force = "direct" not in fitting_net["type"]
    if not grad_force:
        fitting_net["out_dim"] = descriptor.get_dim_emb()
        if "ener" in fitting_net["type"]:
            fitting_net["return_energy"] = True
    fitting = Fitting(**fitting_net)
    dp_model = DPAtomicModel(descriptor, fitting, type_map=model_params["type_map"])
    # pairtab
    filepath = model_params["use_srtab"]
    pt_model = PairTabAtomicModel(
        filepath, model_params["descriptor"]["rcut"], model_params["descriptor"]["sel"]
    )

    rmin = model_params["sw_rmin"]
    rmax = model_params["sw_rmax"]
    return DPZBLModel(
        dp_model,
        pt_model,
        rmin,
        rmax,
    )


def get_model(model_params):
    model_params = copy.deepcopy(model_params)
    ntypes = len(model_params["type_map"])
    # descriptor
    model_params["descriptor"]["ntypes"] = ntypes
    descriptor = Descriptor(**model_params["descriptor"])
    # fitting
    fitting_net = model_params.get("fitting_net", None)
    fitting_net["type"] = fitting_net.get("type", "ener")
    fitting_net["ntypes"] = descriptor.get_ntypes()
    fitting_net["distinguish_types"] = descriptor.distinguish_types()
    fitting_net["embedding_width"] = descriptor.get_dim_out()
    grad_force = "direct" not in fitting_net["type"]
    if not grad_force:
        fitting_net["out_dim"] = descriptor.get_dim_emb()
        if "ener" in fitting_net["type"]:
            fitting_net["return_energy"] = True
    fitting = Fitting(**fitting_net)

    return EnergyModel(descriptor, fitting, type_map=model_params["type_map"])


__all__ = [
    "BaseModel",
    "EnergyModel",
    "get_model",
<<<<<<< HEAD
    "DPModel",
    "DPZBLModel",
    "make_model",
=======
    "make_hessian_model",
>>>>>>> 25bf37a9
]<|MERGE_RESOLUTION|>--- conflicted
+++ resolved
@@ -31,11 +31,11 @@
 from .ener_model import (
     EnergyModel,
 )
+from .make_hessian_model import (
+    make_hessian_model,
+)
 from .make_model import (
     make_model,
-)
-from .make_hessian_model import (
-    make_hessian_model,
 )
 from .model import (
     BaseModel,
@@ -103,11 +103,8 @@
     "BaseModel",
     "EnergyModel",
     "get_model",
-<<<<<<< HEAD
     "DPModel",
     "DPZBLModel",
     "make_model",
-=======
     "make_hessian_model",
->>>>>>> 25bf37a9
 ]