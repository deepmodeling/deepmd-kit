--- conflicted
+++ resolved
@@ -101,22 +101,17 @@
         fitting_net["out_dim"] = descriptor.get_dim_emb()
         if "ener" in fitting_net["type"]:
             fitting_net["return_energy"] = True
-<<<<<<< HEAD
-    fitting = Fitting(**fitting_net)
+    fitting = BaseFitting(**fitting_net)
     atom_exclude_types = model_params.get("atom_exclude_types", [])
     pair_exclude_types = model_params.get("pair_exclude_types", [])
 
-    model = EnergyModel(
+    model = DPModel(
         descriptor,
         fitting,
         type_map=model_params["type_map"],
         atom_exclude_types=atom_exclude_types,
         pair_exclude_types=pair_exclude_types,
     )
-=======
-    fitting = BaseFitting(**fitting_net)
-    model = DPModel(descriptor, fitting, type_map=model_params["type_map"])
->>>>>>> 3ad57daf
     model.model_def_script = json.dumps(model_params)
     return model
 
