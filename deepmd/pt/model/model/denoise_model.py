--- conflicted
+++ resolved
@@ -85,28 +85,5 @@
         do_atomic_virial: bool = False,
         comm_dict: Optional[dict[str, torch.Tensor]] = None,
     ):
-<<<<<<< HEAD
         #TODO: implement forward_lower
-        pass
-=======
-        pass
-        """
-        model_ret = self.forward_common_lower(
-            extended_coord,
-            extended_atype,
-            nlist,
-            mapping,
-            fparam=fparam,
-            aparam=aparam,
-            do_atomic_virial=do_atomic_virial,
-            comm_dict=comm_dict,
-            extra_nlist_sort=self.need_sorted_nlist_for_lower(),
-        )
-        model_predict = {}
-        model_predict[f"atom_{self.get_var_name()}"] = model_ret[self.get_var_name()]
-        model_predict[self.get_var_name()] = model_ret[f"{self.get_var_name()}_redu"]
-        if "mask" in model_ret:
-            model_predict["mask"] = model_ret["mask"]
-        return model_predict
-        """
->>>>>>> 2e4d94ec
+        pass