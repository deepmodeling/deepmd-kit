--- conflicted
+++ resolved
@@ -20,13 +20,8 @@
 DPZBLModel_ = make_model(DPZBLLinearAtomicModel)
 
 
-<<<<<<< HEAD
-
-class DPZBLModel(DPZBLModel_):
-=======
 @BaseModel.register("zbl")
 class DPZBLModel(DPZBLModel_, BaseModel):
->>>>>>> 004ebd6e
     model_type = "ener"
 
     def __init__(
