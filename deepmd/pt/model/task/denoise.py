--- conflicted
+++ resolved
@@ -225,7 +225,6 @@
             ],
         )
 
-<<<<<<< HEAD
         self.filter_layers_token = NetworkCollection(
             1 if not self.mixed_types else 0,
             self.ntypes,
@@ -244,9 +243,6 @@
                 for ii in range(self.ntypes if not self.mixed_types else 1)
             ],
         )
-=======
-        # TODO: Type denoise
->>>>>>> 2e4d94ec
 
         # set trainable
         for param in self.parameters():
@@ -560,7 +556,6 @@
             assert list(updated_coord.size()) == [nf, nloc, self.out_dim]
             updated_coord = updated_coord.view(-1, 1, self.out_dim) # (nf x nloc) x 1 x od
             assert gr is not None
-<<<<<<< HEAD
             gr = gr.view(-1, self.out_dim, 3) # (nf x nloc) x od x 3
             updated_coord = (
                 torch.bmm(updated_coord, gr).squeeze(-2).view(nf, nloc, 3)
@@ -569,16 +564,6 @@
             strain_components = self.filter_layers_cell.networks[0](xx) # [nframes, natoms[0], 6]
             # token fitting
             logits = self.filter_layers_token.networks[0](xx) # [nframes, natoms[0], ntypes-1]
-=======
-            # (nf x nloc) x od x 3
-            gr = gr.view(-1, self.out_dim, 3)
-            vec_out = (
-                torch.bmm(vec_out, gr).squeeze(-2).view(nf, nloc, 3)
-            )  # Shape is [nf, nloc, 3]
-            # direct cell fitting
-            atom_strain_components = self.filter_layers_cell.networks[0](xx)
-            outs = outs + atom_strain_components  # Shape is [nframes, natoms[0], 6]
->>>>>>> 2e4d94ec
         else:
             strain_components = torch.zeros(
                 (nf, nloc, 6),
@@ -603,7 +588,6 @@
                 assert list(updated_coord_type.size()) == [nf, nloc, self.out_dim]
                 updated_coord_type = updated_coord_type.view(-1, 1, self.out_dim) # (nf x nloc) x 1 x od
                 assert gr is not None
-<<<<<<< HEAD
                 gr = gr.view(-1, self.out_dim, 3) # (nf x nloc) x od x 3
                 updated_coord_type = (
                     torch.bmm(updated_coord_type, gr).squeeze(-2).view(nf, nloc, 3)
@@ -628,22 +612,6 @@
                 logits_type = ll(xx)
                 logits_type = torch.where(mask, logits_type, 0.0)
                 logits = logits + logits_type
-=======
-                # (nf x nloc) x od x 3
-                gr = gr.view(-1, self.out_dim, 3)
-                vec_out_type = (
-                    torch.bmm(vec_out_type, gr).squeeze(-2).view(nf, nloc, 3)
-                )  # Shape is [nf, nloc, 3]
-                vec_out_type = torch.where(mask, vec_out_type, 0.0)
-                vec_out = vec_out + vec_out_type  # Shape is [nframes, natoms[0], 3]
-            # direct cell fitting
-            for type_i, ll in enumerate(self.filter_layers_cell.networks):
-                mask = (atype == type_i).unsqueeze(-1)
-                mask = torch.tile(mask, (1, 1, 1))
-                atom_strain_components = ll(xx)
-                atom_strain_components = torch.where(mask, atom_strain_components, 0.0)
-                outs = outs + atom_strain_components  # Shape is [nframes, natoms[0], 6]
->>>>>>> 2e4d94ec
         # nf x nloc
         mask = self.emask(atype).to(torch.bool)
         # nf x nloc x nod
