# SPDX-License-Identifier: LGPL-3.0-or-later
import copy
import logging
import os
import tempfile
from abc import (
    abstractmethod,
)
from typing import (
    List,
    Optional,
    Union,
)

import numpy as np
import torch

from deepmd.infer.deep_eval import (
    DeepEval,
)
from deepmd.pt.model.network.mlp import (
    FittingNet,
    NetworkCollection,
)
from deepmd.pt.model.network.network import (
    ResidualDeep,
)
from deepmd.pt.model.task.base_fitting import (
    BaseFitting,
)
from deepmd.pt.utils import (
    env,
)
from deepmd.pt.utils.env import (
    DEFAULT_PRECISION,
    DEVICE,
    PRECISION_DICT,
)
from deepmd.pt.utils.exclude_mask import (
    AtomExcludeMask,
)
from deepmd.pt.utils.utils import (
    to_numpy_array,
    to_torch_tensor,
)
from deepmd.utils.data_system import (
    DeepmdDataSystem,
)
from deepmd.utils.finetune import (
    change_energy_bias_lower,
)
from deepmd.utils.version import (
    check_version_compatibility,
)

dtype = env.GLOBAL_PT_FLOAT_PRECISION
device = env.DEVICE

log = logging.getLogger(__name__)


class Fitting(torch.nn.Module, BaseFitting):
    # plugin moved to BaseFitting

    def __new__(cls, *args, **kwargs):
        if cls is Fitting:
            return BaseFitting.__new__(BaseFitting, *args, **kwargs)
        return super().__new__(cls)

    def share_params(self, base_class, shared_level, resume=False):
        """
        Share the parameters of self to the base_class with shared_level during multitask training.
        If not start from checkpoint (resume is False),
        some seperated parameters (e.g. mean and stddev) will be re-calculated across different classes.
        """
        assert (
            self.__class__ == base_class.__class__
        ), "Only fitting nets of the same type can share params!"
        if shared_level == 0:
            # link buffers
            if hasattr(self, "bias_atom_e"):
                self.bias_atom_e = base_class.bias_atom_e
            # the following will successfully link all the params except buffers, which need manually link.
            for item in self._modules:
                self._modules[item] = base_class._modules[item]
        elif shared_level == 1:
            # only not share the bias_atom_e
            # the following will successfully link all the params except buffers, which need manually link.
            for item in self._modules:
                self._modules[item] = base_class._modules[item]
        else:
            raise NotImplementedError

    def change_energy_bias(
        self,
        config,
        model,
        old_type_map: List[str],
        new_type_map: List[str],
        bias_shift="delta",
        ntest=10,
    ):
        """Change the energy bias according to the input data and the pretrained model.

        Parameters
        ----------
        config : Dict
            The configuration.
        model : EnergyModel
            Energy model loaded pre-trained model.
        new_type_map : List[str]
            The original type_map in dataset, they are targets to change the energy bias.
        old_type_map : List[str]
            The full type_map in pretrained model
        bias_shift : str
            The mode for changing energy bias : ['delta', 'statistic']
            'delta' : perform predictions on energies of target dataset,
                    and do least sqaure on the errors to obtain the target shift as bias.
            'statistic' : directly use the statistic energy bias in the target dataset.
        ntest : int
            The number of test samples in a system to change the energy bias.
        """
        log.info(
            "Changing energy bias in pretrained model for types {}... "
            "(this step may take long time)".format(str(new_type_map))
        )
        # data
        systems = config["training"]["training_data"]["systems"]
        finetune_data = DeepmdDataSystem(
            systems=systems,
            batch_size=config["training"]["training_data"].get("batch_size", "auto"),
            test_size=1,
        )
        finetune_data.add("energy", ndof=1, atomic=False, must=True, high_prec=True)
        model = torch.jit.script(model)
        if model.get_dim_fparam() > 0:
            finetune_data.add("fparam", model.get_dim_fparam(), atomic=False, must=True)
        if model.get_dim_aparam() > 0:
            finetune_data.add("aparam", model.get_dim_aparam(), atomic=True, must=True)
        tmp_model = tempfile.NamedTemporaryFile(delete=False, suffix=".pth")
        torch.jit.save(model, tmp_model.name)
        dp = DeepEval(tmp_model.name)
        os.unlink(tmp_model.name)
        bias = change_energy_bias_lower(
            finetune_data,
            dp,
            new_type_map,
            old_type_map,
            self.bias_atom_e.detach().cpu().numpy().reshape(-1),
            bias_shift=bias_shift,
            ntest=ntest,
        )
        self.bias_atom_e = (
            torch.from_numpy(bias)
            .type_as(self.bias_atom_e)
            .reshape(self.bias_atom_e.shape)
            .to(DEVICE)
        )


class GeneralFitting(Fitting):
    """Construct a general fitting net.

    Parameters
    ----------
    var_name : str
        The atomic property to fit, 'energy', 'dipole', and 'polar'.
    ntypes : int
        Element count.
    dim_descrpt : int
        Embedding width per atom.
    dim_out : int
        The output dimension of the fitting net.
    neuron : List[int]
        Number of neurons in each hidden layers of the fitting net.
    bias_atom_e : torch.Tensor, optional
        Average enery per atom for each element.
    resnet_dt : bool
        Using time-step in the ResNet construction.
    numb_fparam : int
        Number of frame parameters.
    numb_aparam : int
        Number of atomic parameters.
    activation_function : str
        Activation function.
    precision : str
        Numerical precision.
    mixed_types : bool
        If true, use a uniform fitting net for all atom types, otherwise use
        different fitting nets for different atom types.
    rcond : float, optional
        The condition number for the regression of atomic energy.
    seed : int, optional
        Random seed.
    exclude_types: List[int]
        Atomic contributions of the excluded atom types are set zero.
    trainable : Union[List[bool], bool]
        If the parameters in the fitting net are trainable.
        Now this only supports setting all the parameters in the fitting net at one state.
        When in List[bool], the trainable will be True only if all the boolean parameters are True.
    remove_vaccum_contribution: List[bool], optional
        Remove vaccum contribution before the bias is added. The list assigned each
        type. For `mixed_types` provide `[True]`, otherwise it should be a list of the same
        length as `ntypes` signaling if or not removing the vaccum contribution for the atom types in the list.
    """

    def __init__(
        self,
        var_name: str,
        ntypes: int,
        dim_descrpt: int,
        neuron: List[int] = [128, 128, 128],
        bias_atom_e: Optional[torch.Tensor] = None,
        resnet_dt: bool = True,
        numb_fparam: int = 0,
        numb_aparam: int = 0,
        activation_function: str = "tanh",
        precision: str = DEFAULT_PRECISION,
        mixed_types: bool = True,
        rcond: Optional[float] = None,
        seed: Optional[int] = None,
        exclude_types: List[int] = [],
        trainable: Union[bool, List[bool]] = True,
        remove_vaccum_contribution: Optional[List[bool]] = None,
        **kwargs,
    ):
        super().__init__()
        self.var_name = var_name
        self.ntypes = ntypes
        self.dim_descrpt = dim_descrpt
        self.neuron = neuron
        self.mixed_types = mixed_types
        self.resnet_dt = resnet_dt
        self.numb_fparam = numb_fparam
        self.numb_aparam = numb_aparam
        self.activation_function = activation_function
        self.precision = precision
        self.prec = PRECISION_DICT[self.precision]
        self.rcond = rcond
<<<<<<< HEAD
        self.exclude_types = exclude_types

        self.emask = AtomExcludeMask(self.ntypes, self.exclude_types)
        self.type_mask = self.emask(
            torch.arange(0, self.ntypes, device=device).unsqueeze(0)
        )
=======
        # order matters, should be place after the assignment of ntypes
        self.reinit_exclude(exclude_types)
        self.trainable = trainable
        # need support for each layer settings
        self.trainable = (
            all(self.trainable) if isinstance(self.trainable, list) else self.trainable
        )
        self.remove_vaccum_contribution = remove_vaccum_contribution
>>>>>>> 32a86ac1

        net_dim_out = self._net_out_dim()
        # init constants
        if bias_atom_e is None:
            bias_atom_e = np.zeros([self.ntypes, net_dim_out], dtype=np.float64)
        bias_atom_e = torch.tensor(bias_atom_e, dtype=self.prec, device=device)
        bias_atom_e = bias_atom_e.view([self.ntypes, net_dim_out])
        if not self.mixed_types:
            assert self.ntypes == bias_atom_e.shape[0], "Element count mismatches!"
        self.register_buffer("bias_atom_e", bias_atom_e)

        if self.numb_fparam > 0:
            self.register_buffer(
                "fparam_avg",
                torch.zeros(self.numb_fparam, dtype=self.prec, device=device),
            )
            self.register_buffer(
                "fparam_inv_std",
                torch.ones(self.numb_fparam, dtype=self.prec, device=device),
            )
        else:
            self.fparam_avg, self.fparam_inv_std = None, None
        if self.numb_aparam > 0:
            self.register_buffer(
                "aparam_avg",
                torch.zeros(self.numb_aparam, dtype=self.prec, device=device),
            )
            self.register_buffer(
                "aparam_inv_std",
                torch.ones(self.numb_aparam, dtype=self.prec, device=device),
            )
        else:
            self.aparam_avg, self.aparam_inv_std = None, None

        in_dim = self.dim_descrpt + self.numb_fparam + self.numb_aparam

        self.old_impl = kwargs.get("old_impl", False)
        if self.old_impl:
            filter_layers = []
            for type_i in range(self.ntypes if not self.mixed_types else 1):
                bias_type = 0.0
                one = ResidualDeep(
                    type_i,
                    self.dim_descrpt,
                    self.neuron,
                    bias_type,
                    resnet_dt=self.resnet_dt,
                )
                filter_layers.append(one)
            self.filter_layers_old = torch.nn.ModuleList(filter_layers)
            self.filter_layers = None
        else:
            self.filter_layers = NetworkCollection(
                1 if not self.mixed_types else 0,
                self.ntypes,
                network_type="fitting_network",
                networks=[
                    FittingNet(
                        in_dim,
                        net_dim_out,
                        self.neuron,
                        self.activation_function,
                        self.resnet_dt,
                        self.precision,
                        bias_out=True,
                    )
                    for ii in range(self.ntypes if not self.mixed_types else 1)
                ],
            )
            self.filter_layers_old = None

        if seed is not None:
            torch.manual_seed(seed)
        # set trainable
        for param in self.parameters():
            param.requires_grad = self.trainable

    def reinit_exclude(
        self,
        exclude_types: List[int] = [],
    ):
        self.exclude_types = exclude_types
        self.emask = AtomExcludeMask(self.ntypes, self.exclude_types)

    def serialize(self) -> dict:
        """Serialize the fitting to dict."""
        return {
            "@class": "Fitting",
            "@version": 1,
            "var_name": self.var_name,
            "ntypes": self.ntypes,
            "dim_descrpt": self.dim_descrpt,
            "neuron": self.neuron,
            "resnet_dt": self.resnet_dt,
            "numb_fparam": self.numb_fparam,
            "numb_aparam": self.numb_aparam,
            "activation_function": self.activation_function,
            "precision": self.precision,
            "mixed_types": self.mixed_types,
            "nets": self.filter_layers.serialize(),
            "rcond": self.rcond,
            "exclude_types": self.exclude_types,
            "@variables": {
                "bias_atom_e": to_numpy_array(self.bias_atom_e),
                "fparam_avg": to_numpy_array(self.fparam_avg),
                "fparam_inv_std": to_numpy_array(self.fparam_inv_std),
                "aparam_avg": to_numpy_array(self.aparam_avg),
                "aparam_inv_std": to_numpy_array(self.aparam_inv_std),
            },
            # "tot_ener_zero": self.tot_ener_zero ,
            # "trainable": self.trainable ,
            # "atom_ener": self.atom_ener ,
            # "layer_name": self.layer_name ,
            # "use_aparam_as_mask": self.use_aparam_as_mask ,
            # "spin": self.spin ,
            ## NOTICE:  not supported by far
            "tot_ener_zero": False,
            "trainable": [self.trainable] * (len(self.neuron) + 1),
            "layer_name": None,
            "use_aparam_as_mask": False,
            "spin": None,
        }

    @classmethod
    def deserialize(cls, data: dict) -> "GeneralFitting":
        data = copy.deepcopy(data)
        check_version_compatibility(data.pop("@version", 1), 1, 1)
        variables = data.pop("@variables")
        nets = data.pop("nets")
        obj = cls(**data)
        for kk in variables.keys():
            obj[kk] = to_torch_tensor(variables[kk])
        obj.filter_layers = NetworkCollection.deserialize(nets)
        return obj

    def get_dim_fparam(self) -> int:
        """Get the number (dimension) of frame parameters of this atomic model."""
        return self.numb_fparam

    def get_dim_aparam(self) -> int:
        """Get the number (dimension) of atomic parameters of this atomic model."""
        return self.numb_aparam

    def get_sel_type(self) -> List[int]:
        """Get the selected atom types of this model.

        Only atoms with selected atom types have atomic contribution
        to the result of the model.
        If returning an empty list, all atom types are selected.
        """
        return []

    def __setitem__(self, key, value):
        if key in ["bias_atom_e"]:
            value = value.view([self.ntypes, self._net_out_dim()])
            self.bias_atom_e = value
        elif key in ["fparam_avg"]:
            self.fparam_avg = value
        elif key in ["fparam_inv_std"]:
            self.fparam_inv_std = value
        elif key in ["aparam_avg"]:
            self.aparam_avg = value
        elif key in ["aparam_inv_std"]:
            self.aparam_inv_std = value
        elif key in ["scale"]:
            self.scale = value
        else:
            raise KeyError(key)

    def __getitem__(self, key):
        if key in ["bias_atom_e"]:
            return self.bias_atom_e
        elif key in ["fparam_avg"]:
            return self.fparam_avg
        elif key in ["fparam_inv_std"]:
            return self.fparam_inv_std
        elif key in ["aparam_avg"]:
            return self.aparam_avg
        elif key in ["aparam_inv_std"]:
            return self.aparam_inv_std
        elif key in ["scale"]:
            return self.scale
        else:
            raise KeyError(key)

    @property
    def get_emask(self):
        """
        Compute the atom-wise type mask for each type with shape [ntypes].
        1 for include and 0 for exclude.
        """
        return self.type_mask

    @abstractmethod
    def _net_out_dim(self):
        """Set the FittingNet output dim."""
        pass

    def _extend_f_avg_std(self, xx: torch.Tensor, nb: int) -> torch.Tensor:
        return torch.tile(xx.view([1, self.numb_fparam]), [nb, 1])

    def _extend_a_avg_std(self, xx: torch.Tensor, nb: int, nloc: int) -> torch.Tensor:
        return torch.tile(xx.view([1, 1, self.numb_aparam]), [nb, nloc, 1])

    def _forward_common(
        self,
        descriptor: torch.Tensor,
        atype: torch.Tensor,
        gr: Optional[torch.Tensor] = None,
        g2: Optional[torch.Tensor] = None,
        h2: Optional[torch.Tensor] = None,
        fparam: Optional[torch.Tensor] = None,
        aparam: Optional[torch.Tensor] = None,
    ):
        xx = descriptor
        if self.remove_vaccum_contribution is not None:
            # TODO: Idealy, the input for vaccum should be computed;
            # we consider it as always zero for convenience.
            # Needs a compute_input_stats for vaccum passed from the
            # descriptor.
            xx_zeros = torch.zeros_like(xx)
        else:
            xx_zeros = None
        nf, nloc, nd = xx.shape
        net_dim_out = self._net_out_dim()

        if nd != self.dim_descrpt:
            raise ValueError(
                "get an input descriptor of dim {nd},"
                "which is not consistent with {self.dim_descrpt}."
            )
        # check fparam dim, concate to input descriptor
        if self.numb_fparam > 0:
            assert fparam is not None, "fparam should not be None"
            assert self.fparam_avg is not None
            assert self.fparam_inv_std is not None
            if fparam.shape[-1] != self.numb_fparam:
                raise ValueError(
                    "get an input fparam of dim {fparam.shape[-1]}, ",
                    "which is not consistent with {self.numb_fparam}.",
                )
            fparam = fparam.view([nf, self.numb_fparam])
            nb, _ = fparam.shape
            t_fparam_avg = self._extend_f_avg_std(self.fparam_avg, nb)
            t_fparam_inv_std = self._extend_f_avg_std(self.fparam_inv_std, nb)
            fparam = (fparam - t_fparam_avg) * t_fparam_inv_std
            fparam = torch.tile(fparam.reshape([nf, 1, -1]), [1, nloc, 1])
            xx = torch.cat(
                [xx, fparam],
                dim=-1,
            )
            if xx_zeros is not None:
                xx_zeros = torch.cat(
                    [xx_zeros, fparam],
                    dim=-1,
                )
        # check aparam dim, concate to input descriptor
        if self.numb_aparam > 0:
            assert aparam is not None, "aparam should not be None"
            assert self.aparam_avg is not None
            assert self.aparam_inv_std is not None
            if aparam.shape[-1] != self.numb_aparam:
                raise ValueError(
                    f"get an input aparam of dim {aparam.shape[-1]}, ",
                    f"which is not consistent with {self.numb_aparam}.",
                )
            aparam = aparam.view([nf, -1, self.numb_aparam])
            natom = aparam.shape[1]
            if natom == nloc:  # good
                pass
            elif natom < nloc:  # for spin or other methods with virtual atoms
                aparam = torch.concat(
                    [
                        aparam,
                        torch.zeros(
                            [nf, nloc - natom, self.numb_aparam],
                            device=aparam.device,
                            dtype=aparam.dtype,
                        ),
                    ],
                    dim=1,
                )
            else:
                raise ValueError(
                    f"get an input aparam with {aparam.shape[1]} inputs, ",
                    f"which is larger than {nloc} atoms.",
                )
            nb, nloc, _ = aparam.shape
            t_aparam_avg = self._extend_a_avg_std(self.aparam_avg, nb, nloc)
            t_aparam_inv_std = self._extend_a_avg_std(self.aparam_inv_std, nb, nloc)
            aparam = (aparam - t_aparam_avg) * t_aparam_inv_std
            xx = torch.cat(
                [xx, aparam],
                dim=-1,
            )
            if xx_zeros is not None:
                xx_zeros = torch.cat(
                    [xx_zeros, aparam],
                    dim=-1,
                )

        outs = torch.zeros(
            (nf, nloc, net_dim_out),
            dtype=env.GLOBAL_PT_FLOAT_PRECISION,
            device=descriptor.device,
        )  # jit assertion
        if self.old_impl:
            assert self.filter_layers_old is not None
            assert xx_zeros is None
            if self.mixed_types:
                atom_property = self.filter_layers_old[0](xx) + self.bias_atom_e[atype]
                outs = outs + atom_property  # Shape is [nframes, natoms[0], 1]
            else:
                for type_i, filter_layer in enumerate(self.filter_layers_old):
                    mask = atype == type_i
                    atom_property = filter_layer(xx)
                    atom_property = atom_property + self.bias_atom_e[type_i]
                    atom_property = atom_property * mask.unsqueeze(-1)
                    outs = outs + atom_property  # Shape is [nframes, natoms[0], 1]
        else:
            if self.mixed_types:
                atom_property = (
                    self.filter_layers.networks[0](xx) + self.bias_atom_e[atype]
                )
                if xx_zeros is not None:
                    atom_property -= self.filter_layers.networks[0](xx_zeros)
                outs = (
                    outs + atom_property
                )  # Shape is [nframes, natoms[0], net_dim_out]
            else:
                for type_i, ll in enumerate(self.filter_layers.networks):
                    mask = (atype == type_i).unsqueeze(-1)
                    mask = torch.tile(mask, (1, 1, net_dim_out))
                    atom_property = ll(xx)
                    if xx_zeros is not None:
                        # must assert, otherwise jit is not happy
                        assert self.remove_vaccum_contribution is not None
                        if not (
                            len(self.remove_vaccum_contribution) > type_i
                            and not self.remove_vaccum_contribution[type_i]
                        ):
                            atom_property -= ll(xx_zeros)
                    atom_property = atom_property + self.bias_atom_e[type_i]
                    atom_property = atom_property * mask
                    outs = (
                        outs + atom_property
                    )  # Shape is [nframes, natoms[0], net_dim_out]
        # nf x nloc
        mask = self.emask(atype)
        # nf x nloc x nod
        outs = outs * mask[:, :, None]
        return {self.var_name: outs.to(env.GLOBAL_PT_FLOAT_PRECISION)}<|MERGE_RESOLUTION|>--- conflicted
+++ resolved
@@ -237,14 +237,6 @@
         self.precision = precision
         self.prec = PRECISION_DICT[self.precision]
         self.rcond = rcond
-<<<<<<< HEAD
-        self.exclude_types = exclude_types
-
-        self.emask = AtomExcludeMask(self.ntypes, self.exclude_types)
-        self.type_mask = self.emask(
-            torch.arange(0, self.ntypes, device=device).unsqueeze(0)
-        )
-=======
         # order matters, should be place after the assignment of ntypes
         self.reinit_exclude(exclude_types)
         self.trainable = trainable
@@ -253,7 +245,6 @@
             all(self.trainable) if isinstance(self.trainable, list) else self.trainable
         )
         self.remove_vaccum_contribution = remove_vaccum_contribution
->>>>>>> 32a86ac1
 
         net_dim_out = self._net_out_dim()
         # init constants
