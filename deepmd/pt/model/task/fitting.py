# SPDX-License-Identifier: LGPL-3.0-or-later
import copy
import logging
from abc import (
    abstractmethod,
)
from typing import (
    Callable,
    List,
    Optional,
)

import numpy as np
import torch

from deepmd.pt.model.network.mlp import (
    FittingNet,
    NetworkCollection,
)
from deepmd.pt.model.network.network import (
    ResidualDeep,
)
from deepmd.pt.model.task.base_fitting import (
    BaseFitting,
)
from deepmd.pt.utils import (
    env,
)
from deepmd.pt.utils.dataloader import (
    DpLoaderSet,
)
from deepmd.pt.utils.env import (
    DEFAULT_PRECISION,
    DEVICE,
    PRECISION_DICT,
)
from deepmd.pt.utils.exclude_mask import (
    AtomExcludeMask,
)
from deepmd.pt.utils.plugin import (
    Plugin,
)
from deepmd.pt.utils.stat import (
    make_stat_input,
)
from deepmd.pt.utils.utils import (
    to_numpy_array,
    to_torch_tensor,
)

dtype = env.GLOBAL_PT_FLOAT_PRECISION
device = env.DEVICE

log = logging.getLogger(__name__)


class Fitting(torch.nn.Module, BaseFitting):
    __plugins = Plugin()

    @staticmethod
    def register(key: str) -> Callable:
        """Register a Fitting plugin.

        Parameters
        ----------
        key : str
            the key of a Fitting

        Returns
        -------
        Fitting
            the registered Fitting

        Examples
        --------
        >>> @Fitting.register("some_fitting")
            class SomeFitting(Fitting):
                pass
        """
        return Fitting.__plugins.register(key)

    def __new__(cls, *args, **kwargs):
        if cls is Fitting:
            try:
                fitting_type = kwargs["type"]
            except KeyError:
                raise KeyError("the type of fitting should be set by `type`")
            if fitting_type in Fitting.__plugins.plugins:
                cls = Fitting.__plugins.plugins[fitting_type]
            else:
                raise RuntimeError("Unknown fitting type: " + fitting_type)
        return super().__new__(cls)

    def share_params(self, base_class, shared_level, resume=False):
        assert (
            self.__class__ == base_class.__class__
        ), "Only fitting nets of the same type can share params!"
        if shared_level == 0:
            # link buffers
            if hasattr(self, "bias_atom_e"):
                self.bias_atom_e = base_class.bias_atom_e
            # the following will successfully link all the params except buffers, which need manually link.
            for item in self._modules:
                self._modules[item] = base_class._modules[item]
        elif shared_level == 1:
            # only not share the bias_atom_e
            # the following will successfully link all the params except buffers, which need manually link.
            for item in self._modules:
                self._modules[item] = base_class._modules[item]
        elif shared_level == 2:
            # share all the layers before final layer
            # the following will successfully link all the params except buffers, which need manually link.
            self._modules["filter_layers"][0].deep_layers = base_class._modules[
                "filter_layers"
            ][0].deep_layers
        elif shared_level == 3:
            # share the first layers
            # the following will successfully link all the params except buffers, which need manually link.
            self._modules["filter_layers"][0].deep_layers[0] = base_class._modules[
                "filter_layers"
            ][0].deep_layers[0]
        else:
            raise NotImplementedError

    @property
    def data_stat_key(self):
        """
        Get the keys for the data statistic of the fitting.
        Return a list of statistic names needed, such as "bias_atom_e".
        """
        raise NotImplementedError("data_stat_key is not implemented!")

    def change_energy_bias(
        self, config, model, old_type_map, new_type_map, bias_shift="delta", ntest=10
    ):
        """Change the energy bias according to the input data and the pretrained model.

        Parameters
        ----------
        config : Dict
            The configuration.
        model : EnergyModel
            Energy model loaded pre-trained model.
        new_type_map : list
            The original type_map in dataset, they are targets to change the energy bias.
        old_type_map : str
            The full type_map in pretrained model
        bias_shift : str
            The mode for changing energy bias : ['delta', 'statistic']
            'delta' : perform predictions on energies of target dataset,
                    and do least sqaure on the errors to obtain the target shift as bias.
            'statistic' : directly use the statistic energy bias in the target dataset.
        ntest : int
            The number of test samples in a system to change the energy bias.
        """
        log.info(
            "Changing energy bias in pretrained model for types {}... "
            "(this step may take long time)".format(str(new_type_map))
        )
        # data
        systems = config["training"]["training_data"]["systems"]
        finetune_data = DpLoaderSet(
            systems, ntest, config["model"], type_split=False, noise_settings=None
        )
        sampled = make_stat_input(finetune_data.systems, finetune_data.dataloaders, 1)
        # map
        sorter = np.argsort(old_type_map)
        idx_type_map = sorter[
            np.searchsorted(old_type_map, new_type_map, sorter=sorter)
        ]
        data_mixed_types = np.all([i.mixed_type for i in finetune_data.systems])
        numb_type = len(old_type_map)
        type_numbs, energy_ground_truth, energy_predict = [], [], []
        for test_data in sampled:
            nframes = test_data["energy"].shape[0]
            if data_mixed_types:
                atype = test_data["atype"].detach().cpu().numpy()
            else:
                atype = test_data["atype"][0].detach().cpu().numpy()
            assert np.array(
                [i.item() in idx_type_map for i in list(set(atype.reshape(-1)))]
            ).all(), "Some types are not in 'type_map'!"
            energy_ground_truth.append(test_data["energy"].cpu().numpy())
            if data_mixed_types:
                type_numbs.append(
                    np.array(
                        [(atype == i).sum(axis=-1) for i in idx_type_map],
                        dtype=np.int32,
                    ).T
                )
            else:
                type_numbs.append(
                    np.tile(
                        np.bincount(atype, minlength=numb_type)[idx_type_map],
                        (nframes, 1),
                    )
                )
            if bias_shift == "delta":
                coord = test_data["coord"].to(DEVICE)
                atype = test_data["atype"].to(DEVICE)
                box = (
                    test_data["box"].to(DEVICE)
                    if test_data["box"] is not None
                    else None
                )
                ret = model(coord, atype, box)
                energy_predict.append(
                    ret["energy"].reshape([nframes, 1]).detach().cpu().numpy()
                )
        type_numbs = np.concatenate(type_numbs)
        energy_ground_truth = np.concatenate(energy_ground_truth)
        old_bias = self.bias_atom_e[idx_type_map]
        if bias_shift == "delta":
            energy_predict = np.concatenate(energy_predict)
            bias_diff = energy_ground_truth - energy_predict
            delta_bias = np.linalg.lstsq(type_numbs, bias_diff, rcond=None)[0]
            unbias_e = energy_predict + type_numbs @ delta_bias
            atom_numbs = type_numbs.sum(-1)
            rmse_ae = np.sqrt(
                np.mean(
                    np.square(
                        (unbias_e.ravel() - energy_ground_truth.ravel()) / atom_numbs
                    )
                )
            )
            self.bias_atom_e[idx_type_map] += torch.from_numpy(
                delta_bias.reshape(-1)
            ).to(DEVICE)
            log.info(
                f"RMSE of atomic energy after linear regression is: {rmse_ae:10.5e} eV/atom."
            )
        elif bias_shift == "statistic":
            statistic_bias = np.linalg.lstsq(
                type_numbs, energy_ground_truth, rcond=None
            )[0]
            self.bias_atom_e[idx_type_map] = (
                torch.from_numpy(statistic_bias.reshape(-1))
                .type_as(self.bias_atom_e[idx_type_map])
                .to(DEVICE)
            )
        else:
            raise RuntimeError("Unknown bias_shift mode: " + bias_shift)
        log.info(
            "Change energy bias of {} from {} to {}.".format(
                str(new_type_map),
                str(old_bias.detach().cpu().numpy()),
                str(self.bias_atom_e[idx_type_map].detach().cpu().numpy()),
            )
        )
        return None


class GeneralFitting(Fitting):
    """Construct a general fitting net.

    Parameters
    ----------
    var_name : str
        The atomic property to fit, 'energy', 'dipole', and 'polar'.
    ntypes : int
        Element count.
    dim_descrpt : int
        Embedding width per atom.
    dim_out : int
        The output dimension of the fitting net.
    neuron : List[int]
        Number of neurons in each hidden layers of the fitting net.
    bias_atom_e : torch.Tensor, optional
        Average enery per atom for each element.
    resnet_dt : bool
        Using time-step in the ResNet construction.
    numb_fparam : int
        Number of frame parameters.
    numb_aparam : int
        Number of atomic parameters.
    activation_function : str
        Activation function.
    precision : str
        Numerical precision.
    mixed_types : bool
        If true, use a uniform fitting net for all atom types, otherwise use
        different fitting nets for different atom types.
    rcond : float, optional
        The condition number for the regression of atomic energy.
    seed : int, optional
        Random seed.
    exclude_types: List[int]
        Atomic contributions of the excluded atom types are set zero.

    """

    def __init__(
        self,
        var_name: str,
        ntypes: int,
        dim_descrpt: int,
        neuron: List[int] = [128, 128, 128],
        bias_atom_e: Optional[torch.Tensor] = None,
        resnet_dt: bool = True,
        numb_fparam: int = 0,
        numb_aparam: int = 0,
        activation_function: str = "tanh",
        precision: str = DEFAULT_PRECISION,
        mixed_types: bool = True,
        rcond: Optional[float] = None,
        seed: Optional[int] = None,
        exclude_types: List[int] = [],
        **kwargs,
    ):
        super().__init__()
        self.var_name = var_name
        self.ntypes = ntypes
        self.dim_descrpt = dim_descrpt
        self.neuron = neuron
        self.mixed_types = mixed_types
        self.resnet_dt = resnet_dt
        self.numb_fparam = numb_fparam
        self.numb_aparam = numb_aparam
        self.activation_function = activation_function
        self.precision = precision
        self.prec = PRECISION_DICT[self.precision]
        self.rcond = rcond
        self.exclude_types = exclude_types

        self.emask = AtomExcludeMask(self.ntypes, self.exclude_types)

        net_dim_out = self._net_out_dim()
        # init constants
        if bias_atom_e is None:
            bias_atom_e = np.zeros([self.ntypes, net_dim_out], dtype=np.float64)
        bias_atom_e = torch.tensor(bias_atom_e, dtype=self.prec, device=device)
<<<<<<< HEAD
        bias_atom_e = bias_atom_e.view([self.ntypes, self.dim_out])
        if not self.mixed_types:
=======
        bias_atom_e = bias_atom_e.view([self.ntypes, net_dim_out])
        if not self.use_tebd:
>>>>>>> 5600e454
            assert self.ntypes == bias_atom_e.shape[0], "Element count mismatches!"
        self.register_buffer("bias_atom_e", bias_atom_e)

        if self.numb_fparam > 0:
            self.register_buffer(
                "fparam_avg",
                torch.zeros(self.numb_fparam, dtype=self.prec, device=device),
            )
            self.register_buffer(
                "fparam_inv_std",
                torch.ones(self.numb_fparam, dtype=self.prec, device=device),
            )
        else:
            self.fparam_avg, self.fparam_inv_std = None, None
        if self.numb_aparam > 0:
            self.register_buffer(
                "aparam_avg",
                torch.zeros(self.numb_aparam, dtype=self.prec, device=device),
            )
            self.register_buffer(
                "aparam_inv_std",
                torch.ones(self.numb_aparam, dtype=self.prec, device=device),
            )
        else:
            self.aparam_avg, self.aparam_inv_std = None, None

        in_dim = self.dim_descrpt + self.numb_fparam + self.numb_aparam

        self.old_impl = kwargs.get("old_impl", False)
        if self.old_impl:
            filter_layers = []
            for type_i in range(self.ntypes if not self.mixed_types else 1):
                bias_type = 0.0
                one = ResidualDeep(
                    type_i,
                    self.dim_descrpt,
                    self.neuron,
                    bias_type,
                    resnet_dt=self.resnet_dt,
                )
                filter_layers.append(one)
            self.filter_layers_old = torch.nn.ModuleList(filter_layers)
            self.filter_layers = None
        else:
            self.filter_layers = NetworkCollection(
                1 if not self.mixed_types else 0,
                self.ntypes,
                network_type="fitting_network",
                networks=[
                    FittingNet(
                        in_dim,
                        net_dim_out,
                        self.neuron,
                        self.activation_function,
                        self.resnet_dt,
                        self.precision,
                        bias_out=True,
                    )
                    for ii in range(self.ntypes if not self.mixed_types else 1)
                ],
            )
            self.filter_layers_old = None

        if seed is not None:
            log.info("Set seed to %d in fitting net.", seed)
            torch.manual_seed(seed)

    def serialize(self) -> dict:
        """Serialize the fitting to dict."""
        return {
            "var_name": self.var_name,
            "ntypes": self.ntypes,
            "dim_descrpt": self.dim_descrpt,
            "neuron": self.neuron,
            "resnet_dt": self.resnet_dt,
            "numb_fparam": self.numb_fparam,
            "numb_aparam": self.numb_aparam,
            "activation_function": self.activation_function,
            "precision": self.precision,
            "mixed_types": self.mixed_types,
            "nets": self.filter_layers.serialize(),
            "rcond": self.rcond,
            "exclude_types": self.exclude_types,
            "@variables": {
                "bias_atom_e": to_numpy_array(self.bias_atom_e),
                "fparam_avg": to_numpy_array(self.fparam_avg),
                "fparam_inv_std": to_numpy_array(self.fparam_inv_std),
                "aparam_avg": to_numpy_array(self.aparam_avg),
                "aparam_inv_std": to_numpy_array(self.aparam_inv_std),
            },
            # "tot_ener_zero": self.tot_ener_zero ,
            # "trainable": self.trainable ,
            # "atom_ener": self.atom_ener ,
            # "layer_name": self.layer_name ,
            # "use_aparam_as_mask": self.use_aparam_as_mask ,
            # "spin": self.spin ,
            ## NOTICE:  not supported by far
            "tot_ener_zero": False,
            "trainable": [True] * (len(self.neuron) + 1),
            "atom_ener": [],
            "layer_name": None,
            "use_aparam_as_mask": False,
            "spin": None,
        }

    @classmethod
    def deserialize(cls, data: dict) -> "GeneralFitting":
        data = copy.deepcopy(data)
        variables = data.pop("@variables")
        nets = data.pop("nets")
        obj = cls(**data)
        for kk in variables.keys():
            obj[kk] = to_torch_tensor(variables[kk])
        obj.filter_layers = NetworkCollection.deserialize(nets)
        return obj

    def get_dim_fparam(self) -> int:
        """Get the number (dimension) of frame parameters of this atomic model."""
        return self.numb_fparam

    def get_dim_aparam(self) -> int:
        """Get the number (dimension) of atomic parameters of this atomic model."""
        return self.numb_aparam

    def get_sel_type(self) -> List[int]:
        """Get the selected atom types of this model.

        Only atoms with selected atom types have atomic contribution
        to the result of the model.
        If returning an empty list, all atom types are selected.
        """
        return []

    def __setitem__(self, key, value):
        if key in ["bias_atom_e"]:
            value = value.view([self.ntypes, self._net_out_dim()])
            self.bias_atom_e = value
        elif key in ["fparam_avg"]:
            self.fparam_avg = value
        elif key in ["fparam_inv_std"]:
            self.fparam_inv_std = value
        elif key in ["aparam_avg"]:
            self.aparam_avg = value
        elif key in ["aparam_inv_std"]:
            self.aparam_inv_std = value
        else:
            raise KeyError(key)

    def __getitem__(self, key):
        if key in ["bias_atom_e"]:
            return self.bias_atom_e
        elif key in ["fparam_avg"]:
            return self.fparam_avg
        elif key in ["fparam_inv_std"]:
            return self.fparam_inv_std
        elif key in ["aparam_avg"]:
            return self.aparam_avg
        elif key in ["aparam_inv_std"]:
            return self.aparam_inv_std
        else:
            raise KeyError(key)

    @abstractmethod
    def _net_out_dim(self):
        """Set the FittingNet output dim."""
        pass

    def _extend_f_avg_std(self, xx: torch.Tensor, nb: int) -> torch.Tensor:
        return torch.tile(xx.view([1, self.numb_fparam]), [nb, 1])

    def _extend_a_avg_std(self, xx: torch.Tensor, nb: int, nloc: int) -> torch.Tensor:
        return torch.tile(xx.view([1, 1, self.numb_aparam]), [nb, nloc, 1])

    def _forward_common(
        self,
        descriptor: torch.Tensor,
        atype: torch.Tensor,
        gr: Optional[torch.Tensor] = None,
        g2: Optional[torch.Tensor] = None,
        h2: Optional[torch.Tensor] = None,
        fparam: Optional[torch.Tensor] = None,
        aparam: Optional[torch.Tensor] = None,
    ):
        xx = descriptor
        nf, nloc, nd = xx.shape
        net_dim_out = self._net_out_dim()

        if nd != self.dim_descrpt:
            raise ValueError(
                "get an input descriptor of dim {nd},"
                "which is not consistent with {self.dim_descrpt}."
            )
        # check fparam dim, concate to input descriptor
        if self.numb_fparam > 0:
            assert fparam is not None, "fparam should not be None"
            assert self.fparam_avg is not None
            assert self.fparam_inv_std is not None
            if fparam.shape[-1] != self.numb_fparam:
                raise ValueError(
                    "get an input fparam of dim {fparam.shape[-1]}, ",
                    "which is not consistent with {self.numb_fparam}.",
                )
            fparam = fparam.view([nf, self.numb_fparam])
            nb, _ = fparam.shape
            t_fparam_avg = self._extend_f_avg_std(self.fparam_avg, nb)
            t_fparam_inv_std = self._extend_f_avg_std(self.fparam_inv_std, nb)
            fparam = (fparam - t_fparam_avg) * t_fparam_inv_std
            fparam = torch.tile(fparam.reshape([nf, 1, -1]), [1, nloc, 1])
            xx = torch.cat(
                [xx, fparam],
                dim=-1,
            )
        # check aparam dim, concate to input descriptor
        if self.numb_aparam > 0:
            assert aparam is not None, "aparam should not be None"
            assert self.aparam_avg is not None
            assert self.aparam_inv_std is not None
            if aparam.shape[-1] != self.numb_aparam:
                raise ValueError(
                    "get an input aparam of dim {aparam.shape[-1]}, ",
                    "which is not consistent with {self.numb_aparam}.",
                )
            aparam = aparam.view([nf, nloc, self.numb_aparam])
            nb, nloc, _ = aparam.shape
            t_aparam_avg = self._extend_a_avg_std(self.aparam_avg, nb, nloc)
            t_aparam_inv_std = self._extend_a_avg_std(self.aparam_inv_std, nb, nloc)
            aparam = (aparam - t_aparam_avg) * t_aparam_inv_std
            xx = torch.cat(
                [xx, aparam],
                dim=-1,
            )

        outs = torch.zeros(
            (nf, nloc, net_dim_out),
            dtype=env.GLOBAL_PT_FLOAT_PRECISION,
            device=env.DEVICE,
        )  # jit assertion
        if self.old_impl:
            assert self.filter_layers_old is not None
            if self.mixed_types:
                atom_property = self.filter_layers_old[0](xx) + self.bias_atom_e[atype]
                outs = outs + atom_property  # Shape is [nframes, natoms[0], 1]
            else:
                for type_i, filter_layer in enumerate(self.filter_layers_old):
                    mask = atype == type_i
                    atom_property = filter_layer(xx)
                    atom_property = atom_property + self.bias_atom_e[type_i]
                    atom_property = atom_property * mask.unsqueeze(-1)
                    outs = outs + atom_property  # Shape is [nframes, natoms[0], 1]
        else:
            if self.mixed_types:
                atom_property = (
                    self.filter_layers.networks[0](xx) + self.bias_atom_e[atype]
                )
                outs = outs + atom_property  # Shape is [nframes, natoms[0], 1]
            else:
                for type_i, ll in enumerate(self.filter_layers.networks):
                    mask = (atype == type_i).unsqueeze(-1)
                    mask = torch.tile(mask, (1, 1, net_dim_out))
                    atom_property = ll(xx)
                    atom_property = atom_property + self.bias_atom_e[type_i]
                    atom_property = atom_property * mask
                    outs = outs + atom_property  # Shape is [nframes, natoms[0], 1]
        # nf x nloc
        mask = self.emask(atype)
        # nf x nloc x nod
        outs = outs * mask[:, :, None]
        return {self.var_name: outs.to(env.GLOBAL_PT_FLOAT_PRECISION)}<|MERGE_RESOLUTION|>--- conflicted
+++ resolved
@@ -329,13 +329,8 @@
         if bias_atom_e is None:
             bias_atom_e = np.zeros([self.ntypes, net_dim_out], dtype=np.float64)
         bias_atom_e = torch.tensor(bias_atom_e, dtype=self.prec, device=device)
-<<<<<<< HEAD
-        bias_atom_e = bias_atom_e.view([self.ntypes, self.dim_out])
+        bias_atom_e = bias_atom_e.view([self.ntypes, net_dim_out])
         if not self.mixed_types:
-=======
-        bias_atom_e = bias_atom_e.view([self.ntypes, net_dim_out])
-        if not self.use_tebd:
->>>>>>> 5600e454
             assert self.ntypes == bias_atom_e.shape[0], "Element count mismatches!"
         self.register_buffer("bias_atom_e", bias_atom_e)
 
