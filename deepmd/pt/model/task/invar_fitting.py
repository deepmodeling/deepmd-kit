# SPDX-License-Identifier: LGPL-3.0-or-later
import copy
import logging
from typing import (
    Callable,
    List,
    Optional,
    Union,
)

import torch

from deepmd.dpmodel import (
    FittingOutputDef,
    OutputVariableDef,
    fitting_check_output,
)
from deepmd.pt.model.task.fitting import (
    GeneralFitting,
)
from deepmd.pt.utils import (
    env,
)
from deepmd.pt.utils.env import (
    DEFAULT_PRECISION,
)
from deepmd.pt.utils.stat import (
    compute_output_stats,
)
from deepmd.utils.path import (
    DPPath,
)
from deepmd.utils.version import (
    check_version_compatibility,
)

dtype = env.GLOBAL_PT_FLOAT_PRECISION
device = env.DEVICE

log = logging.getLogger(__name__)


@GeneralFitting.register("invar")
@fitting_check_output
class InvarFitting(GeneralFitting):
    """Construct a fitting net for energy.

    Parameters
    ----------
    var_name : str
        The atomic property to fit, 'energy', 'dipole', and 'polar'.
    ntypes : int
        Element count.
    dim_descrpt : int
        Embedding width per atom.
    dim_out : int
        The output dimension of the fitting net.
    neuron : List[int]
        Number of neurons in each hidden layers of the fitting net.
    bias_atom_e : torch.Tensor, optional
        Average enery per atom for each element.
    resnet_dt : bool
        Using time-step in the ResNet construction.
    numb_fparam : int
        Number of frame parameters.
    numb_aparam : int
        Number of atomic parameters.
    activation_function : str
        Activation function.
    precision : str
        Numerical precision.
    mixed_types : bool
        If true, use a uniform fitting net for all atom types, otherwise use
        different fitting nets for different atom types.
    rcond : float, optional
        The condition number for the regression of atomic energy.
    seed : int, optional
        Random seed.
    exclude_types: List[int]
        Atomic contributions of the excluded atom types are set zero.
    atom_ener: List[float], optional
        Specifying atomic energy contribution in vacuum. The `set_davg_zero` key in the descrptor should be set.

    """

    def __init__(
        self,
        var_name: str,
        ntypes: int,
        dim_descrpt: int,
        dim_out: int,
        neuron: List[int] = [128, 128, 128],
        bias_atom_e: Optional[torch.Tensor] = None,
        resnet_dt: bool = True,
        numb_fparam: int = 0,
        numb_aparam: int = 0,
        activation_function: str = "tanh",
        precision: str = DEFAULT_PRECISION,
        mixed_types: bool = True,
        rcond: Optional[float] = None,
        seed: Optional[int] = None,
        exclude_types: List[int] = [],
        atom_ener: Optional[List[float]] = None,
        **kwargs,
    ):
        self.dim_out = dim_out
        self.atom_ener = atom_ener
        super().__init__(
            var_name=var_name,
            ntypes=ntypes,
            dim_descrpt=dim_descrpt,
            neuron=neuron,
            bias_atom_e=bias_atom_e,
            resnet_dt=resnet_dt,
            numb_fparam=numb_fparam,
            numb_aparam=numb_aparam,
            activation_function=activation_function,
            precision=precision,
            mixed_types=mixed_types,
            rcond=rcond,
            seed=seed,
            exclude_types=exclude_types,
            remove_vaccum_contribution=None
            if atom_ener is None or len([x for x in atom_ener if x is not None]) == 0
            else [x is not None for x in atom_ener],
            **kwargs,
        )

    def _net_out_dim(self):
        """Set the FittingNet output dim."""
        return self.dim_out

    def serialize(self) -> dict:
        data = super().serialize()
        data["type"] = "invar"
        data["dim_out"] = self.dim_out
        data["atom_ener"] = self.atom_ener
        return data

    @classmethod
    def deserialize(cls, data: dict) -> "GeneralFitting":
        data = copy.deepcopy(data)
        check_version_compatibility(data.pop("@version", 1), 1, 1)
        return super().deserialize(data)

    def compute_output_stats(
        self,
        merged: Union[Callable[[], List[dict]], List[dict]],
        stat_file_path: Optional[DPPath] = None,
    ):
        """
        Compute the output statistics (e.g. energy bias) for the fitting net from packed data.

        Parameters
        ----------
        merged : Union[Callable[[], List[dict]], List[dict]]
            - List[dict]: A list of data samples from various data systems.
                Each element, `merged[i]`, is a data dictionary containing `keys`: `torch.Tensor`
                originating from the `i`-th data system.
            - Callable[[], List[dict]]: A lazy function that returns data samples in the above format
                only when needed. Since the sampling process can be slow and memory-intensive,
                the lazy function helps by only sampling once.
        stat_file_path : Optional[DPPath]
            The path to the stat file.

        """
        bias_atom_e = compute_output_stats(
            merged,
            self.ntypes,
<<<<<<< HEAD
            [self.var_name],
            stat_file_path,
            self.rcond,
            self.atom_ener,
        )
=======
            keys=["energy"],
            stat_file_path=stat_file_path,
            rcond=self.rcond,
            atom_ener=self.atom_ener,
        )["energy"]
>>>>>>> 8e0cc90e
        self.bias_atom_e.copy_(bias_atom_e.view([self.ntypes, self.dim_out]))

    def output_def(self) -> FittingOutputDef:
        return FittingOutputDef(
            [
                OutputVariableDef(
                    self.var_name,
                    [self.dim_out],
                    reduciable=True,
                    r_differentiable=True,
                    c_differentiable=True,
                ),
            ]
        )

    def forward(
        self,
        descriptor: torch.Tensor,
        atype: torch.Tensor,
        gr: Optional[torch.Tensor] = None,
        g2: Optional[torch.Tensor] = None,
        h2: Optional[torch.Tensor] = None,
        fparam: Optional[torch.Tensor] = None,
        aparam: Optional[torch.Tensor] = None,
    ):
        """Based on embedding net output, alculate total energy.

        Args:
        - inputs: Embedding matrix. Its shape is [nframes, natoms[0], self.dim_descrpt].
        - natoms: Tell atom count and element count. Its shape is [2+self.ntypes].

        Returns
        -------
        - `torch.Tensor`: Total energy with shape [nframes, natoms[0]].
        """
        return self._forward_common(descriptor, atype, gr, g2, h2, fparam, aparam)

    # make jit happy with torch 2.0.0
    exclude_types: List[int]<|MERGE_RESOLUTION|>--- conflicted
+++ resolved
@@ -167,19 +167,11 @@
         bias_atom_e = compute_output_stats(
             merged,
             self.ntypes,
-<<<<<<< HEAD
-            [self.var_name],
-            stat_file_path,
-            self.rcond,
-            self.atom_ener,
-        )
-=======
             keys=["energy"],
             stat_file_path=stat_file_path,
             rcond=self.rcond,
             atom_ener=self.atom_ener,
         )["energy"]
->>>>>>> 8e0cc90e
         self.bias_atom_e.copy_(bias_atom_e.view([self.ntypes, self.dim_out]))
 
     def output_def(self) -> FittingOutputDef:
