# SPDX-License-Identifier: LGPL-3.0-or-later
import functools
import logging
import time
from copy import (
    deepcopy,
)
from pathlib import (
    Path,
)
from typing import (
    Any,
    Dict,
)

import numpy as np
import torch

from deepmd.common import (
    symlink_prefix_files,
)
from deepmd.loggers.training import (
    format_training_message,
    format_training_message_per_task,
)
from deepmd.pt.loss import (
    DenoiseLoss,
    EnergySpinLoss,
    EnergyStdLoss,
    TensorLoss,
)
from deepmd.pt.model.model import (
    get_model,
)
from deepmd.pt.optimizer import (
    KFOptimizerWrapper,
    LKFOptimizer,
)
from deepmd.pt.train.wrapper import (
    ModelWrapper,
)
from deepmd.pt.utils import (
    dp_random,
)
from deepmd.pt.utils.dataloader import (
    BufferedIterator,
    get_weighted_sampler,
)
from deepmd.pt.utils.env import (
    DEVICE,
    JIT,
    LOCAL_RANK,
    NUM_WORKERS,
    SAMPLER_RECORD,
)
from deepmd.pt.utils.learning_rate import (
    LearningRateExp,
)
from deepmd.pt.utils.stat import (
    make_stat_input,
)
from deepmd.pt.utils.utils import (
    to_numpy_array,
)
from deepmd.utils.data import (
    DataRequirementItem,
)

if torch.__version__.startswith("2"):
    import torch._dynamo

import torch.distributed as dist
from torch.nn.parallel import DistributedDataParallel as DDP
from torch.utils.data import (
    DataLoader,
)

from deepmd.utils.path import (
    DPH5Path,
)

log = logging.getLogger(__name__)


class Trainer:
    def __init__(
        self,
        config: Dict[str, Any],
        training_data,
        stat_file_path=None,
        validation_data=None,
        init_model=None,
        restart_model=None,
        finetune_model=None,
        force_load=False,
        shared_links=None,
        init_frz_model=None,
    ):
        """Construct a DeePMD trainer.

        Args:
        - config: The Dict-like configuration with training options.
        """
        if init_model is not None:
            resume_model = init_model
        elif restart_model is not None:
            resume_model = restart_model
        elif finetune_model is not None:
            resume_model = finetune_model
        else:
            resume_model = None
        resuming = resume_model is not None
        self.restart_training = restart_model is not None
        model_params = config["model"]
        training_params = config["training"]
        self.multi_task = "model_dict" in model_params
        self.finetune_multi_task = model_params.pop(
            "finetune_multi_task", False
        )  # should use pop for next finetune
        self.model_keys = (
            list(model_params["model_dict"]) if self.multi_task else ["Default"]
        )
        self.rank = dist.get_rank() if dist.is_initialized() else 0
        self.world_size = dist.get_world_size() if dist.is_initialized() else 1
        self.num_model = len(self.model_keys)

        # Iteration config
        self.num_steps = training_params["numb_steps"]
        self.disp_file = training_params.get("disp_file", "lcurve.out")
        self.disp_freq = training_params.get("disp_freq", 1000)
        self.save_ckpt = training_params.get("save_ckpt", "model.ckpt")
        self.save_freq = training_params.get("save_freq", 1000)
        self.lcurve_should_print_header = True

        def get_opt_param(params):
            opt_type = params.get("opt_type", "Adam")
            opt_param = {
                "kf_blocksize": params.get("kf_blocksize", 5120),
                "kf_start_pref_e": params.get("kf_start_pref_e", 1),
                "kf_limit_pref_e": params.get("kf_limit_pref_e", 1),
                "kf_start_pref_f": params.get("kf_start_pref_f", 1),
                "kf_limit_pref_f": params.get("kf_limit_pref_f", 1),
            }
            return opt_type, opt_param

        def get_data_loader(_training_data, _validation_data, _training_params):
            def get_dataloader_and_buffer(_data, _params):
                if "auto_prob" in _training_params["training_data"]:
                    _sampler = get_weighted_sampler(
                        _data, _params["training_data"]["auto_prob"]
                    )
                elif "sys_probs" in _training_params["training_data"]:
                    _sampler = get_weighted_sampler(
                        _data,
                        _params["training_data"]["sys_probs"],
                        sys_prob=True,
                    )
                else:
                    _sampler = get_weighted_sampler(_data, "prob_sys_size")

                if _sampler is None:
                    log.warning(
                        "Sampler not specified!"
                    )  # None sampler will lead to a premature stop iteration. Replacement should be True in attribute of the sampler to produce expected number of items in one iteration.
                _dataloader = DataLoader(
                    _data,
                    sampler=_sampler,
                    batch_size=None,
                    num_workers=NUM_WORKERS,  # setting to 0 diverges the behavior of its iterator; should be >=1
                    drop_last=False,
                    pin_memory=True,
                )
                with torch.device("cpu"):
                    _data_buffered = BufferedIterator(iter(_dataloader))
                return _dataloader, _data_buffered

            training_dataloader, training_data_buffered = get_dataloader_and_buffer(
                _training_data, _training_params
            )

            if _validation_data is not None:
                (
                    validation_dataloader,
                    validation_data_buffered,
                ) = get_dataloader_and_buffer(_validation_data, _training_params)
                valid_numb_batch = _training_params["validation_data"].get(
                    "numb_btch", 1
                )
            else:
                validation_dataloader = None
                validation_data_buffered = None
                valid_numb_batch = 1
            return (
                training_dataloader,
                training_data_buffered,
                validation_dataloader,
                validation_data_buffered,
                valid_numb_batch,
            )

        def single_model_stat(
            _model,
            _data_stat_nbatch,
            _training_data,
            _validation_data,
            _stat_file_path,
            _data_requirement,
        ):
            _training_data.add_data_requirement(_data_requirement)
            if _validation_data is not None:
                _validation_data.add_data_requirement(_data_requirement)
            if _model.get_dim_fparam() > 0:
                fparam_requirement_items = [
                    DataRequirementItem(
                        "fparam", _model.get_dim_fparam(), atomic=False, must=True
                    )
                ]
                _training_data.add_data_requirement(fparam_requirement_items)
                if _validation_data is not None:
                    _validation_data.add_data_requirement(fparam_requirement_items)
            if _model.get_dim_aparam() > 0:
                aparam_requirement_items = [
                    DataRequirementItem(
                        "aparam", _model.get_dim_aparam(), atomic=True, must=True
                    )
                ]
                _training_data.add_data_requirement(aparam_requirement_items)
                if _validation_data is not None:
                    _validation_data.add_data_requirement(aparam_requirement_items)
            if not resuming and self.rank == 0:

                @functools.lru_cache
                def get_sample():
                    sampled = make_stat_input(
                        _training_data.systems,
                        _training_data.dataloaders,
                        _data_stat_nbatch,
                    )
                    return sampled

                _model.compute_or_load_stat(
                    sampled_func=get_sample,
                    stat_file_path=_stat_file_path,
                )
                if isinstance(_stat_file_path, DPH5Path):
                    _stat_file_path.root.close()

        def get_single_model(
            _model_params,
        ):
            model = get_model(deepcopy(_model_params)).to(DEVICE)
            return model

        def get_lr(lr_params):
            assert (
                lr_params.get("type", "exp") == "exp"
            ), "Only learning rate `exp` is supported!"
            lr_params["stop_steps"] = self.num_steps - self.warmup_steps
            lr_exp = LearningRateExp(**lr_params)
            return lr_exp

        def get_loss(loss_params, start_lr, _ntypes, _model):
            loss_type = loss_params.get("type", "ener")
            if loss_type == "ener":
                loss_params["starter_learning_rate"] = start_lr
                return EnergyStdLoss(**loss_params)
            elif loss_type == "ener_spin":
                loss_params["starter_learning_rate"] = start_lr
                return EnergySpinLoss(**loss_params)
            elif loss_type == "denoise":
                loss_params["ntypes"] = _ntypes
                return DenoiseLoss(**loss_params)
            elif loss_type == "tensor":
                model_output_type = _model.model_output_type()
                if "mask" in model_output_type:
                    model_output_type.pop(model_output_type.index("mask"))
                tensor_name = model_output_type[0]
                loss_params["tensor_name"] = tensor_name
                loss_params["tensor_size"] = _model.model_output_def()[
                    tensor_name
                ].output_size
                label_name = tensor_name
                if label_name == "polar":
                    label_name = "polarizability"
                loss_params["label_name"] = label_name
                return TensorLoss(**loss_params)
            else:
                raise NotImplementedError

        # Optimizer
        if self.multi_task and training_params.get("optim_dict", None) is not None:
            self.optim_dict = training_params.get("optim_dict")
            missing_keys = [
                key for key in self.model_keys if key not in self.optim_dict
            ]
            assert (
                not missing_keys
            ), f"These keys are not in optim_dict: {missing_keys}!"
            self.opt_type = {}
            self.opt_param = {}
            for model_key in self.model_keys:
                self.opt_type[model_key], self.opt_param[model_key] = get_opt_param(
                    self.optim_dict[model_key]
                )
        else:
            self.opt_type, self.opt_param = get_opt_param(training_params)

        # Model
        dp_random.seed(training_params["seed"])
        if not self.multi_task:
            self.model = get_single_model(
                model_params,
            )
        else:
            self.model = {}
            for model_key in self.model_keys:
                self.model[model_key] = get_single_model(
                    model_params["model_dict"][model_key],
                )

        # Loss
        if not self.multi_task:
            self.loss = get_loss(
                config["loss"],
                config["learning_rate"]["start_lr"],
                len(model_params["type_map"]),
                self.model,
            )
        else:
            self.loss = {}
            for model_key in self.model_keys:
                loss_param = config["loss_dict"][model_key]
                if config.get("learning_rate_dict", None) is not None:
                    lr_param = config["learning_rate_dict"][model_key]["start_lr"]
                else:
                    lr_param = config["learning_rate"]["start_lr"]
                ntypes = len(model_params["model_dict"][model_key]["type_map"])
                self.loss[model_key] = get_loss(
                    loss_param, lr_param, ntypes, self.model[model_key]
                )

        # Data
        dp_random.seed(training_params["seed"])
        if not self.multi_task:
            single_model_stat(
                self.model,
                model_params.get("data_stat_nbatch", 10),
                training_data,
                validation_data,
                stat_file_path,
                self.loss.label_requirement,
            )
            (
                self.training_dataloader,
                self.training_data,
                self.validation_dataloader,
                self.validation_data,
                self.valid_numb_batch,
            ) = get_data_loader(training_data, validation_data, training_params)
            training_data.print_summary(
                "training", to_numpy_array(self.training_dataloader.sampler.weights)
            )
            if validation_data is not None:
                validation_data.print_summary(
                    "validation",
                    to_numpy_array(self.validation_dataloader.sampler.weights),
                )
        else:
            (
                self.training_dataloader,
                self.training_data,
                self.validation_dataloader,
                self.validation_data,
                self.valid_numb_batch,
            ) = {}, {}, {}, {}, {}
            for model_key in self.model_keys:
                single_model_stat(
                    self.model[model_key],
                    model_params["model_dict"][model_key].get("data_stat_nbatch", 10),
                    training_data[model_key],
                    validation_data[model_key],
                    stat_file_path[model_key],
                    self.loss[model_key].label_requirement,
                )
                (
                    self.training_dataloader[model_key],
                    self.training_data[model_key],
                    self.validation_dataloader[model_key],
                    self.validation_data[model_key],
                    self.valid_numb_batch[model_key],
                ) = get_data_loader(
                    training_data[model_key],
                    validation_data[model_key],
                    training_params["data_dict"][model_key],
                )

                training_data[model_key].print_summary(
                    f"training in {model_key}",
                    to_numpy_array(self.training_dataloader[model_key].sampler.weights),
                )
                if validation_data is not None:
                    validation_data[model_key].print_summary(
                        f"validation in {model_key}",
                        to_numpy_array(
                            self.validation_dataloader[model_key].sampler.weights
                        ),
                    )

        # Learning rate
        self.warmup_steps = training_params.get("warmup_steps", 0)
        self.gradient_max_norm = training_params.get("gradient_max_norm", 0.0)
        assert (
            self.num_steps - self.warmup_steps > 0 or self.warmup_steps == 0
        ), "Warm up steps must be less than total training steps!"
        if self.multi_task and config.get("learning_rate_dict", None) is not None:
            self.lr_exp = {}
            for model_key in self.model_keys:
                self.lr_exp[model_key] = get_lr(config["learning_rate_dict"][model_key])
        else:
            self.lr_exp = get_lr(config["learning_rate"])

        # JIT
        if JIT:
            self.model = torch.jit.script(self.model)

        # Model Wrapper
        self.wrapper = ModelWrapper(self.model, self.loss, model_params=model_params)
        self.start_step = 0

        # resuming and finetune
        optimizer_state_dict = None
        if resuming:
            ntest = model_params.get("data_bias_nsample", 1)
            origin_model = (
                finetune_model if finetune_model is not None else resume_model
            )
            log.info(f"Resuming from {origin_model}.")
            state_dict = torch.load(origin_model, map_location=DEVICE)
            if "model" in state_dict:
                optimizer_state_dict = (
                    state_dict["optimizer"] if finetune_model is None else None
                )
                state_dict = state_dict["model"]
            self.start_step = (
                state_dict["_extra_state"]["train_infos"]["step"]
                if self.restart_training
                else 0
            )
            if self.rank == 0:
                if force_load:
                    input_keys = list(state_dict.keys())
                    target_keys = list(self.wrapper.state_dict().keys())
                    missing_keys = [
                        item for item in target_keys if item not in input_keys
                    ]
                    if missing_keys:
                        target_state_dict = self.wrapper.state_dict()
                        slim_keys = []
                        for item in missing_keys:
                            state_dict[item] = target_state_dict[item].clone().detach()
                            new_key = True
                            for slim_key in slim_keys:
                                if slim_key in item:
                                    new_key = False
                                    break
                            if new_key:
                                tmp_keys = ".".join(item.split(".")[:3])
                                slim_keys.append(tmp_keys)
                        slim_keys = [i + ".*" for i in slim_keys]
                        log.warning(
                            f"Force load mode allowed! These keys are not in ckpt and will re-init: {slim_keys}"
                        )
                elif self.finetune_multi_task:
                    new_state_dict = {}
                    model_branch_chosen = model_params.pop("model_branch_chosen")
                    new_fitting = model_params.pop("new_fitting", False)
                    target_state_dict = self.wrapper.state_dict()
                    target_keys = [
                        i for i in target_state_dict.keys() if i != "_extra_state"
                    ]
                    for item_key in target_keys:
                        if new_fitting and ".fitting_net." in item_key:
                            # print(f'Keep {item_key} in old model!')
                            new_state_dict[item_key] = (
                                target_state_dict[item_key].clone().detach()
                            )
                        else:
                            new_key = item_key.replace(
                                ".Default.", f".{model_branch_chosen}."
                            )
                            # print(f'Replace {item_key} with {new_key} in pretrained_model!')
                            new_state_dict[item_key] = (
                                state_dict[new_key].clone().detach()
                            )
                    state_dict = new_state_dict
                if finetune_model is not None:
                    state_dict["_extra_state"] = self.wrapper.state_dict()[
                        "_extra_state"
                    ]

                self.wrapper.load_state_dict(state_dict)
                # finetune
                if finetune_model is not None and model_params["fitting_net"].get(
                    "type", "ener"
                ) in ["ener", "direct_force_ener", "atten_vec_lcc"]:
                    old_type_map, new_type_map = (
                        model_params["type_map"],
                        model_params["new_type_map"],
                    )
                    self.model.fitting_net.change_energy_bias(
                        config,
                        self.model,
                        old_type_map,
                        new_type_map,
                        ntest=ntest,
                        bias_shift=model_params.get("bias_shift", "delta"),
                    )
        if init_frz_model is not None:
            frz_model = torch.jit.load(init_frz_model, map_location=DEVICE)
            self.model.load_state_dict(frz_model.state_dict())

        # Multi-task share params
        if shared_links is not None:
            self.wrapper.share_params(shared_links, resume=resuming or self.rank != 0)

        if dist.is_initialized():
            torch.cuda.set_device(LOCAL_RANK)
            # DDP will guarantee the model parameters are identical across all processes
            self.wrapper = DDP(
                self.wrapper,
                device_ids=[LOCAL_RANK],
                find_unused_parameters=True,
                output_device=LOCAL_RANK,
            )

        # TODO ZD add lr warmups for multitask
        def warm_up_linear(step, warmup_steps):
            if step < warmup_steps:
                return step / warmup_steps
            else:
                return self.lr_exp.value(step - warmup_steps) / self.lr_exp.start_lr

        # TODO ZD add optimizers for multitask
        if self.opt_type == "Adam":
            self.optimizer = torch.optim.Adam(
                self.wrapper.parameters(), lr=self.lr_exp.start_lr
            )
            if optimizer_state_dict is not None and self.restart_training:
                self.optimizer.load_state_dict(optimizer_state_dict)
            self.scheduler = torch.optim.lr_scheduler.LambdaLR(
                self.optimizer,
                lambda step: warm_up_linear(step + self.start_step, self.warmup_steps),
            )
        elif self.opt_type == "LKF":
            self.optimizer = LKFOptimizer(
                self.wrapper.parameters(), 0.98, 0.99870, self.opt_param["kf_blocksize"]
            )
        else:
            raise ValueError("Not supported optimizer type '%s'" % self.opt_type)

        # Get model prob for multi-task
        if self.multi_task:
            self.model_prob = np.array([0.0 for key in self.model_keys])
            if training_params.get("model_prob", None) is not None:
                model_prob = training_params["model_prob"]
                for ii, model_key in enumerate(self.model_keys):
                    if model_key in model_prob:
                        self.model_prob[ii] += float(model_prob[model_key])
            else:
                for ii, model_key in enumerate(self.model_keys):
                    self.model_prob[ii] += float(len(self.training_data[model_key]))
            sum_prob = np.sum(self.model_prob)
            assert sum_prob > 0.0, "Sum of model prob must be larger than 0!"
            self.model_prob = self.model_prob / sum_prob

        # Tensorboard
        self.enable_tensorboard = training_params.get("tensorboard", False)
        self.tensorboard_log_dir = training_params.get("tensorboard_log_dir", "log")
        self.tensorboard_freq = training_params.get("tensorboard_freq", 1)
        self.enable_profiler = training_params.get("enable_profiler", False)

    def run(self):
        fout = (
            open(self.disp_file, mode="w", buffering=1) if self.rank == 0 else None
        )  # line buffered
        if SAMPLER_RECORD:
            record_file = f"Sample_rank_{self.rank}.txt"
            fout1 = open(record_file, mode="w", buffering=1)
        log.info("Start to train %d steps.", self.num_steps)
        if dist.is_initialized():
            log.info(f"Rank: {dist.get_rank()}/{dist.get_world_size()}")
        if self.enable_tensorboard:
            from torch.utils.tensorboard import (
                SummaryWriter,
            )

            writer = SummaryWriter(log_dir=self.tensorboard_log_dir)
        if self.enable_profiler:
            prof = torch.profiler.profile(
                schedule=torch.profiler.schedule(wait=1, warmup=1, active=3, repeat=1),
                on_trace_ready=torch.profiler.tensorboard_trace_handler(
                    self.tensorboard_log_dir
                ),
                record_shapes=True,
                with_stack=True,
            )
            prof.start()

        def step(_step_id, task_key="Default"):
            # PyTorch Profiler
            if self.enable_profiler:
                prof.step()
            self.wrapper.train()
            if isinstance(self.lr_exp, dict):
                _lr = self.lr_exp[task_key]
            else:
                _lr = self.lr_exp
            cur_lr = _lr.value(_step_id)
            pref_lr = cur_lr
            self.optimizer.zero_grad(set_to_none=True)
            input_dict, label_dict, log_dict = self.get_data(
                is_train=True, task_key=task_key
            )
            if SAMPLER_RECORD:
                print_str = f"Step {_step_id}: sample system{log_dict['sid']}  frame{log_dict['fid']}\n"
                fout1.write(print_str)
                fout1.flush()
            if self.opt_type == "Adam":
                cur_lr = self.scheduler.get_last_lr()[0]
                if _step_id < self.warmup_steps:
                    pref_lr = _lr.start_lr
                else:
                    pref_lr = cur_lr
                model_pred, loss, more_loss = self.wrapper(
                    **input_dict, cur_lr=pref_lr, label=label_dict, task_key=task_key
                )
                loss.backward()
                if self.gradient_max_norm > 0.0:
                    grad_norm = torch.nn.utils.clip_grad_norm_(
                        self.wrapper.parameters(), self.gradient_max_norm
                    )
                    if not torch.isfinite(grad_norm).all():
                        # check local gradnorm single GPU case, trigger NanDetector
                        raise FloatingPointError("gradients are Nan/Inf")
                with torch.device("cpu"):
                    self.optimizer.step()
                self.scheduler.step()
            elif self.opt_type == "LKF":
                if isinstance(self.loss, EnergyStdLoss):
                    KFOptWrapper = KFOptimizerWrapper(
                        self.wrapper, self.optimizer, 24, 6, dist.is_initialized()
                    )
                    pref_e = self.opt_param["kf_start_pref_e"] * (
                        self.opt_param["kf_limit_pref_e"]
                        / self.opt_param["kf_start_pref_e"]
                    ) ** (_step_id / self.num_steps)
                    _ = KFOptWrapper.update_energy(
                        input_dict, label_dict["energy"], pref_e
                    )
                    pref_f = self.opt_param["kf_start_pref_f"] * (
                        self.opt_param["kf_limit_pref_f"]
                        / self.opt_param["kf_start_pref_f"]
                    ) ** (_step_id / self.num_steps)
                    p_energy, p_force = KFOptWrapper.update_force(
                        input_dict, label_dict["force"], pref_f
                    )
                    # [coord, atype, natoms, mapping, shift, nlist, box]
                    model_pred = {"energy": p_energy, "force": p_force}
                    module = (
                        self.wrapper.module if dist.is_initialized() else self.wrapper
                    )
                    loss, more_loss = module.loss[task_key](
                        model_pred,
                        label_dict,
                        int(input_dict["atype"].shape[-1]),
                        learning_rate=pref_lr,
                    )
                elif isinstance(self.loss, DenoiseLoss):
                    KFOptWrapper = KFOptimizerWrapper(
                        self.wrapper, self.optimizer, 24, 6, dist.is_initialized()
                    )
                    module = (
                        self.wrapper.module if dist.is_initialized() else self.wrapper
                    )
                    model_pred = KFOptWrapper.update_denoise_coord(
                        input_dict,
                        label_dict["clean_coord"],
                        1,
                        module.loss[task_key].mask_loss_coord,
                        label_dict["coord_mask"],
                    )
                    loss, more_loss = module.loss[task_key](
                        model_pred,
                        label_dict,
                        input_dict["natoms"],
                        learning_rate=pref_lr,
                    )
            else:
                raise ValueError("Not supported optimizer type '%s'" % self.opt_type)

            # Log and persist
            if _step_id % self.disp_freq == 0:
                self.wrapper.eval()

                def log_loss_train(_loss, _more_loss, _task_key="Default"):
                    results = {}
                    rmse_val = {
                        item: _more_loss[item]
                        for item in _more_loss
                        if "l2_" not in item
                    }
                    for item in sorted(rmse_val.keys()):
                        results[item] = rmse_val[item]
                    return results

                def log_loss_valid(_task_key="Default"):
                    single_results = {}
                    sum_natoms = 0
                    if not self.multi_task:
                        valid_numb_batch = self.valid_numb_batch
                    else:
                        valid_numb_batch = self.valid_numb_batch[_task_key]
                    for ii in range(valid_numb_batch):
                        self.optimizer.zero_grad()
                        input_dict, label_dict, _ = self.get_data(
                            is_train=False, task_key=_task_key
                        )
                        if input_dict == {}:
                            # no validation data
                            return "", None
                        _, loss, more_loss = self.wrapper(
                            **input_dict,
                            cur_lr=pref_lr,
                            label=label_dict,
                            task_key=_task_key,
                        )
                        # more_loss.update({"rmse": math.sqrt(loss)})
                        natoms = int(input_dict["atype"].shape[-1])
                        sum_natoms += natoms
                        for k, v in more_loss.items():
                            if "l2_" not in k:
                                single_results[k] = (
                                    single_results.get(k, 0.0) + v * natoms
                                )
                    results = {k: v / sum_natoms for k, v in single_results.items()}
                    return results

                if not self.multi_task:
                    train_results = log_loss_train(loss, more_loss)
                    valid_results = log_loss_valid()
                    log.info(
                        format_training_message_per_task(
                            batch=_step_id,
                            task_name="trn",
                            rmse=train_results,
                            learning_rate=cur_lr,
                        )
                    )
                    if valid_results is not None:
                        log.info(
                            format_training_message_per_task(
                                batch=_step_id,
                                task_name="val",
                                rmse=valid_results,
                                learning_rate=None,
                            )
                        )
                else:
                    train_results = {_key: {} for _key in self.model_keys}
                    valid_results = {_key: {} for _key in self.model_keys}
                    train_results[task_key] = log_loss_train(
                        loss, more_loss, _task_key=task_key
                    )
                    for _key in self.model_keys:
                        if _key != task_key:
                            self.optimizer.zero_grad()
                            input_dict, label_dict, _ = self.get_data(
                                is_train=True, task_key=_key
                            )
                            _, loss, more_loss = self.wrapper(
                                **input_dict,
                                cur_lr=pref_lr,
                                label=label_dict,
                                task_key=_key,
                            )
                            train_results[_key] = log_loss_train(
                                loss, more_loss, _task_key=_key
                            )
                        valid_results[_key] = log_loss_valid(_task_key=_key)
                        log.info(
                            format_training_message_per_task(
                                batch=_step_id,
                                task_name=_key + "_trn",
                                rmse=train_results[_key],
                                learning_rate=cur_lr,
                            )
                        )
                        if valid_results is not None:
                            log.info(
                                format_training_message_per_task(
                                    batch=_step_id,
                                    task_name=_key + "_val",
                                    rmse=valid_results[_key],
                                    learning_rate=None,
                                )
                            )

                current_time = time.time()
                train_time = current_time - self.t0
                self.t0 = current_time
                log.info(
                    format_training_message(
                        batch=_step_id,
                        wall_time=train_time,
                    )
                )

                if fout:
                    if self.lcurve_should_print_header:
                        self.print_header(fout, train_results, valid_results)
                        self.lcurve_should_print_header = False
                    self.print_on_training(
                        fout, _step_id, cur_lr, train_results, valid_results
                    )

            if (
                ((_step_id + 1) % self.save_freq == 0 and _step_id != self.start_step)
                or (_step_id + 1) == self.num_steps
            ) and (self.rank == 0 or dist.get_rank() == 0):
                # Handle the case if rank 0 aborted and re-assigned
                self.latest_model = Path(self.save_ckpt + f"-{_step_id + 1}.pt")

                module = self.wrapper.module if dist.is_initialized() else self.wrapper
                self.save_model(self.latest_model, lr=cur_lr, step=_step_id)
                log.info(f"Saved model to {self.latest_model}")
                symlink_prefix_files(self.latest_model.stem, self.save_ckpt)
                with open("checkpoint", "w") as f:
                    f.write(str(self.latest_model))

            # tensorboard
            if self.enable_tensorboard and _step_id % self.tensorboard_freq == 0:
                writer.add_scalar(f"{task_key}/lr", cur_lr, _step_id)
                writer.add_scalar(f"{task_key}/loss", loss, _step_id)
                for item in more_loss:
                    writer.add_scalar(f"{task_key}/{item}", more_loss[item], _step_id)

        self.t0 = time.time()
        for step_id in range(self.num_steps):
            if step_id < self.start_step:
                continue
            if self.multi_task:
                chosen_index_list = dp_random.choice(
                    np.arange(self.num_model),
                    p=np.array(self.model_prob),
                    size=self.world_size,
                    replace=True,
                )
                assert chosen_index_list.size == self.world_size
                model_index = chosen_index_list[self.rank]
                model_key = self.model_keys[model_index]
            else:
                model_key = "Default"
            step(step_id, model_key)
            if JIT:
                break

        if (
            self.rank == 0 or dist.get_rank() == 0
        ):  # Handle the case if rank 0 aborted and re-assigned
            if self.num_steps == 0:
                # when num_steps is 0, the checkpoint is never not saved
                self.latest_model = Path(self.save_ckpt + "-0.pt")
                self.save_model(self.latest_model, lr=0, step=0)
                log.info(f"Saved model to {self.latest_model}")
                symlink_prefix_files(self.latest_model.stem, self.save_ckpt)
                with open("checkpoint", "w") as f:
                    f.write(str(self.latest_model))

            if JIT:
                pth_model_path = (
                    "frozen_model.pth"  # We use .pth to denote the frozen model
                )
                self.model.save(pth_model_path)
                log.info(
                    f"Frozen model for inferencing has been saved to {pth_model_path}"
                )
            log.info(f"Trained model has been saved to: {self.save_ckpt}")

        if fout:
            fout.close()
        if SAMPLER_RECORD:
            fout1.close()
        if self.enable_tensorboard:
            writer.close()
        if self.enable_profiler:
            prof.stop()

    def save_model(self, save_path, lr=0.0, step=0):
        module = self.wrapper.module if dist.is_initialized() else self.wrapper
        module.train_infos["lr"] = lr
        module.train_infos["step"] = step
        torch.save(
            {"model": module.state_dict(), "optimizer": self.optimizer.state_dict()},
            save_path,
        )

    def get_data(self, is_train=True, task_key="Default"):
        if not self.multi_task:
            if is_train:
                try:
                    batch_data = next(iter(self.training_data))
                except StopIteration:
                    # Refresh the status of the dataloader to start from a new epoch
                    with torch.device("cpu"):
                        self.training_data = BufferedIterator(
                            iter(self.training_dataloader)
                        )
                    batch_data = next(iter(self.training_data))
            else:
                if self.validation_data is None:
                    return {}, {}, {}
                try:
                    batch_data = next(iter(self.validation_data))
                except StopIteration:
                    self.validation_data = BufferedIterator(
                        iter(self.validation_dataloader)
                    )
                    batch_data = next(iter(self.validation_data))
        else:
            if is_train:
                try:
                    batch_data = next(iter(self.training_data[task_key]))
                except StopIteration:
                    # Refresh the status of the dataloader to start from a new epoch
                    self.training_data[task_key] = BufferedIterator(
                        iter(self.training_dataloader[task_key])
                    )
                    batch_data = next(iter(self.training_data[task_key]))
            else:
                if self.validation_data[task_key] is None:
                    return {}, {}, {}
                try:
                    batch_data = next(iter(self.validation_data[task_key]))
                except StopIteration:
                    self.validation_data[task_key] = BufferedIterator(
                        iter(self.validation_dataloader[task_key])
                    )
                    batch_data = next(iter(self.validation_data[task_key]))

        for key in batch_data.keys():
            if key == "sid" or key == "fid":
                continue
            elif not isinstance(batch_data[key], list):
                if batch_data[key] is not None:
                    batch_data[key] = batch_data[key].to(DEVICE)
            else:
                batch_data[key] = [item.to(DEVICE) for item in batch_data[key]]
        # we may need a better way to classify which are inputs and which are labels
        # now wrapper only supports the following inputs:
        input_keys = [
            "coord",
            "atype",
            "spin",
            "box",
            "spin",
            "fparam",
            "aparam",
        ]
        input_dict = {item_key: None for item_key in input_keys}
        label_dict = {}
<<<<<<< HEAD
        for item in [
            "energy",
            "force",
            "virial",
            "force_mag",
            "clean_coord",
            "clean_type",
            "coord_mask",
            "type_mask",
        ]:
            if item in batch_data:
                label_dict[item] = batch_data[item]
=======
        for item_key in batch_data:
            if item_key in input_keys:
                input_dict[item_key] = batch_data[item_key]
            else:
                if item_key not in ["sid", "fid"] and "find_" not in item_key:
                    label_dict[item_key] = batch_data[item_key]
>>>>>>> 32a86ac1
        log_dict = {}
        if "fid" in batch_data:
            log_dict["fid"] = batch_data["fid"]
        log_dict["sid"] = batch_data["sid"]
        return input_dict, label_dict, log_dict

    def print_header(self, fout, train_results, valid_results):
        train_keys = sorted(train_results.keys())
        print_str = ""
        print_str += "# %5s" % "step"
        if not self.multi_task:
            if valid_results is not None:
                prop_fmt = "   %11s %11s"
                for k in train_keys:
                    print_str += prop_fmt % (k + "_val", k + "_trn")
            else:
                prop_fmt = "   %11s"
                for k in train_keys:
                    print_str += prop_fmt % (k + "_trn")
        else:
            for model_key in self.model_keys:
                if valid_results[model_key] is not None:
                    prop_fmt = "   %11s %11s"
                    for k in sorted(train_results[model_key].keys()):
                        print_str += prop_fmt % (
                            k + f"_val_{model_key}",
                            k + f"_trn_{model_key}",
                        )
                else:
                    prop_fmt = "   %11s"
                    for k in sorted(train_results[model_key].keys()):
                        print_str += prop_fmt % (k + f"_trn_{model_key}")
        print_str += "   %8s\n" % "lr"
        fout.write(print_str)
        fout.flush()

    def print_on_training(self, fout, step_id, cur_lr, train_results, valid_results):
        train_keys = sorted(train_results.keys())
        print_str = ""
        print_str += "%7d" % step_id
        if not self.multi_task:
            if valid_results is not None:
                prop_fmt = "   %11.2e %11.2e"
                for k in train_keys:
                    print_str += prop_fmt % (valid_results[k], train_results[k])
            else:
                prop_fmt = "   %11.2e"
                for k in train_keys:
                    print_str += prop_fmt % (train_results[k])
        else:
            for model_key in self.model_keys:
                if valid_results[model_key] is not None:
                    prop_fmt = "   %11.2e %11.2e"
                    for k in sorted(valid_results[model_key].keys()):
                        print_str += prop_fmt % (
                            valid_results[model_key][k],
                            train_results[model_key][k],
                        )
                else:
                    prop_fmt = "   %11.2e"
                    for k in sorted(train_results[model_key].keys()):
                        print_str += prop_fmt % (train_results[model_key][k])
        print_str += "   %8.1e\n" % cur_lr
        fout.write(print_str)
        fout.flush()<|MERGE_RESOLUTION|>--- conflicted
+++ resolved
@@ -968,27 +968,12 @@
         ]
         input_dict = {item_key: None for item_key in input_keys}
         label_dict = {}
-<<<<<<< HEAD
-        for item in [
-            "energy",
-            "force",
-            "virial",
-            "force_mag",
-            "clean_coord",
-            "clean_type",
-            "coord_mask",
-            "type_mask",
-        ]:
-            if item in batch_data:
-                label_dict[item] = batch_data[item]
-=======
         for item_key in batch_data:
             if item_key in input_keys:
                 input_dict[item_key] = batch_data[item_key]
             else:
                 if item_key not in ["sid", "fid"] and "find_" not in item_key:
                     label_dict[item_key] = batch_data[item_key]
->>>>>>> 32a86ac1
         log_dict = {}
         if "fid" in batch_data:
             log_dict["fid"] = batch_data["fid"]
