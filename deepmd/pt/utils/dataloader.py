--- conflicted
+++ resolved
@@ -12,14 +12,7 @@
 from typing import (
     List,
 )
-<<<<<<< HEAD
-<<<<<<< HEAD
-=======
-
->>>>>>> 90dcd5bd5cf46ac492446452026085219cc0b8de
-=======
-
->>>>>>> 90dcd5bd
+
 import h5py
 import torch
 import torch.distributed as dist
