# SPDX-License-Identifier: LGPL-3.0-or-later
from typing import (
    TYPE_CHECKING,
    Dict,
    Iterator,
    List,
)

import numpy as np
import torch

from deepmd.common import (
    get_hash,
)
from deepmd.pt.model.descriptor.env_mat import (
    prod_env_mat,
)
from deepmd.pt.utils import (
    env,
)
from deepmd.pt.utils.nlist import (
    extend_input_and_build_neighbor_list,
)
from deepmd.utils.env_mat_stat import EnvMatStat as BaseEnvMatStat
from deepmd.utils.env_mat_stat import (
    StatItem,
)

if TYPE_CHECKING:
    from deepmd.pt.model.descriptor import (
        DescriptorBlock,
    )


class EnvMatStat(BaseEnvMatStat):
    def compute_stat(self, env_mat: Dict[str, torch.Tensor]) -> Dict[str, StatItem]:
        """Compute the statistics of the environment matrix for a single system.

        Parameters
        ----------
        env_mat : torch.Tensor
            The environment matrix.

        Returns
        -------
        Dict[str, StatItem]
            The statistics of the environment matrix.
        """
        stats = {}
        for kk, vv in env_mat.items():
            stats[kk] = StatItem(
                number=vv.numel(),
                sum=vv.sum().item(),
                squared_sum=torch.square(vv).sum().item(),
            )
        return stats


class EnvMatStatSe(EnvMatStat):
    """Environmental matrix statistics for the se_a/se_r environemntal matrix.

    Parameters
    ----------
    descriptor : DescriptorBlock
        The descriptor of the model.
    """

    def __init__(self, descriptor: "DescriptorBlock"):
        super().__init__()
        self.descriptor = descriptor
        self.last_dim = (
            self.descriptor.ndescrpt // self.descriptor.nnei
        )  # se_r=1, se_a=4

    def iter(
        self, data: List[Dict[str, torch.Tensor]]
    ) -> Iterator[Dict[str, StatItem]]:
        """Get the iterator of the environment matrix.

        Parameters
        ----------
        data : List[Dict[str, torch.Tensor]]
            The environment matrix.

        Yields
        ------
        Dict[str, StatItem]
            The statistics of the environment matrix.
        """
        zero_mean = torch.zeros(
            self.descriptor.get_ntypes(),
            self.descriptor.get_nsel(),
            self.last_dim,
            dtype=env.GLOBAL_PT_FLOAT_PRECISION,
            device=env.DEVICE,
        )
        one_stddev = torch.ones(
            self.descriptor.get_ntypes(),
            self.descriptor.get_nsel(),
            self.last_dim,
            dtype=env.GLOBAL_PT_FLOAT_PRECISION,
            device=env.DEVICE,
        )
        for system in data:
            coord, atype, box, natoms = (
                system["coord"],
                system["atype"],
                system["box"],
                system["natoms"],
            )
            (
                extended_coord,
                extended_atype,
                mapping,
                nlist,
            ) = extend_input_and_build_neighbor_list(
                coord,
                atype,
                self.descriptor.get_rcut(),
                self.descriptor.get_sel(),
                mixed_types=self.descriptor.mixed_types(),
                box=box,
            )
            env_mat, _, _ = prod_env_mat(
                extended_coord,
                nlist,
                atype,
                zero_mean,
                one_stddev,
                self.descriptor.get_rcut(),
                # TODO: export rcut_smth from DescriptorBlock
                self.descriptor.rcut_smth,
            )
            # reshape to nframes * nloc at the atom level,
            # so nframes/mixed_type do not matter
            env_mat = env_mat.view(
                coord.shape[0] * coord.shape[1],
                self.descriptor.get_nsel(),
                self.last_dim,
            )
            exclude_mask = self.descriptor.get_emask(nlist, extended_atype).view(
                coord.shape[0] * coord.shape[1], -1
            )
            atype = atype.view(coord.shape[0] * coord.shape[1])
            # (1, nloc) eq (ntypes, 1), so broadcast is possible
            # shape: (ntypes, nloc)
            type_idx = torch.eq(
                atype.view(1, -1),
                torch.arange(
                    self.descriptor.get_ntypes(), device=env.DEVICE, dtype=torch.int32
                ).view(-1, 1),
            )
            # shape: (ntypes, nloc, nnei)
            type_idx = torch.logical_and(type_idx.unsqueeze(-1), exclude_mask)
            for type_i in range(self.descriptor.get_ntypes()):
                dd = env_mat[type_idx[type_i]]
<<<<<<< HEAD
                dd = dd.reshape([-1, 4])  # typen_atoms * unmasked_nnei, 4
=======
                dd = dd.reshape([-1, self.last_dim])  # typen_atoms * nnei, 4
>>>>>>> 854d998b
                env_mats = {}
                env_mats[f"r_{type_i}"] = dd[:, :1]
                if self.last_dim == 4:
                    env_mats[f"a_{type_i}"] = dd[:, 1:]
                yield self.compute_stat(env_mats)

    def get_hash(self) -> str:
        """Get the hash of the environment matrix.

        Returns
        -------
        str
            The hash of the environment matrix.
        """
        dscpt_type = "se_a" if self.last_dim == 4 else "se_r"
        return get_hash(
            {
                "type": dscpt_type,
                "ntypes": self.descriptor.get_ntypes(),
                "rcut": round(self.descriptor.get_rcut(), 2),
                "rcut_smth": round(self.descriptor.rcut_smth, 2),
                "nsel": self.descriptor.get_nsel(),
                "sel": self.descriptor.get_sel(),
                "mixed_types": self.descriptor.mixed_types(),
            }
        )

    def __call__(self):
        avgs = self.get_avg()
        stds = self.get_std()

        all_davg = []
        all_dstd = []

        for type_i in range(self.descriptor.get_ntypes()):
            if self.last_dim == 4:
                davgunit = [[avgs[f"r_{type_i}"], 0, 0, 0]]
                dstdunit = [
                    [
                        stds[f"r_{type_i}"],
                        stds[f"a_{type_i}"],
                        stds[f"a_{type_i}"],
                        stds[f"a_{type_i}"],
                    ]
                ]
            elif self.last_dim == 1:
                davgunit = [[avgs[f"r_{type_i}"]]]
                dstdunit = [
                    [
                        stds[f"r_{type_i}"],
                    ]
                ]
            davg = np.tile(davgunit, [self.descriptor.get_nsel(), 1])
            dstd = np.tile(dstdunit, [self.descriptor.get_nsel(), 1])
            all_davg.append(davg)
            all_dstd.append(dstd)

        mean = np.stack(all_davg)
        stddev = np.stack(all_dstd)
        return mean, stddev<|MERGE_RESOLUTION|>--- conflicted
+++ resolved
@@ -154,11 +154,7 @@
             type_idx = torch.logical_and(type_idx.unsqueeze(-1), exclude_mask)
             for type_i in range(self.descriptor.get_ntypes()):
                 dd = env_mat[type_idx[type_i]]
-<<<<<<< HEAD
-                dd = dd.reshape([-1, 4])  # typen_atoms * unmasked_nnei, 4
-=======
-                dd = dd.reshape([-1, self.last_dim])  # typen_atoms * nnei, 4
->>>>>>> 854d998b
+                dd = dd.reshape([-1, self.last_dim])  # typen_atoms * unmasked_nnei, 4
                 env_mats = {}
                 env_mats[f"r_{type_i}"] = dd[:, :1]
                 if self.last_dim == 4:
