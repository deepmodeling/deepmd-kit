# SPDX-License-Identifier: LGPL-3.0-or-later
import logging
from collections import (
    defaultdict,
)
from typing import (
    Callable,
    Optional,
    Union,
)

import numpy as np
import torch

from deepmd.dpmodel.output_def import (
    FittingOutputDef,
)
from deepmd.pt.utils import (
    AtomExcludeMask,
)
from deepmd.pt.utils.auto_batch_size import (
    AutoBatchSize,
)
from deepmd.pt.utils.utils import (
    dict_to_device,
    to_numpy_array,
    to_torch_tensor,
)
from deepmd.utils.out_stat import (
    compute_stats_from_atomic,
    compute_stats_from_redu,
)
from deepmd.utils.path import (
    DPPath,
)

log = logging.getLogger(__name__)


def make_stat_input(datasets, dataloaders, nbatches):
    """Pack data for statistics.

    Args:
    - dataset: A list of dataset to analyze.
    - nbatches: Batch count for collecting stats.

    Returns
    -------
    - a list of dicts, each of which contains data from a system
    """
    lst = []
    log.info(f"Packing data for statistics from {len(datasets)} systems")
    for i in range(len(datasets)):
        sys_stat = {}
        with torch.device("cpu"):
            iterator = iter(dataloaders[i])
            numb_batches = min(nbatches, len(dataloaders[i]))
            for _ in range(numb_batches):
                try:
                    stat_data = next(iterator)
                except StopIteration:
                    iterator = iter(dataloaders[i])
                    stat_data = next(iterator)
                for dd in stat_data:
                    if stat_data[dd] is None:
                        sys_stat[dd] = None
                    elif isinstance(stat_data[dd], torch.Tensor):
                        if dd not in sys_stat:
                            sys_stat[dd] = []
                        sys_stat[dd].append(stat_data[dd])
                    elif isinstance(stat_data[dd], np.float32):
                        sys_stat[dd] = stat_data[dd]
                    else:
                        pass

        for key in sys_stat:
            if isinstance(sys_stat[key], np.float32):
                pass
            elif sys_stat[key] is None or sys_stat[key][0] is None:
                sys_stat[key] = None
            elif isinstance(stat_data[dd], torch.Tensor):
                sys_stat[key] = torch.cat(sys_stat[key], dim=0)
        dict_to_device(sys_stat)
        lst.append(sys_stat)

    collect_elements = set()
    all_element = set()
    for i in lst:
<<<<<<< HEAD
        collect_values = np.unique(i['atype'].cpu().numpy())
        collect_elements.update(collect_values)
=======
        unique_values = np.unique(i["atype"].cpu().numpy())
        unique_elements.update(unique_values)
>>>>>>> ba723821
    for i in datasets:
        all_elements_in_dataset = i.get_all_atype
        all_element.update(all_elements_in_dataset)
    missing_element = all_element - collect_elements
    for miss in missing_element:
        for i in datasets:
            if i.element_to_frames.get(miss, []) is not None:
                frame_indices = i.element_to_frames.get(miss, [])
                frame_data = i.__getitem__(frame_indices[0])
                break
            else:
                pass
        sys_stat_new = {}
        for dd in frame_data:
            if dd == "type":
                continue
            if frame_data[dd] is None:
                sys_stat_new[dd] = None
            elif isinstance(frame_data[dd], np.ndarray):
                if dd not in sys_stat_new:
                    sys_stat_new[dd] = []
                frame_data[dd] = torch.from_numpy(frame_data[dd])
                frame_data[dd] = frame_data[dd].unsqueeze(0)
                sys_stat_new[dd].append(frame_data[dd])
            elif isinstance(stat_data[dd], np.float32):
                sys_stat_new[dd] = frame_data[dd]
            else:
                pass
        for key in sys_stat_new:
            if isinstance(sys_stat_new[key], np.float32):
                pass
            elif sys_stat_new[key] is None or sys_stat_new[key][0] is None:
                sys_stat_new[key] = None
            elif isinstance(stat_data[dd], torch.Tensor):
                sys_stat_new[key] = torch.cat(sys_stat_new[key], dim=0)
        dict_to_device(sys_stat_new)
        lst.append(sys_stat_new)

    return lst


def _restore_from_file(
    stat_file_path: DPPath,
    keys: list[str] = ["energy"],
) -> Optional[dict]:
    if stat_file_path is None:
        return None, None
    stat_files = [stat_file_path / f"bias_atom_{kk}" for kk in keys]
    if all(not (ii.is_file()) for ii in stat_files):
        return None, None
    stat_files = [stat_file_path / f"std_atom_{kk}" for kk in keys]
    if all(not (ii.is_file()) for ii in stat_files):
        return None, None

    ret_bias = {}
    ret_std = {}
    for kk in keys:
        fp = stat_file_path / f"bias_atom_{kk}"
        # only read the key that exists
        if fp.is_file():
            ret_bias[kk] = fp.load_numpy()
    for kk in keys:
        fp = stat_file_path / f"std_atom_{kk}"
        # only read the key that exists
        if fp.is_file():
            ret_std[kk] = fp.load_numpy()
    return ret_bias, ret_std


def _save_to_file(
    stat_file_path: DPPath,
    bias_out: dict,
    std_out: dict,
) -> None:
    assert stat_file_path is not None
    stat_file_path.mkdir(exist_ok=True, parents=True)
    for kk, vv in bias_out.items():
        fp = stat_file_path / f"bias_atom_{kk}"
        fp.save_numpy(vv)
    for kk, vv in std_out.items():
        fp = stat_file_path / f"std_atom_{kk}"
        fp.save_numpy(vv)


def _post_process_stat(
    out_bias,
    out_std,
):
    """Post process the statistics.

    For global statistics, we do not have the std for each type of atoms,
    thus fake the output std by ones for all the types.

    """
    new_std = {}
    for kk, vv in out_bias.items():
        new_std[kk] = np.ones_like(vv)
    return out_bias, new_std


def _compute_model_predict(
    sampled: Union[Callable[[], list[dict]], list[dict]],
    keys: list[str],
    model_forward: Callable[..., torch.Tensor],
):
    auto_batch_size = AutoBatchSize()
    model_predict = {kk: [] for kk in keys}
    for system in sampled:
        nframes = system["coord"].shape[0]
        coord, atype, box, natoms = (
            system["coord"],
            system["atype"],
            system["box"],
            system["natoms"],
        )
        fparam = system.get("fparam", None)
        aparam = system.get("aparam", None)

        def model_forward_auto_batch_size(*args, **kwargs):
            return auto_batch_size.execute_all(
                model_forward,
                nframes,
                system["atype"].shape[-1],
                *args,
                **kwargs,
            )

        sample_predict = model_forward_auto_batch_size(
            coord, atype, box, fparam=fparam, aparam=aparam
        )
        for kk in keys:
            model_predict[kk].append(
                to_numpy_array(
                    sample_predict[kk]  # nf x nloc x odims
                )
            )
    return model_predict


def _make_preset_out_bias(
    ntypes: int,
    ibias: list[Optional[np.ndarray]],
) -> Optional[np.ndarray]:
    """Make preset out bias.

    output:
        a np array of shape [ntypes, *(odim0, odim1, ...)] is any item is not None
        None if all items are None.
    """
    if len(ibias) != ntypes:
        raise ValueError("the length of preset bias list should be ntypes")
    if all(ii is None for ii in ibias):
        return None
    for refb in ibias:
        if refb is not None:
            break
    refb = np.array(refb)
    nbias = [
        np.full_like(refb, np.nan, dtype=np.float64) if ii is None else ii
        for ii in ibias
    ]
    return np.array(nbias)


def _fill_stat_with_global(
    atomic_stat: Union[np.ndarray, None],
    global_stat: np.ndarray,
):
    """This function is used to fill atomic stat with global stat.

    Parameters
    ----------
    atomic_stat : Union[np.ndarray, None]
        The atomic stat.
    global_stat : np.ndarray
        The global stat.
    if the atomic stat is None, use global stat.
    if the atomic stat is not None, but has nan values (missing atypes), fill with global stat.
    """
    if atomic_stat is None:
        return global_stat
    else:
        atomic_stat = atomic_stat.reshape(*global_stat.shape)
        return np.nan_to_num(
            np.where(
                np.isnan(atomic_stat) & ~np.isnan(global_stat), global_stat, atomic_stat
            )
        )


def compute_output_stats(
    merged: Union[Callable[[], list[dict]], list[dict]],
    ntypes: int,
    keys: Union[str, list[str]] = ["energy"],
    stat_file_path: Optional[DPPath] = None,
    rcond: Optional[float] = None,
    preset_bias: Optional[dict[str, list[Optional[np.ndarray]]]] = None,
    model_forward: Optional[Callable[..., torch.Tensor]] = None,
    atomic_output: Optional[FittingOutputDef] = None,
):
    """
    Compute the output statistics (e.g. energy bias) for the fitting net from packed data.

    Parameters
    ----------
    merged : Union[Callable[[], list[dict]], list[dict]]
        - list[dict]: A list of data samples from various data systems.
            Each element, `merged[i]`, is a data dictionary containing `keys`: `torch.Tensor`
            originating from the `i`-th data system.
        - Callable[[], list[dict]]: A lazy function that returns data samples in the above format
            only when needed. Since the sampling process can be slow and memory-intensive,
            the lazy function helps by only sampling once.
    ntypes : int
        The number of atom types.
    stat_file_path : DPPath, optional
        The path to the stat file.
    rcond : float, optional
        The condition number for the regression of atomic energy.
    preset_bias : dict[str, list[Optional[np.ndarray]]], optional
        Specifying atomic energy contribution in vacuum. Given by key:value pairs.
        The value is a list specifying the bias. the elements can be None or np.ndarray of output shape.
        For example: [None, [2.]] means type 0 is not set, type 1 is set to [2.]
        The `set_davg_zero` key in the descriptor should be set.
    model_forward : Callable[..., torch.Tensor], optional
        The wrapped forward function of atomic model.
        If not None, the model will be utilized to generate the original energy prediction,
        which will be subtracted from the energy label of the data.
        The difference will then be used to calculate the delta complement energy bias for each type.
    atomic_output : FittingOutputDef, optional
        The output of atomic model.
    """
    # try to restore the bias from stat file
    bias_atom_e, std_atom_e = _restore_from_file(stat_file_path, keys)

    # failed to restore the bias from stat file. compute
    if bias_atom_e is None:
        # only get data once, sampled is a list of dict[str, torch.Tensor]
        sampled = merged() if callable(merged) else merged
        if model_forward is not None:
            model_pred = _compute_model_predict(sampled, keys, model_forward)
        else:
            model_pred = None

        # remove the keys that are not in the sample
        keys = [keys] if isinstance(keys, str) else keys
        assert isinstance(keys, list)
        new_keys = [
            ii
            for ii in keys
            if (ii in sampled[0].keys()) or ("atom_" + ii in sampled[0].keys())
        ]
        del keys
        keys = new_keys
        # split system based on label
        atomic_sampled_idx = defaultdict(list)
        global_sampled_idx = defaultdict(list)

        for kk in keys:
            for idx, system in enumerate(sampled):
                if (("find_atom_" + kk) in system) and (
                    system["find_atom_" + kk] > 0.0
                ):
                    atomic_sampled_idx[kk].append(idx)
                elif (("find_" + kk) in system) and (system["find_" + kk] > 0.0):
                    global_sampled_idx[kk].append(idx)

                else:
                    continue

        # use index to gather model predictions for the corresponding systems.

        model_pred_g = (
            {
                kk: [
                    np.sum(vv[idx], axis=1) for idx in global_sampled_idx[kk]
                ]  # sum atomic dim
                for kk, vv in model_pred.items()
            }
            if model_pred
            else None
        )
        model_pred_a = (
            {
                kk: [vv[idx] for idx in atomic_sampled_idx[kk]]
                for kk, vv in model_pred.items()
            }
            if model_pred
            else None
        )

        # concat all frames within those systems
        model_pred_g = (
            {
                kk: np.concatenate(model_pred_g[kk])
                for kk in model_pred_g.keys()
                if len(model_pred_g[kk]) > 0
            }
            if model_pred
            else None
        )
        model_pred_a = (
            {
                kk: np.concatenate(model_pred_a[kk])
                for kk in model_pred_a.keys()
                if len(model_pred_a[kk]) > 0
            }
            if model_pred
            else None
        )

        # compute stat
        bias_atom_g, std_atom_g = compute_output_stats_global(
            sampled,
            ntypes,
            keys,
            rcond,
            preset_bias,
            model_pred_g,
            atomic_output,
        )
        bias_atom_a, std_atom_a = compute_output_stats_atomic(
            sampled,
            ntypes,
            keys,
            model_pred_a,
        )

        # merge global/atomic bias
        bias_atom_e, std_atom_e = {}, {}
        for kk in keys:
            # use atomic bias whenever available
            if kk in bias_atom_a:
                bias_atom_e[kk] = bias_atom_a[kk]
                std_atom_e[kk] = std_atom_a[kk]
            else:
                bias_atom_e[kk] = None
                std_atom_e[kk] = None
            # use global bias to fill missing atomic bias
            if kk in bias_atom_g:
                bias_atom_e[kk] = _fill_stat_with_global(
                    bias_atom_e[kk], bias_atom_g[kk]
                )
                std_atom_e[kk] = _fill_stat_with_global(std_atom_e[kk], std_atom_g[kk])
            if (bias_atom_e[kk] is None) or (std_atom_e[kk] is None):
                raise RuntimeError("Fail to compute stat.")

        if stat_file_path is not None:
            _save_to_file(stat_file_path, bias_atom_e, std_atom_e)

    bias_atom_e = {kk: to_torch_tensor(vv) for kk, vv in bias_atom_e.items()}
    std_atom_e = {kk: to_torch_tensor(vv) for kk, vv in std_atom_e.items()}
    return bias_atom_e, std_atom_e


def compute_output_stats_global(
    sampled: list[dict],
    ntypes: int,
    keys: list[str],
    rcond: Optional[float] = None,
    preset_bias: Optional[dict[str, list[Optional[np.ndarray]]]] = None,
    model_pred: Optional[dict[str, np.ndarray]] = None,
    atomic_output: Optional[FittingOutputDef] = None,
):
    """This function only handle stat computation from reduced global labels."""
    # return directly if model predict is empty for global
    if model_pred == {}:
        return {}, {}

    # get label dict from sample; for each key, only picking the system with global labels.
    outputs = {
        kk: [
            system[kk]
            for system in sampled
            if kk in system and system.get(f"find_{kk}", 0) > 0
        ]
        for kk in keys
    }

    data_mixed_type = "real_natoms_vec" in sampled[0]
    natoms_key = "natoms" if not data_mixed_type else "real_natoms_vec"
    for system in sampled:
        if "atom_exclude_types" in system:
            type_mask = AtomExcludeMask(
                ntypes, system["atom_exclude_types"]
            ).get_type_mask()
            system[natoms_key][:, 2:] *= type_mask.unsqueeze(0)

    input_natoms = {
        kk: [
            item[natoms_key]
            for item in sampled
            if kk in item and item.get(f"find_{kk}", 0) > 0
        ]
        for kk in keys
    }
    # shape: (nframes, ndim)
    merged_output = {
        kk: to_numpy_array(torch.cat(outputs[kk]))
        for kk in keys
        if len(outputs[kk]) > 0
    }
    # shape: (nframes, ntypes)

    merged_natoms = {
        kk: to_numpy_array(torch.cat(input_natoms[kk])[:, 2:])
        for kk in keys
        if len(input_natoms[kk]) > 0
    }
    nf = {kk: merged_natoms[kk].shape[0] for kk in keys if kk in merged_natoms}
    if preset_bias is not None:
        assigned_atom_ener = {
            kk: _make_preset_out_bias(ntypes, preset_bias[kk])
            if kk in preset_bias.keys()
            else None
            for kk in keys
        }
    else:
        assigned_atom_ener = {kk: None for kk in keys}

    if model_pred is None:
        stats_input = merged_output
    else:
        # subtract the model bias and output the delta bias

        stats_input = {
            kk: merged_output[kk] - model_pred[kk] for kk in keys if kk in merged_output
        }

    bias_atom_e = {}
    std_atom_e = {}
    for kk in keys:
        if kk in stats_input:
            if atomic_output is not None and atomic_output.get_data()[kk].intensive:
                task_dim = stats_input[kk].shape[1]
                assert merged_natoms[kk].shape == (nf[kk], ntypes)
                stats_input[kk] = (
                    merged_natoms[kk].sum(axis=1).reshape(-1, 1) * stats_input[kk]
                )
                assert stats_input[kk].shape == (nf[kk], task_dim)
            bias_atom_e[kk], std_atom_e[kk] = compute_stats_from_redu(
                stats_input[kk],
                merged_natoms[kk],
                assigned_bias=assigned_atom_ener[kk],
                rcond=rcond,
            )
        else:
            # this key does not have global labels, skip it.
            continue
    bias_atom_e, std_atom_e = _post_process_stat(bias_atom_e, std_atom_e)

    # unbias_e is only used for print rmse

    if model_pred is None:
        unbias_e = {
            kk: merged_natoms[kk] @ bias_atom_e[kk].reshape(ntypes, -1)
            for kk in bias_atom_e.keys()
        }
    else:
        unbias_e = {
            kk: model_pred[kk].reshape(nf[kk], -1)
            + merged_natoms[kk] @ bias_atom_e[kk].reshape(ntypes, -1)
            for kk in bias_atom_e.keys()
        }
    atom_numbs = {kk: merged_natoms[kk].sum(-1) for kk in bias_atom_e.keys()}

    def rmse(x):
        return np.sqrt(np.mean(np.square(x)))

    for kk in bias_atom_e.keys():
        rmse_ae = rmse(
            (unbias_e[kk].reshape(nf[kk], -1) - merged_output[kk].reshape(nf[kk], -1))
            / atom_numbs[kk][:, None]
        )
        log.info(
            f"RMSE of {kk} per atom after linear regression is: {rmse_ae} in the unit of {kk}."
        )
    return bias_atom_e, std_atom_e


def compute_output_stats_atomic(
    sampled: list[dict],
    ntypes: int,
    keys: list[str],
    model_pred: Optional[dict[str, np.ndarray]] = None,
):
    # get label dict from sample; for each key, only picking the system with atomic labels.
    outputs = {
        kk: [
            system["atom_" + kk]
            for system in sampled
            if ("atom_" + kk) in system and system.get(f"find_atom_{kk}", 0) > 0
        ]
        for kk in keys
    }
    natoms = {
        kk: [
            system["atype"]
            for system in sampled
            if ("atom_" + kk) in system and system.get(f"find_atom_{kk}", 0) > 0
        ]
        for kk in keys
    }
    # reshape outputs [nframes, nloc * ndim] --> reshape to [nframes * nloc, 1, ndim] for concatenation
    # reshape natoms [nframes, nloc] --> reshape to [nframes * nolc, 1] for concatenation
    natoms = {k: [sys_v.reshape(-1, 1) for sys_v in v] for k, v in natoms.items()}
    outputs = {
        k: [
            sys.reshape(natoms[k][sys_idx].shape[0], 1, -1)
            for sys_idx, sys in enumerate(v)
        ]
        for k, v in outputs.items()
    }

    merged_output = {
        kk: to_numpy_array(torch.cat(outputs[kk]))
        for kk in keys
        if len(outputs[kk]) > 0
    }
    merged_natoms = {
        kk: to_numpy_array(torch.cat(natoms[kk])) for kk in keys if len(natoms[kk]) > 0
    }
    # reshape merged data to [nf, nloc, ndim]
    merged_output = {
        kk: merged_output[kk].reshape((*merged_natoms[kk].shape, -1))
        for kk in merged_output
    }

    if model_pred is None:
        stats_input = merged_output
    else:
        # subtract the model bias and output the delta bias
        stats_input = {
            kk: merged_output[kk] - model_pred[kk].reshape(*merged_output[kk].shape)
            for kk in keys
            if kk in merged_output
        }

    bias_atom_e = {}
    std_atom_e = {}

    for kk in keys:
        if kk in stats_input:
            bias_atom_e[kk], std_atom_e[kk] = compute_stats_from_atomic(
                stats_input[kk],
                merged_natoms[kk],
            )
            # correction for missing types
            missing_types = ntypes - merged_natoms[kk].max() - 1
            if missing_types > 0:
                assert (
                    bias_atom_e[kk].dtype is std_atom_e[kk].dtype
                ), "bias and std should be of the same dtypes"
                nan_padding = np.empty(
                    (missing_types, bias_atom_e[kk].shape[1]),
                    dtype=bias_atom_e[kk].dtype,
                )
                nan_padding.fill(np.nan)
                bias_atom_e[kk] = np.concatenate([bias_atom_e[kk], nan_padding], axis=0)
                std_atom_e[kk] = np.concatenate([std_atom_e[kk], nan_padding], axis=0)
        else:
            # this key does not have atomic labels, skip it.
            continue
    return bias_atom_e, std_atom_e<|MERGE_RESOLUTION|>--- conflicted
+++ resolved
@@ -86,13 +86,8 @@
     collect_elements = set()
     all_element = set()
     for i in lst:
-<<<<<<< HEAD
         collect_values = np.unique(i['atype'].cpu().numpy())
         collect_elements.update(collect_values)
-=======
-        unique_values = np.unique(i["atype"].cpu().numpy())
-        unique_elements.update(unique_values)
->>>>>>> ba723821
     for i in datasets:
         all_elements_in_dataset = i.get_all_atype
         all_element.update(all_elements_in_dataset)
