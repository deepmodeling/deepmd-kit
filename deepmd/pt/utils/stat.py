# SPDX-License-Identifier: LGPL-3.0-or-later
import logging

import torch

from deepmd.pt.utils.utils import (
    dict_to_device,
)

log = logging.getLogger(__name__)


def make_stat_input(datasets, dataloaders, nbatches):
    """Pack data for statistics.

    Args:
    - dataset: A list of dataset to analyze.
    - nbatches: Batch count for collecting stats.

    Returns
    -------
    - a list of dicts, each of which contains data from a system
    """
    lst = []
<<<<<<< HEAD
    keys = [
        "coord",
        "force",
        "energy",
        "atype",
        "box",
        "natoms",
        "spin",
        "force_mag",
    ]
    if datasets[0].mixed_type:
        keys.append("real_natoms_vec")
=======
>>>>>>> 32a86ac1
    log.info(f"Packing data for statistics from {len(datasets)} systems")
    for i in range(len(datasets)):
        sys_stat = {}
        with torch.device("cpu"):
            iterator = iter(dataloaders[i])
            for _ in range(nbatches):
                try:
                    stat_data = next(iterator)
                except StopIteration:
                    iterator = iter(dataloaders[i])
                    stat_data = next(iterator)
                for dd in stat_data:
                    if stat_data[dd] is None:
                        sys_stat[dd] = None
                    elif isinstance(stat_data[dd], torch.Tensor):
                        if dd not in sys_stat:
                            sys_stat[dd] = []
                        sys_stat[dd].append(stat_data[dd])
                    else:
                        pass
        for key in sys_stat:
            if sys_stat[key] is None or sys_stat[key][0] is None:
                sys_stat[key] = None
            else:
                sys_stat[key] = torch.cat(sys_stat[key], dim=0)
        dict_to_device(sys_stat)
        lst.append(sys_stat)
<<<<<<< HEAD
    return lst


def compute_output_bias(energy, natoms, rcond=None, type_mask=None):
    """Update output bias for fitting net.

    Args:
    - energy: Batched energy with shape [nframes, 1].
    - natoms: Batched atom statisics with shape [nframes, self.ntypes+2].

    Returns
    -------
    - energy_coef: Average enery per atom for each element.
    """
    natoms = natoms[:, 2:].double()
    if type_mask is not None:
        natoms = natoms * type_mask
    # need help: torch.linalg.lstsq error on cuda!!
    energy_coef, _, _, _ = np.linalg.lstsq(natoms.cpu(), energy.cpu(), rcond)
    return energy_coef
=======
    return lst
>>>>>>> 32a86ac1
<|MERGE_RESOLUTION|>--- conflicted
+++ resolved
@@ -22,21 +22,6 @@
     - a list of dicts, each of which contains data from a system
     """
     lst = []
-<<<<<<< HEAD
-    keys = [
-        "coord",
-        "force",
-        "energy",
-        "atype",
-        "box",
-        "natoms",
-        "spin",
-        "force_mag",
-    ]
-    if datasets[0].mixed_type:
-        keys.append("real_natoms_vec")
-=======
->>>>>>> 32a86ac1
     log.info(f"Packing data for statistics from {len(datasets)} systems")
     for i in range(len(datasets)):
         sys_stat = {}
@@ -64,27 +49,4 @@
                 sys_stat[key] = torch.cat(sys_stat[key], dim=0)
         dict_to_device(sys_stat)
         lst.append(sys_stat)
-<<<<<<< HEAD
-    return lst
-
-
-def compute_output_bias(energy, natoms, rcond=None, type_mask=None):
-    """Update output bias for fitting net.
-
-    Args:
-    - energy: Batched energy with shape [nframes, 1].
-    - natoms: Batched atom statisics with shape [nframes, self.ntypes+2].
-
-    Returns
-    -------
-    - energy_coef: Average enery per atom for each element.
-    """
-    natoms = natoms[:, 2:].double()
-    if type_mask is not None:
-        natoms = natoms * type_mask
-    # need help: torch.linalg.lstsq error on cuda!!
-    energy_coef, _, _, _ = np.linalg.lstsq(natoms.cpu(), energy.cpu(), rcond)
-    return energy_coef
-=======
-    return lst
->>>>>>> 32a86ac1
+    return lst