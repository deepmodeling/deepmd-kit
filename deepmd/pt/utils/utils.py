--- conflicted
+++ resolved
@@ -1,5 +1,4 @@
 # SPDX-License-Identifier: LGPL-3.0-or-later
-import os
 from typing import (
     Optional,
     Union,
@@ -22,10 +21,6 @@
 from .env import PRECISION_DICT as PT_PRECISION_DICT
 
 
-<<<<<<< HEAD
-class CustomSiluJit(torch.nn.Module):
-    def __init__(self, threshold=3.0):
-=======
 def silut_forward(
     x: torch.Tensor, threshold: float, slope: float, const_val: float
 ) -> torch.Tensor:
@@ -75,7 +70,6 @@
 
 class SiLUTScript(torch.nn.Module):
     def __init__(self, threshold: float = 3.0):
->>>>>>> 5caf02a3
         super().__init__()
         self.threshold = threshold
 
@@ -84,83 +78,6 @@
         self.slope = float(
             sigmoid_threshold + threshold * sigmoid_threshold * (1 - sigmoid_threshold)
         )
-<<<<<<< HEAD
-        self.const = float(threshold * sigmoid_threshold)
-
-        # Generate and compile Jiterator kernels
-        self._generate_jiterator_code()
-        self._compile_jiterator_kernels()
-        self._define_autograd_functions()
-
-    def _generate_jiterator_code(self):
-        # Forward kernel
-        self.forward_code = f"""
-        template <typename T>
-        T custom_silu_forward(T x) {{
-            const T threshold = {self.threshold};
-            const T slope = {self.slope};
-            const T const_val = {self.const};
-
-            T sig = 1.0 / (1.0 + exp(-x));
-            T silu = x * sig;
-            T tanh_part = tanh(slope * (x - threshold)) + const_val;
-
-            return (x > threshold) ? tanh_part : silu;
-        }}
-        """
-
-        # First-order gradient kernel
-        self.backward_code = f"""
-        template <typename T>
-        T custom_silu_backward(T x) {{
-            const T threshold = {self.threshold};
-            const T slope = {self.slope};
-
-            T sig = 1.0 / (1.0 + exp(-x));
-            T grad_silu = sig * (1 + x * (1 - sig));
-
-            T tanh_term = tanh(slope * (x - threshold));
-            T grad_tanh = slope * (1 - tanh_term * tanh_term);
-
-            T grad = (x > threshold) ? grad_tanh : grad_silu;
-            return grad;
-        }}
-        """
-
-        # Corrected second-order gradient kernel (FIXED HERE)
-        self.double_backward_code = f"""
-        template <typename T>
-        T custom_silu_double_backward(T x, T grad_grad_output, T grad_output) {{
-            const T threshold = {self.threshold};
-            const T slope = {self.slope};
-
-            T grad_grad;
-            if (x > threshold) {{
-                T tanh_term = tanh(slope * (x - threshold));
-                grad_grad = -2 * slope * slope * tanh_term * (1 - tanh_term * tanh_term);
-            }} else {{
-                T sig = 1.0 / (1.0 + exp(-x));
-                T sig_prime = sig * (1 - sig);
-                grad_grad = sig_prime * (2 + x * (1 - 2 * sig));  // FIXED COEFFICIENT
-            }}
-            return grad_output * grad_grad * grad_grad_output;
-        }}
-        """
-
-    def _compile_jiterator_kernels(self):
-        self.jitted_forward = torch.cuda.jiterator._create_jit_fn(self.forward_code)
-        self.jitted_backward = torch.cuda.jiterator._create_jit_fn(self.backward_code)
-        self.jitted_double_backward = torch.cuda.jiterator._create_jit_fn(
-            self.double_backward_code
-        )
-
-    def _define_autograd_functions(self):
-        class CustomSiluForward(torch.autograd.Function):
-            @staticmethod
-            def forward(ctx, x):
-                ctx.save_for_backward(x)
-                return self.jitted_forward(x)
-=======
         self.const_val = float(threshold * sigmoid_threshold)
         self.get_script_code()
 
@@ -177,77 +94,10 @@
                 ctx.slope = slope
                 ctx.const_val = const_val
                 return silut_forward_script(x, threshold, slope, const_val)
->>>>>>> 5caf02a3
 
             @staticmethod
             def backward(ctx, grad_output):
                 (x,) = ctx.saved_tensors
-<<<<<<< HEAD
-                return CustomSiluBackward.apply(x, grad_output)
-
-        class CustomSiluBackward(torch.autograd.Function):
-            @staticmethod
-            def forward(ctx, x, grad_output):
-                grad = self.jitted_backward(x)
-                ctx.save_for_backward(x, grad_output, grad)
-                return grad * grad_output
-
-            @staticmethod
-            def backward(ctx, grad_grad_output):
-                (x, grad_output, grad) = ctx.saved_tensors
-                return self.jitted_double_backward(
-                    x, grad_grad_output, grad_output
-                ), grad * grad_grad_output
-
-        self.CustomSiluForward = CustomSiluForward
-
-    def forward(self, x):
-        return self.CustomSiluForward.apply(x)
-
-
-class CustomSiluOp(torch.nn.Module):
-    def __init__(self, threshold=3.0):
-        super().__init__()
-
-        def sigmoid(x):
-            return 1 / (1 + np.exp(-x))
-
-        def silu(x):
-            return x * sigmoid(x)
-
-        def silu_grad(x):
-            sig = sigmoid(x)
-            return sig + x * sig * (1 - sig)
-
-        self.threshold = threshold
-        self.slope = float(silu_grad(threshold))
-        self.const = float(silu(threshold))
-
-        if not hasattr(torch.ops.deepmd, "thsilu"):
-
-            def thsilu(
-                argument0: torch.Tensor,
-                argument1: float,
-                argument2: float,
-                argument3: float,
-            ) -> list[torch.Tensor]:
-                raise NotImplementedError(
-                    "thsilu is not available since customized PyTorch OP library is not built when freezing the model. "
-                    "See documentation for model compression for details."
-                )
-
-            # Note: this hack cannot actually save a model that can be runned using LAMMPS.
-            torch.ops.deepmd.thsilu = thsilu
-
-    def forward(self, x: torch.Tensor) -> torch.Tensor:
-        result = torch.ops.deepmd.thsilu(
-            x.contiguous(), self.slope, self.threshold, self.const
-        )
-        return result
-
-
-class CustomSilu(torch.nn.Module):
-=======
                 threshold = ctx.threshold
                 slope = ctx.slope
 
@@ -281,7 +131,6 @@
 
 
 class SiLUT(torch.nn.Module):
->>>>>>> 5caf02a3
     def __init__(self, threshold=3.0):
         super().__init__()
 
@@ -299,31 +148,9 @@
         self.slope = float(silu_grad(threshold))
         self.const = float(silu(threshold))
 
-<<<<<<< HEAD
-        if not hasattr(torch.ops.deepmd, "thsilu"):
-
-            def thsilu(
-                argument0: torch.Tensor,
-                argument1: float,
-                argument2: float,
-                argument3: float,
-            ) -> list[torch.Tensor]:
-                raise NotImplementedError(
-                    "thsilu is not available since customized PyTorch OP library is not built when freezing the model. "
-                    "See documentation for model compression for details."
-                )
-
-            # Note: this hack cannot actually save a model that can be runned using LAMMPS.
-            torch.ops.deepmd.thsilu = thsilu
-
-    def forward(self, x: torch.Tensor) -> torch.Tensor:
-        silu_part = F.silu(x)
-        mask = x > self.threshold
-=======
     def forward(self, x: torch.Tensor) -> torch.Tensor:
         silu_part = F.silu(x)
         mask = x >= self.threshold
->>>>>>> 5caf02a3
         if torch.any(mask):
             tanh_part = torch.tanh(self.slope * (x - self.threshold)) + self.const
             return torch.where(x < self.threshold, silu_part, tanh_part)
@@ -331,75 +158,10 @@
             return silu_part
 
 
-<<<<<<< HEAD
-class CustomDSilu(torch.nn.Module):
-    def __init__(self, threshold=3.0, sig_s=0.0):
-        super().__init__()
-        self.threshold = threshold
-        self.sig_s = sig_s
-        self.ex_threshold = float(np.exp(threshold - 1))
-        self.ex_threshold_shift = float(np.exp(threshold - 1 + sig_s))
-
-    def forward(self, x):
-        exp_mx = torch.exp(-x)
-        silu_x = x * (1 / (1 + exp_mx))
-        exp_mx_threshold = exp_mx * self.ex_threshold
-        silu_x_threshold = (x - (self.threshold - 1)) * (1 / (1 + exp_mx_threshold))
-        exp_mx_threshold_shift = exp_mx * self.ex_threshold_shift
-        sig_threshold_shift = 1 / (1 + exp_mx_threshold_shift)
-        result = silu_x + sig_threshold_shift * (1 - silu_x_threshold)
-        return result
-
-
-class CustomDSiluOp(torch.nn.Module):
-    def __init__(self, threshold=3.0, sig_s=3.0):
-        super().__init__()
-        self.threshold = threshold
-        self.sig_s = sig_s
-
-    def forward(self, x):
-        result = torch.ops.deepmd.cdsilu(x.contiguous(), self.threshold, self.sig_s)
-        return result
-
-
-=======
->>>>>>> 5caf02a3
 class ActivationFn(torch.nn.Module):
     def __init__(self, activation: Optional[str]) -> None:
         super().__init__()
         self.activation: str = activation if activation is not None else "linear"
-<<<<<<< HEAD
-        if self.activation.startswith("custom_silu"):
-            threshold = (
-                float(self.activation.split(":")[-1]) if ":" in self.activation else 3.0
-            )
-            # get op method from environment
-            SILU_OP = os.environ.get("SILU_OP", "default")
-            if SILU_OP == "default":
-                self.custom_silu = CustomSilu(threshold=threshold)
-            elif SILU_OP == "op":
-                self.custom_silu = CustomSiluOp(threshold=threshold)
-            elif SILU_OP == "jit":
-                self.custom_silu = CustomSiluJit(threshold=threshold)
-            else:
-                raise ValueError(f"Not defined SILU_OP: {SILU_OP}!")
-        else:
-            self.custom_silu = None
-
-        if self.activation.startswith("custom_dsilu"):
-            threshold = (
-                float(self.activation.split(":")[-1]) if ":" in self.activation else 3.0
-            )
-            SILU_OP = os.environ.get("SILU_OP", "default")
-            if SILU_OP == "default":
-                self.custom_dsilu = CustomDSilu(threshold=threshold)
-            elif SILU_OP == "op":
-                self.custom_dsilu = CustomDSiluOp(threshold=threshold)
-            else:
-                raise ValueError(f"Not defined SILU_OP: {SILU_OP}!")
-        else:
-            self.custom_dsilu = None
-=======
         if self.activation.lower().startswith(
             "silut"
         ) or self.activation.lower().startswith("custom_silu"):
@@ -414,7 +176,6 @@
                 self.silut = SiLUT(threshold=threshold)
         else:
             self.silut = None
->>>>>>> 5caf02a3
 
     def forward(self, x: torch.Tensor) -> torch.Tensor:
         """Returns the tensor after applying activation function corresponding to `activation`."""
@@ -434,20 +195,11 @@
             return torch.sigmoid(x)
         elif self.activation.lower() == "silu":
             return F.silu(x)
-<<<<<<< HEAD
-        elif self.activation.startswith("custom_silu"):
-            assert self.custom_silu is not None
-            return self.custom_silu(x)
-        elif self.activation.startswith("custom_dsilu"):
-            assert self.custom_dsilu is not None
-            return self.custom_dsilu(x)
-=======
         elif self.activation.lower().startswith(
             "silut"
         ) or self.activation.lower().startswith("custom_silu"):
             assert self.silut is not None
             return self.silut(x)
->>>>>>> 5caf02a3
         elif self.activation.lower() == "linear" or self.activation.lower() == "none":
             return x
         else:
