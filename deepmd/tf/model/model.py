--- conflicted
+++ resolved
@@ -60,13 +60,11 @@
 from deepmd.tf.utils.type_embed import (
     TypeEmbedNet,
 )
-<<<<<<< HEAD
 from deepmd.utils.version import (
     check_version_compatibility,
-=======
+)
 from deepmd.utils.plugin import (
     make_plugin_registry,
->>>>>>> 004ebd6e
 )
 
 
