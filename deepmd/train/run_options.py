--- conflicted
+++ resolved
@@ -90,13 +90,9 @@
         restart: Optional[str] = None,
         log_path: Optional[str] = None,
         log_level: int = 0,
-<<<<<<< HEAD
         mpi_log: str = "master",
         try_distrib: bool = False,
         multi_task : bool = False,
-=======
-        mpi_log: str = "master"
->>>>>>> 4ced0206
     ):
         self._try_init_distrib()
 
