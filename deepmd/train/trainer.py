--- conflicted
+++ resolved
@@ -4,41 +4,16 @@
 import os
 import platform
 import shutil
-<<<<<<< HEAD
+import sys
 import time
+from collections import defaultdict
 from typing import Dict
 from typing import List
-=======
-import copy
-import gc
-import numpy as np
-from deepmd.env import tf, paddle
-from deepmd.env import default_tf_session_config
-from deepmd.env import GLOBAL_TF_FLOAT_PRECISION, GLOBAL_PD_FLOAT_PRECISION
-from deepmd.env import GLOBAL_ENER_FLOAT_PRECISION
-from deepmd.fit import EnerFitting, WFCFitting, PolarFittingLocFrame, PolarFittingSeA, GlobalPolarFittingSeA, DipoleFittingSeA
-from deepmd.descriptor import DescrptLocFrame
-from deepmd.descriptor import DescrptSeA
-from deepmd.descriptor import DescrptSeAT
-from deepmd.descriptor import DescrptSeAEbd
-from deepmd.descriptor import DescrptSeAEf
-from deepmd.descriptor import DescrptSeR
-from deepmd.descriptor import DescrptSeAR
-from deepmd.descriptor import DescrptHybrid
-from deepmd.model import EnerModel, WFCModel, DipoleModel, PolarModel, GlobalPolarModel
-from deepmd.loss import EnerStdLoss, EnerDipoleLoss, TensorLoss
-from deepmd.utils.learning_rate import LearningRateExp
-from deepmd.utils.neighbor_stat import NeighborStat
->>>>>>> e5aeb25f
 
 import google.protobuf.message
 import numpy as np
 from packaging.version import Version
 from tensorflow.python.client import timeline
-
-from collections import defaultdict
-import sys
-
 
 # load grad of force module
 import deepmd.op  # noqa: F401
@@ -92,53 +67,14 @@
     relative = os.path.relpath(path, directory) + os.sep
     return not relative.startswith(os.pardir + os.sep)
 
-<<<<<<< HEAD
 
 class DPTrainer:
     def __init__(self, jdata, run_opt, is_compress=False):
-=======
-def _generate_descrpt_from_param_dict(descrpt_param):
-    try:
-        descrpt_type = descrpt_param['type']
-    except KeyError:
-        raise KeyError('the type of descriptor should be set by `type`')
-    descrpt_param.pop('type', None)
-    to_pop = []
-    for kk in descrpt_param:
-        if kk[0] == '_':
-            to_pop.append(kk)
-    for kk in to_pop:
-        descrpt_param.pop(kk, None)
-    if descrpt_type == 'loc_frame':
-        descrpt = DescrptLocFrame(**descrpt_param)
-    elif descrpt_type == 'se_a' :            
-        descrpt = DescrptSeA(**descrpt_param)
-    elif descrpt_type == 'se_a_3be' or descrpt_type == 'se_at' :
-        descrpt = DescrptSeAT(**descrpt_param)
-    elif descrpt_type == 'se_a_tpe' or descrpt_type == 'se_a_ebd' :
-        descrpt = DescrptSeAEbd(**descrpt_param)
-    elif descrpt_type == 'se_a_ef' :
-        descrpt = DescrptSeAEf(**descrpt_param)
-    elif descrpt_type == 'se_r' :
-        descrpt = DescrptSeR(**descrpt_param)
-    elif descrpt_type == 'se_ar' :
-        descrpt = DescrptSeAR(descrpt_param)
-    else :
-        raise RuntimeError('unknow model type ' + descrpt_type)
-    return descrpt
-
-class DPTrainer (object):
-    def __init__(self, 
-                 jdata, 
-                 run_opt):
-        paddle.set_device("cpu")
->>>>>>> e5aeb25f
         self.run_opt = run_opt
         self._init_param(jdata)
         self.is_compress = is_compress
 
     def _init_param(self, jdata):
-<<<<<<< HEAD
         # model config
         model_param = j_must_have(jdata, "model")
         self.multi_task_mode = "fitting_net_dict" in model_param
@@ -170,14 +106,6 @@
             nvnmd_cfg.init_from_deepmd_input(model_param)
             nvnmd_cfg.disp_message()
             nvnmd_cfg.save()
-=======
-        # model config        
-        model_param = j_must_have(jdata, 'model')
-        descrpt_param = j_must_have(model_param, 'descriptor')
-        fitting_param = j_must_have(model_param, 'fitting_net')
-        self.model_param    = model_param
-        self.descrpt_param  = descrpt_param
->>>>>>> e5aeb25f
 
         # descriptor
         try:
@@ -186,7 +114,6 @@
         except KeyError:
             raise KeyError("the type of descriptor should be set by `type`")
 
-<<<<<<< HEAD
         explicit_ntypes_descrpt = ["se_atten"]
         hybrid_with_tebd = False
         if descrpt_param["type"] in explicit_ntypes_descrpt:
@@ -224,50 +151,6 @@
                 if item_fitting_type == "ener":
                     item_fitting_param["spin"] = self.spin
                 self.fitting_dict[item] = Fitting(**item_fitting_param)
-=======
-        if descrpt_type != 'hybrid':
-            self.descrpt = _generate_descrpt_from_param_dict(descrpt_param)
-        else :
-            descrpt_list = []
-            for ii in descrpt_param.get('list', []):
-                descrpt_list.append(_generate_descrpt_from_param_dict(ii))
-            self.descrpt = DescrptHybrid(descrpt_list)
-        
-        # fitting net
-        try: 
-            fitting_type = fitting_param['type']
-        except:
-            fitting_type = 'ener'
-        
-        self.fitting_type = fitting_type
-        self.descrpt_type = descrpt_type
-
-        fitting_param.pop('type', None)
-        fitting_param['descrpt'] = self.descrpt
-        if fitting_type == 'ener':
-            self.fitting = EnerFitting(**fitting_param)
-        # elif fitting_type == 'wfc':            
-        #     self.fitting = WFCFitting(fitting_param, self.descrpt)
-        elif fitting_type == 'dipole':
-            if descrpt_type == 'se_a':
-                self.fitting = DipoleFittingSeA(**fitting_param)
-            else :
-                raise RuntimeError('fitting dipole only supports descrptors: se_a')
-        elif fitting_type == 'polar':
-            # if descrpt_type == 'loc_frame':
-            #     self.fitting = PolarFittingLocFrame(fitting_param, self.descrpt)
-            if descrpt_type == 'se_a':
-                self.fitting = PolarFittingSeA(**fitting_param)
-            else :
-                raise RuntimeError('fitting polar only supports descrptors: loc_frame and se_a')
-        elif fitting_type == 'global_polar':
-            if descrpt_type == 'se_a':
-                self.fitting = GlobalPolarFittingSeA(**fitting_param)
-            else :
-                raise RuntimeError('fitting global_polar only supports descrptors: loc_frame and se_a')
-        else :
-            raise RuntimeError('unknow fitting type ' + fitting_type)
->>>>>>> e5aeb25f
 
         # type embedding
         padding = False
@@ -477,7 +360,6 @@
                 )
 
         # training
-<<<<<<< HEAD
         tr_data = jdata["training"]
         self.fitting_weight = tr_data.get("fitting_weight", None)
         if self.multi_task_mode:
@@ -554,50 +436,6 @@
         self.model_type = None
 
     def build(self, data=None, stop_batch=0, origin_type_map=None, suffix=""):
-=======
-        training_param = j_must_have(jdata, 'training')
-
-        # ! first .add() altered by Marián Rynik
-        tr_args = ClassArg()\
-                  .add('numb_test',     [int, list, str],    default = 1)\
-                  .add('disp_file',     str,    default = 'lcurve.out')\
-                  .add('disp_freq',     int,    default = 1)\
-                  .add('save_freq',     int,    default = 1000)\
-                  .add('save_ckpt',     str,    default = 'model.ckpt')\
-                  .add('display_in_training', bool, default = True)\
-                  .add('timing_in_training',  bool, default = True)\
-                  .add('profiling',     bool,   default = False)\
-                  .add('profiling_file',str,    default = 'timeline.json')\
-                  .add('tensorboard',     bool,   default = False)\
-                  .add('tensorboard_log_dir',str,    default = 'log')\
-                  .add('sys_probs',   list    )\
-                  .add('auto_prob_style', str, default = "prob_sys_size")
-        tr_data = tr_args.parse(training_param)
-        # not needed
-        # self.numb_test = tr_data['numb_test']
-        self.disp_file = tr_data['disp_file']
-        self.disp_freq = tr_data['disp_freq']
-        self.save_freq = tr_data['save_freq']
-        self.save_ckpt = tr_data['save_ckpt']
-        self.display_in_training = tr_data['display_in_training']
-        self.timing_in_training  = tr_data['timing_in_training']
-        self.profiling = tr_data['profiling']
-        self.profiling_file = tr_data['profiling_file']
-        self.tensorboard = tr_data['tensorboard']
-        self.tensorboard_log_dir = tr_data['tensorboard_log_dir']
-        self.sys_probs = tr_data['sys_probs']        
-        self.auto_prob_style = tr_data['auto_prob_style']        
-        self.useBN = False
-        if fitting_type == 'ener' and  self.fitting.get_numb_fparam() > 0 :
-            self.numb_fparam = self.fitting.get_numb_fparam()
-        else :
-            self.numb_fparam = 0
-
-
-    def build (self, 
-               data, 
-               stop_batch = 0) :
->>>>>>> e5aeb25f
         self.ntypes = self.model.get_ntypes()
         self.stop_batch = stop_batch
 
@@ -678,7 +516,6 @@
                 log.info("data stating... (this step may take long time)")
                 self.model.data_stat(data)
 
-<<<<<<< HEAD
             # config the init_frz_model command
             if self.run_opt.init_mode == "init_from_frz_model":
                 self._init_from_frz_model()
@@ -956,42 +793,15 @@
 
         # Before data shard is enabled, only cheif do evaluation and record it
         # self.print_head()
-=======
-        self.model.data_stat(data)
-        self.lr_scheduler = self.lr.build(self.stop_batch)
-
-
-    def train (self, 
-               data,
-               stop_batch) :
-        
-        self.stop_batch = stop_batch
-
-        self.print_head()
->>>>>>> e5aeb25f
         fp = None
         if self.run_opt.is_chief:
             fp = open(self.disp_file, "a")
 
-<<<<<<< HEAD
         cur_batch = self.global_step
         is_first_step = True
         self.cur_batch = cur_batch
         self.optimizer = paddle.optimizer.Adam(
             learning_rate=self.learning_rate, parameters=self.model.parameters()
-=======
-        is_first_step = True
-        self.cur_batch = 0
-        
-        adam = paddle.optimizer.Adam(learning_rate = self.lr_scheduler, parameters=self.model.parameters())
-        
-        log.info("start training at lr %.2e (== %.2e), decay_step %d, decay_rate %f, final lr will be %.2e" % 
-                 (self.lr_scheduler.get_lr(),
-                  self.lr.value(self.cur_batch), 
-                  self.lr.decay_steps_,
-                  self.lr.decay_rate_,
-                  self.lr.value(stop_batch)) 
->>>>>>> e5aeb25f
         )
         if not self.multi_task_mode:
             log.info(
@@ -1018,7 +828,6 @@
                     )
                 )
 
-<<<<<<< HEAD
         # prf_options = None
         # prf_run_metadata = None
         # if self.profiling:
@@ -1766,183 +1575,4 @@
         # convert dict to list of arryas
         batch_data = tuple([batch_data[kk] for kk in self.data_keys])
         return {kk: vv for kk, vv in zip(self.data_keys, batch_data)}
-        # return {kk: vv for kk, vv in zip(self.data_keys, batch_list)}
-=======
-        prf_options = None
-        prf_run_metadata = None
-        if self.profiling :
-            pass
-
-        tb_train_writer = None
-        tb_test_writer = None
-        
-        train_time = 0
-
-        data_dict = data.get_data_dict()
-        while self.cur_batch < stop_batch :
-            batch_data = data.get_batch (sys_probs = self.sys_probs,
-                                         auto_prob_style = self.auto_prob_style
-            )
-            model_inputs = {}
-            for kk in batch_data.keys():
-                if kk == 'find_type' or kk == 'type' :
-                    continue
-                prec = GLOBAL_PD_FLOAT_PRECISION
-                if 'find_' in kk :
-                    model_inputs[kk] = paddle.to_tensor(batch_data[kk], dtype="float32")
-                else:
-                    model_inputs[kk] = paddle.to_tensor(np.reshape(batch_data[kk], [-1]), dtype=prec)
-            for ii in ['type'] :
-                model_inputs[ii] = paddle.to_tensor(np.reshape(batch_data[ii], [-1]), dtype="int32")
-            for ii in ['natoms_vec', 'default_mesh'] :
-                model_inputs[ii] = paddle.to_tensor(batch_data[ii], dtype="int32")
-            model_inputs['is_training'] = paddle.to_tensor(True)
-            
-            if self.display_in_training and is_first_step :
-                self.test_on_the_fly(fp, data, model_inputs, tb_test_writer)
-                is_first_step = False
-            if self.timing_in_training : tic = time.time()
-
-            model_pred = self.model(model_inputs['coord'], model_inputs['type'], model_inputs['natoms_vec'], model_inputs['box'], model_inputs['default_mesh'], model_inputs, suffix = "", reuse = False)
-            l2_l, l2_more = self.loss.calculate_loss(self.lr_scheduler.get_lr(), model_inputs['natoms_vec'], model_pred, model_inputs, suffix = "test")
-
-            adam.clear_grad()
-            l2_l.backward()
-            adam.step()
-
-            if self.timing_in_training : toc = time.time()
-            if self.timing_in_training : train_time += toc - tic
-            self.cur_batch += 1
-
-            if (self.cur_batch % self.lr.decay_steps_) == 0:
-                self.lr_scheduler.step()
-
-            if self.display_in_training and (self.cur_batch % self.disp_freq == 0) :
-                tic = time.time()
-                self.test_on_the_fly(fp, data, model_inputs, tb_test_writer)
-                toc = time.time()
-                test_time = toc - tic
-                if self.timing_in_training :
-                    log.info("batch %7d training time %.2f s, testing time %.2f s"
-                                  % (self.cur_batch, train_time, test_time))
-                    train_time = 0
-            
-            if self.save_freq > 0 and self.cur_batch % self.save_freq == 0:
-                self.save_model(model_inputs, self.save_ckpt + "/model")
-
-        if self.run_opt.is_chief: 
-            fp.close ()
-        if self.profiling and self.run_opt.is_chief :
-            fetched_timeline = timeline.Timeline(prf_run_metadata.step_stats)
-            chrome_trace = fetched_timeline.generate_chrome_trace_format()
-            with open(self.profiling_file, 'w') as f:
-                f.write(chrome_trace)
-        
-        self.save_model(model_inputs, self.save_ckpt + "/model")
-
-    def save_model(self, model_inputs_, folder_name_):
-        # Since "paddle.jit.to_static" modifiess the model in-place
-        # We have to make a temporary model copy to avoid damage to the original model.
-        model = copy.copy(self.model)
-        save_path = os.getcwd() + "/" + folder_name_
-        if self.fitting_type == "ener" and self.descrpt_type == "se_a":
-          input_names = ['coord', 'type', 'natoms_vec', 'box', 'default_mesh']
-          input_specs = [paddle.static.InputSpec(model_inputs_[name].shape, model_inputs_[name].dtype, name=name) for name in input_names]
-        else:
-          raise NotImplementedError
-
-        try:
-          model = paddle.jit.to_static(model, input_spec=input_specs)
-          paddle.jit.save(model, save_path)
-        except Exception as e:
-          raise e
-        finally:
-          del model
-          gc.collect()
-
-        log.info("saved checkpoint to %s" % (save_path))
-
-    def get_global_step (self) :
-        return self.cur_batch
-
-    def print_head (self) :
-        if self.run_opt.is_chief:
-            fp = open(self.disp_file, "a")
-            print_str = "# %5s" % 'batch'
-            print_str += self.loss.print_header()
-            print_str += '   %8s\n' % 'lr'
-            fp.write(print_str)
-            fp.close ()
-
-    def test_on_the_fly (self,
-                         fp,
-                         data,
-                         model_train_inputs,
-                         tb_writer) :
-        # Do not need to pass numb_test here as data object already knows it.
-        # Both DeepmdDataSystem and ClassArg parse the same json file
-        model_test_inputs = {}
-        test_data = data.get_test(n_test=data.get_sys_ntest())
-
-        for kk in test_data.keys():
-            if kk == 'find_type' or kk == 'type' :
-                continue
-            prec = GLOBAL_PD_FLOAT_PRECISION
-            if 'find_' in kk:
-                model_test_inputs[kk] = paddle.to_tensor(test_data[kk], dtype="float32")
-            else:
-                # again the data object knows appropriate test data shape,
-                # there is no need to slice again!
-                # feed_dict_test[self.place_holders[kk]] = np.reshape(test_data[kk][:self.numb_test[data.pick_idx]], [-1])
-                model_test_inputs[kk] = paddle.to_tensor(np.reshape(test_data[kk], [-1]), dtype=prec)
-        for ii in ['type'] :
-            model_test_inputs[ii] = paddle.to_tensor(np.reshape(test_data[ii], [-1]), dtype="int32")   
-        for ii in ['natoms_vec', 'default_mesh'] :
-            model_test_inputs[ii] = paddle.to_tensor(test_data[ii], dtype="int32")
-
-        model_test_inputs['is_training'] = paddle.to_tensor(False)
-
-        current_batch = self.cur_batch
-        current_lr = self.lr_scheduler.get_lr()
-        if self.run_opt.is_chief:
-            print_str = "%7d" % current_batch
-
-            model_pred = self.model(model_train_inputs['coord'], model_train_inputs['type'], model_train_inputs['natoms_vec'], model_train_inputs['box'], model_train_inputs['default_mesh'], model_train_inputs, suffix = "", reuse = False)
-            l2_l, l2_more = self.loss.calculate_loss(self.lr_scheduler.get_lr(), model_train_inputs['natoms_vec'], model_pred, model_train_inputs, suffix = "test")
-
-            error_train = l2_l.numpy()
-            error_e_train = l2_more['l2_ener_loss'].numpy()
-            error_f_train = l2_more['l2_force_loss'].numpy()
-            error_v_train = l2_more['l2_virial_loss'].numpy()
-            error_ae_train = l2_more['l2_atom_ener_loss'].numpy()
-            error_pf_train = l2_more['l2_pref_force_loss'].numpy()
-
-            model_pred = self.model(model_test_inputs['coord'], model_test_inputs['type'], model_test_inputs['natoms_vec'], model_test_inputs['box'], model_test_inputs['default_mesh'], model_test_inputs, suffix = "", reuse = False)
-            l2_l, l2_more = self.loss.calculate_loss(self.lr_scheduler.get_lr(), model_test_inputs['natoms_vec'], model_pred, model_test_inputs, suffix = "test")
-
-            error_test = l2_l.numpy()
-            error_e_test = l2_more['l2_ener_loss'].numpy()
-            error_f_test = l2_more['l2_force_loss'].numpy()
-            error_v_test = l2_more['l2_virial_loss'].numpy()
-            error_ae_test = l2_more['l2_atom_ener_loss'].numpy()
-            error_pf_test = l2_more['l2_pref_force_loss'].numpy()
-
-            prop_fmt = "   %11.2e %11.2e"
-            natoms = test_data['natoms_vec']
-            print_str += prop_fmt % (np.sqrt(error_test), np.sqrt(error_train))
-            if self.loss.has_e :
-                print_str += prop_fmt % (np.sqrt(error_e_test) / natoms[0], np.sqrt(error_e_train) / natoms[0])
-            if self.loss.has_ae :
-                print_str += prop_fmt % (np.sqrt(error_ae_test), np.sqrt(error_ae_train))
-            if self.loss.has_f :
-                print_str += prop_fmt % (np.sqrt(error_f_test), np.sqrt(error_f_train))
-            if self.loss.has_v :
-                print_str += prop_fmt % (np.sqrt(error_v_test) / natoms[0], np.sqrt(error_v_train) / natoms[0])
-            if self.loss.has_pf:
-                print_str += prop_fmt % (np.sqrt(error_pf_test), np.sqrt(error_pf_train))
-
-            print("batch %7d, lr %f, l2_l %f, l2_ener_loss %f, l2_force_loss %f, l2_virial_loss %f, l2_atom_ener_loss %f, l2_pref_force_loss %f" % (current_batch, current_lr, error_train, error_e_train, error_f_train, error_v_train, error_ae_train, error_pf_train))
-            print_str += "   %8.1e\n" % current_lr
-            fp.write(print_str)
-            fp.flush ()
->>>>>>> e5aeb25f
+        # return {kk: vv for kk, vv in zip(self.data_keys, batch_list)}