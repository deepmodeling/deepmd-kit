#!/usr/bin/env python3
import glob
import logging
import os
import platform
import shutil
import time
from typing import (
    Dict,
    List,
)

import google.protobuf.message
import numpy as np
from packaging.version import (
    Version,
)
from tensorflow.python.client import (
    timeline,
)

# load grad of force module
import deepmd.op  # noqa: F401
from deepmd.common import (
    data_requirement,
    get_precision,
    j_must_have,
)
from deepmd.descriptor.descriptor import (
    Descriptor,
)
from deepmd.env import (
    GLOBAL_ENER_FLOAT_PRECISION,
    GLOBAL_TF_FLOAT_PRECISION,
    TF_VERSION,
    get_tf_session_config,
    tf,
    tfv2,
)
from deepmd.fit import (
    Fitting,
)
from deepmd.loss import (
    DOSLoss,
    EnerDipoleLoss,
    EnerSpinLoss,
    EnerStdLoss,
    TensorLoss,
)
from deepmd.model import (
    DipoleModel,
    DOSModel,
    EnerModel,
    MultiModel,
    PolarModel,
)
from deepmd.utils import random as dp_random
from deepmd.utils.argcheck import (
    type_embedding_args,
)
from deepmd.utils.data_system import (
    DeepmdDataSystem,
)
from deepmd.utils.errors import (
    GraphTooLargeError,
    GraphWithoutTensorError,
)
from deepmd.utils.graph import (
    get_tensor_by_name_from_graph,
    load_graph_def,
)
from deepmd.utils.learning_rate import (
    LearningRateExp,
)
from deepmd.utils.sess import (
    run_sess,
)
from deepmd.utils.spin import (
    Spin,
)
from deepmd.utils.type_embed import (
    TypeEmbedNet,
)

log = logging.getLogger(__name__)

# nvnmd
from deepmd.nvnmd.utils.config import (
    nvnmd_cfg,
)


def _is_subdir(path, directory):
    path = os.path.realpath(path)
    directory = os.path.realpath(directory)
    if path == directory:
        return False
    relative = os.path.relpath(path, directory) + os.sep
    return not relative.startswith(os.pardir + os.sep)


class DPTrainer:
    def __init__(self, jdata, run_opt, is_compress=False):
        self.run_opt = run_opt
        self.is_compress = is_compress
        self._init_param(jdata)

    def _init_param(self, jdata):
        # model config
        model_param = j_must_have(jdata, "model")
        self.multi_task_mode = "fitting_net_dict" in model_param
        descrpt_param = j_must_have(model_param, "descriptor")
        fitting_param = (
            j_must_have(model_param, "fitting_net")
            if not self.multi_task_mode
            else j_must_have(model_param, "fitting_net_dict")
        )
        typeebd_param = model_param.get("type_embedding", None)
        spin_param = model_param.get("spin", None)
        self.model_param = model_param
        self.descrpt_param = descrpt_param

        # spin
        if spin_param is not None:
            self.spin = Spin(
                use_spin=spin_param["use_spin"],
                virtual_len=spin_param["virtual_len"],
                spin_norm=spin_param["spin_norm"],
            )
        else:
            self.spin = None

        # nvnmd
        self.nvnmd_param = jdata.get("nvnmd", {})
        nvnmd_cfg.init_from_jdata(self.nvnmd_param)
        if nvnmd_cfg.enable:
            nvnmd_cfg.init_from_deepmd_input(model_param)
            nvnmd_cfg.disp_message()
            nvnmd_cfg.save()

        # descriptor
        try:
            descrpt_type = descrpt_param["type"]
            self.descrpt_type = descrpt_type
        except KeyError:
            raise KeyError("the type of descriptor should be set by `type`")

        explicit_ntypes_descrpt = ["se_atten"]
        hybrid_with_tebd = False
        if descrpt_param["type"] in explicit_ntypes_descrpt:
            descrpt_param["ntypes"] = len(model_param["type_map"])
        elif descrpt_param["type"] == "hybrid":
            for descrpt_item in descrpt_param["list"]:
                if descrpt_item["type"] in explicit_ntypes_descrpt:
                    descrpt_item["ntypes"] = len(model_param["type_map"])
                    hybrid_with_tebd = True
        if self.multi_task_mode:
            descrpt_param["multi_task"] = True
        if descrpt_param["type"] in ["se_e2_a", "se_a", "se_e2_r", "se_r", "hybrid"]:
            descrpt_param["spin"] = self.spin
        self.descrpt = Descriptor(**descrpt_param)

        # fitting net
        if not self.multi_task_mode:
            fitting_type = fitting_param.get("type", "ener")
            self.fitting_type = fitting_type
            fitting_param["descrpt"] = self.descrpt
<<<<<<< HEAD
            fitting_param["compress"] = self.is_compress
            self.fitting = fitting_net_init(fitting_type, descrpt_type, fitting_param)
=======
            if fitting_type == "ener":
                fitting_param["spin"] = self.spin
            self.fitting = Fitting(**fitting_param)
>>>>>>> 275ad5f6
        else:
            self.fitting_dict = {}
            self.fitting_type_dict = {}
            self.nfitting = len(fitting_param)
            for item in fitting_param:
                item_fitting_param = fitting_param[item]
                item_fitting_type = item_fitting_param.get("type", "ener")
                self.fitting_type_dict[item] = item_fitting_type
                item_fitting_param["descrpt"] = self.descrpt
                if item_fitting_type == "ener":
                    item_fitting_param["spin"] = self.spin
                self.fitting_dict[item] = Fitting(**item_fitting_param)

        # type embedding
        padding = False
        if descrpt_type == "se_atten" or hybrid_with_tebd:
            padding = True
        if typeebd_param is not None:
            self.typeebd = TypeEmbedNet(
                neuron=typeebd_param["neuron"],
                resnet_dt=typeebd_param["resnet_dt"],
                activation_function=typeebd_param["activation_function"],
                precision=typeebd_param["precision"],
                trainable=typeebd_param["trainable"],
                seed=typeebd_param["seed"],
                padding=padding,
            )
        elif descrpt_type == "se_atten" or hybrid_with_tebd:
            default_args = type_embedding_args()
            default_args_dict = {i.name: i.default for i in default_args}
            self.typeebd = TypeEmbedNet(
                neuron=default_args_dict["neuron"],
                resnet_dt=default_args_dict["resnet_dt"],
                activation_function=None,
                precision=default_args_dict["precision"],
                trainable=default_args_dict["trainable"],
                seed=default_args_dict["seed"],
                padding=padding,
            )
        else:
            self.typeebd = None

        # init model
        # infer model type by fitting_type
        if not self.multi_task_mode:
            if self.fitting_type == "ener":
                self.model = EnerModel(
                    self.descrpt,
                    self.fitting,
                    self.typeebd,
                    model_param.get("type_map"),
                    model_param.get("data_stat_nbatch", 10),
                    model_param.get("data_stat_protect", 1e-2),
                    model_param.get("use_srtab"),
                    model_param.get("smin_alpha"),
                    model_param.get("sw_rmin"),
                    model_param.get("sw_rmax"),
                    self.spin,
                )
            # elif fitting_type == 'wfc':
            #     self.model = WFCModel(model_param, self.descrpt, self.fitting)
            elif self.fitting_type == "dos":
                self.model = DOSModel(
                    self.descrpt,
                    self.fitting,
                    self.typeebd,
                    model_param.get("type_map"),
                    model_param.get("data_stat_nbatch", 10),
                    model_param.get("data_stat_protect", 1e-2),
                )

            elif self.fitting_type == "dipole":
                self.model = DipoleModel(
                    self.descrpt,
                    self.fitting,
                    self.typeebd,
                    model_param.get("type_map"),
                    model_param.get("data_stat_nbatch", 10),
                    model_param.get("data_stat_protect", 1e-2),
                )
            elif self.fitting_type == "polar":
                self.model = PolarModel(
                    self.descrpt,
                    self.fitting,
                    self.typeebd,
                    model_param.get("type_map"),
                    model_param.get("data_stat_nbatch", 10),
                    model_param.get("data_stat_protect", 1e-2),
                )
            # elif self.fitting_type == 'global_polar':
            #     self.model = GlobalPolarModel(
            #         self.descrpt,
            #         self.fitting,
            #         model_param.get('type_map'),
            #         model_param.get('data_stat_nbatch', 10),
            #         model_param.get('data_stat_protect', 1e-2)
            #     )
            else:
                raise RuntimeError("get unknown fitting type when building model")
        else:  # multi-task mode
            self.model = MultiModel(
                self.descrpt,
                self.fitting_dict,
                self.fitting_type_dict,
                self.typeebd,
                model_param.get("type_map"),
                model_param.get("data_stat_nbatch", 10),
                model_param.get("data_stat_protect", 1e-2),
                model_param.get("use_srtab"),
                model_param.get("smin_alpha"),
                model_param.get("sw_rmin"),
                model_param.get("sw_rmax"),
            )

        def get_lr_and_coef(lr_param):
            scale_by_worker = lr_param.get("scale_by_worker", "linear")
            if scale_by_worker == "linear":
                scale_lr_coef = float(self.run_opt.world_size)
            elif scale_by_worker == "sqrt":
                scale_lr_coef = np.sqrt(self.run_opt.world_size).real
            else:
                scale_lr_coef = 1.0
            lr_type = lr_param.get("type", "exp")
            if lr_type == "exp":
                lr = LearningRateExp(
                    lr_param["start_lr"], lr_param["stop_lr"], lr_param["decay_steps"]
                )
            else:
                raise RuntimeError("unknown learning_rate type " + lr_type)
            return lr, scale_lr_coef

        # learning rate
        if not self.multi_task_mode:
            lr_param = j_must_have(jdata, "learning_rate")
            self.lr, self.scale_lr_coef = get_lr_and_coef(lr_param)
        else:
            self.lr_dict = {}
            self.scale_lr_coef_dict = {}
            lr_param_dict = jdata.get("learning_rate_dict", {})
            for fitting_key in self.fitting_type_dict:
                lr_param = lr_param_dict.get(fitting_key, {})
                (
                    self.lr_dict[fitting_key],
                    self.scale_lr_coef_dict[fitting_key],
                ) = get_lr_and_coef(lr_param)

        # loss
        # infer loss type by fitting_type
        def loss_init(_loss_param, _fitting_type, _fitting, _lr):
            _loss_type = _loss_param.get("type", "ener")
            if _fitting_type == "ener":
                _loss_param.pop("type", None)
                _loss_param["starter_learning_rate"] = _lr.start_lr()
                if _loss_type == "ener":
                    loss = EnerStdLoss(**_loss_param)
                elif _loss_type == "ener_dipole":
                    loss = EnerDipoleLoss(**_loss_param)
                elif _loss_type == "ener_spin":
                    loss = EnerSpinLoss(**_loss_param, use_spin=self.spin.use_spin)
                else:
                    raise RuntimeError("unknown loss type")
            elif _fitting_type == "dos":
                _loss_param.pop("type", None)
                _loss_param["starter_learning_rate"] = _lr.start_lr()
                _loss_param["numb_dos"] = self.fitting.get_numb_dos()
                loss = DOSLoss(**_loss_param)
            elif _fitting_type == "wfc":
                loss = TensorLoss(
                    _loss_param,
                    model=_fitting,
                    tensor_name="wfc",
                    tensor_size=_fitting.get_out_size(),
                    label_name="wfc",
                )
            elif _fitting_type == "dipole":
                loss = TensorLoss(
                    _loss_param,
                    model=_fitting,
                    tensor_name="dipole",
                    tensor_size=3,
                    label_name="dipole",
                )
            elif _fitting_type == "polar":
                loss = TensorLoss(
                    _loss_param,
                    model=_fitting,
                    tensor_name="polar",
                    tensor_size=9,
                    label_name="polarizability",
                )
            elif _fitting_type == "global_polar":
                loss = TensorLoss(
                    _loss_param,
                    model=_fitting,
                    tensor_name="global_polar",
                    tensor_size=9,
                    atomic=False,
                    label_name="polarizability",
                )
            else:
                raise RuntimeError(
                    "get unknown fitting type when building loss function"
                )
            return loss

        if not self.multi_task_mode:
            loss_param = jdata.get("loss", {})
            self.loss = loss_init(loss_param, self.fitting_type, self.fitting, self.lr)
        else:
            self.loss_dict = {}
            loss_param_dict = jdata.get("loss_dict", {})
            for fitting_key in self.fitting_type_dict:
                loss_param = loss_param_dict.get(fitting_key, {})
                self.loss_dict[fitting_key] = loss_init(
                    loss_param,
                    self.fitting_type_dict[fitting_key],
                    self.fitting_dict[fitting_key],
                    self.lr_dict[fitting_key],
                )

        # training
        tr_data = jdata["training"]
        self.fitting_weight = tr_data.get("fitting_weight", None)
        if self.multi_task_mode:
            self.fitting_key_list = []
            self.fitting_prob = []
            for fitting_key in self.fitting_type_dict:
                self.fitting_key_list.append(fitting_key)
                # multi-task mode must have self.fitting_weight
                self.fitting_prob.append(self.fitting_weight[fitting_key])
        self.disp_file = tr_data.get("disp_file", "lcurve.out")
        self.disp_freq = tr_data.get("disp_freq", 1000)
        self.save_freq = tr_data.get("save_freq", 1000)
        self.save_ckpt = tr_data.get("save_ckpt", "model.ckpt")
        self.display_in_training = tr_data.get("disp_training", True)
        self.timing_in_training = tr_data.get("time_training", True)
        self.profiling = self.run_opt.is_chief and tr_data.get("profiling", False)
        self.profiling_file = tr_data.get("profiling_file", "timeline.json")
        self.enable_profiler = tr_data.get("enable_profiler", False)
        self.tensorboard = self.run_opt.is_chief and tr_data.get("tensorboard", False)
        self.tensorboard_log_dir = tr_data.get("tensorboard_log_dir", "log")
        self.tensorboard_freq = tr_data.get("tensorboard_freq", 1)
        self.mixed_prec = tr_data.get("mixed_precision", None)
        if self.mixed_prec is not None:
            if (
                self.mixed_prec["compute_prec"] not in ("float16", "bfloat16")
                or self.mixed_prec["output_prec"] != "float32"
            ):
                raise RuntimeError(
                    "Unsupported mixed precision option [output_prec, compute_prec]: [{}, {}], "
                    " Supported: [float32, float16/bfloat16], Please set mixed precision option correctly!".format(
                        self.mixed_prec["output_prec"], self.mixed_prec["compute_prec"]
                    )
                )
        # self.sys_probs = tr_data['sys_probs']
        # self.auto_prob_style = tr_data['auto_prob']
        self.useBN = False
        if not self.multi_task_mode:
            if (
                self.fitting_type == "ener" or self.fitting_type == "dos"
            ) and self.fitting.get_numb_fparam() > 0:
                self.numb_fparam = self.fitting.get_numb_fparam()
            else:
                self.numb_fparam = 0

            if tr_data.get("validation_data", None) is not None:
                self.valid_numb_batch = tr_data["validation_data"].get("numb_btch", 1)
            else:
                self.valid_numb_batch = 1
        else:
            self.numb_fparam_dict = {}
            self.valid_numb_batch_dict = {}
            for fitting_key in self.fitting_type_dict:
                if (
                    self.fitting_type_dict[fitting_key] == "ener"
                    and self.fitting_dict[fitting_key].get_numb_fparam() > 0
                ):
                    self.numb_fparam_dict[fitting_key] = self.fitting_dict[
                        fitting_key
                    ].get_numb_fparam()
                else:
                    self.numb_fparam_dict[fitting_key] = 0
            data_dict = tr_data.get("data_dict", None)
            for systems in data_dict:
                if data_dict[systems].get("validation_data", None) is not None:
                    self.valid_numb_batch_dict[systems] = data_dict[systems][
                        "validation_data"
                    ].get("numb_btch", 1)
                else:
                    self.valid_numb_batch_dict[systems] = 1

        # if init the graph with the frozen model
        self.frz_model = None
        self.ckpt_meta = None
        self.model_type = None

    def build(self, data=None, stop_batch=0, origin_type_map=None, suffix=""):
        self.ntypes = self.model.get_ntypes()
        self.stop_batch = stop_batch

        if not self.multi_task_mode:
            if not self.is_compress and data.mixed_type:
                assert self.descrpt_type in [
                    "se_atten"
                ], "Data in mixed_type format must use attention descriptor!"
                assert self.fitting_type in [
                    "ener"
                ], "Data in mixed_type format must use ener fitting!"

            if self.numb_fparam > 0:
                log.info("training with %d frame parameter(s)" % self.numb_fparam)
            else:
                log.info("training without frame parameter")
        else:
            assert (
                not self.is_compress
            ), "You should not reach here, multi-task input could not be compressed! "
            self.valid_fitting_key = []
            for fitting_key in data:
                self.valid_fitting_key.append(fitting_key)
                if data[fitting_key].mixed_type:
                    assert self.descrpt_type in ["se_atten"], (
                        "Data for fitting net {} in mixed_type format "
                        "must use attention descriptor!".format(fitting_key)
                    )
                    assert self.fitting_type_dict[fitting_key] in [
                        "ener"
                    ], "Data for fitting net {} in mixed_type format must use ener fitting!".format(
                        fitting_key
                    )

                if self.numb_fparam_dict[fitting_key] > 0:
                    log.info(
                        "fitting net %s training with %d frame parameter(s)"
                        % (fitting_key, self.numb_fparam_dict[fitting_key])
                    )
                else:
                    log.info(
                        "fitting net %s training without frame parameter" % fitting_key
                    )

        if not self.is_compress:
            # Usually, the type number of the model should be equal to that of the data
            # However, nt_model > nt_data should be allowed, since users may only want to
            # train using a dataset that only have some of elements
            if not self.multi_task_mode:
                single_data = data
            else:
                single_data = data[list(data.keys())[0]]
            if self.ntypes < single_data.get_ntypes():
                raise ValueError(
                    "The number of types of the training data is %d, but that of the "
                    "model is only %d. The latter must be no less than the former. "
                    "You may need to reset one or both of them. Usually, the former "
                    "is given by `model/type_map` in the training parameter (if set) "
                    "or the maximum number in the training data. The latter is given "
                    "by `model/descriptor/sel` in the training parameter."
                    % (single_data.get_ntypes(), self.ntypes)
                )
            self.type_map = single_data.get_type_map()
            if not self.multi_task_mode:
                self.batch_size = data.get_batch_size()
            else:
                self.batch_size = {}
                for fitting_key in data:
                    self.batch_size[fitting_key] = data[fitting_key].get_batch_size()
            if self.run_opt.init_mode not in (
                "init_from_model",
                "restart",
                "init_from_frz_model",
                "finetune",
            ):
                # self.saver.restore (in self._init_session) will restore avg and std variables, so data_stat is useless
                # init_from_frz_model will restore data_stat variables in `init_variables` method
                log.info("data stating... (this step may take long time)")
                self.model.data_stat(data)

            # config the init_frz_model command
            if self.run_opt.init_mode == "init_from_frz_model":
                self._init_from_frz_model()
            elif self.run_opt.init_mode == "init_model":
                self._init_from_ckpt(self.run_opt.init_model)
            elif self.run_opt.init_mode == "restart":
                self._init_from_ckpt(self.run_opt.restart)
            elif self.run_opt.init_mode == "finetune":
                self._init_from_pretrained_model(
                    data=data, origin_type_map=origin_type_map
                )

            # neighbor_stat is moved to train.py as duplicated
            # TODO: this is a simple fix but we should have a clear
            #       architecture to call neighbor stat
        else:
            graph, graph_def = load_graph_def(
                self.model_param["compress"]["model_file"]
            )
            if self.typeebd is not None:
                self.typeebd.init_variables(graph, graph_def)
            self.descrpt.enable_compression(
                self.model_param["compress"]["min_nbor_dist"],
                graph,
                graph_def,
                self.model_param["compress"]["table_config"][0],
                self.model_param["compress"]["table_config"][1],
                self.model_param["compress"]["table_config"][2],
                self.model_param["compress"]["table_config"][3],
            )
            # for fparam or aparam settings in 'ener' type fitting net
            self.fitting.init_variables(graph, graph_def)

        if self.is_compress or self.model_type == "compressed_model":
            tf.constant("compressed_model", name="model_type", dtype=tf.string)
        else:
            tf.constant("original_model", name="model_type", dtype=tf.string)

        if self.mixed_prec is not None:
            self.descrpt.enable_mixed_precision(self.mixed_prec)
            if not self.multi_task_mode:
                self.fitting.enable_mixed_precision(self.mixed_prec)
            else:
                for fitting_key in self.fitting_dict:
                    self.fitting_dict[fitting_key].enable_mixed_precision(
                        self.mixed_prec
                    )

        self._build_lr()
        self._build_network(data, suffix)
        self._build_training()

    def _build_lr(self):
        self._extra_train_ops = []
        self.global_step = tf.train.get_or_create_global_step()
        if not self.multi_task_mode:
            self.learning_rate = self.lr.build(self.global_step, self.stop_batch)
        else:
            self.learning_rate_dict = {}
            for fitting_key in self.fitting_type_dict:
                self.learning_rate_dict[fitting_key] = self.lr_dict[fitting_key].build(
                    self.global_step, self.stop_batch
                )

        log.info("built lr")

    def _build_loss(self):
        if not self.multi_task_mode:
            l2_l, l2_more = self.loss.build(
                self.learning_rate,
                self.place_holders["natoms_vec"],
                self.model_pred,
                self.place_holders,
                suffix="test",
            )

            if self.mixed_prec is not None:
                l2_l = tf.cast(l2_l, get_precision(self.mixed_prec["output_prec"]))
        else:
            l2_l, l2_more = {}, {}
            for fitting_key in self.fitting_type_dict:
                lr = self.learning_rate_dict[fitting_key]
                model = self.model_pred[fitting_key]
                loss_dict = self.loss_dict[fitting_key]

                l2_l[fitting_key], l2_more[fitting_key] = loss_dict.build(
                    lr,
                    self.place_holders["natoms_vec"],
                    model,
                    self.place_holders,
                    suffix=fitting_key,
                )

                if self.mixed_prec is not None:
                    l2_l[fitting_key] = tf.cast(
                        l2_l[fitting_key], get_precision(self.mixed_prec["output_prec"])
                    )

        return l2_l, l2_more

    def _build_network(self, data, suffix=""):
        self.place_holders = {}
        if self.is_compress:
            for kk in ["coord", "box"]:
                self.place_holders[kk] = tf.placeholder(
                    GLOBAL_TF_FLOAT_PRECISION, [None], "t_" + kk
                )
            self._get_place_horders(data_requirement)
        else:
            if not self.multi_task_mode:
                self._get_place_horders(data.get_data_dict())
            else:
                self._get_place_horders(data[list(data.keys())[0]].get_data_dict())

        self.place_holders["type"] = tf.placeholder(tf.int32, [None], name="t_type")
        self.place_holders["natoms_vec"] = tf.placeholder(
            tf.int32, [self.ntypes + 2], name="t_natoms"
        )
        self.place_holders["default_mesh"] = tf.placeholder(
            tf.int32, [None], name="t_mesh"
        )
        self.place_holders["is_training"] = tf.placeholder(tf.bool)
        self.model_pred = self.model.build(
            self.place_holders["coord"],
            self.place_holders["type"],
            self.place_holders["natoms_vec"],
            self.place_holders["box"],
            self.place_holders["default_mesh"],
            self.place_holders,
            frz_model=self.frz_model,
            ckpt_meta=self.ckpt_meta,
            suffix=suffix,
            reuse=False,
        )

        self.l2_l, self.l2_more = self._build_loss()

        log.info("built network")

    def _build_optimizer(self, fitting_key=None):
        if self.run_opt.is_distrib:
            if fitting_key is None:
                if self.scale_lr_coef > 1.0:
                    log.info("Scale learning rate by coef: %f", self.scale_lr_coef)
                    optimizer = tf.train.AdamOptimizer(
                        self.learning_rate * self.scale_lr_coef
                    )
                else:
                    optimizer = tf.train.AdamOptimizer(self.learning_rate)
                optimizer = self.run_opt._HVD.DistributedOptimizer(optimizer)
            else:
                if self.scale_lr_coef_dict[fitting_key] > 1.0:
                    log.info(
                        "Scale learning rate by coef: %f",
                        self.scale_lr_coef_dict[fitting_key],
                    )
                    optimizer = tf.train.AdamOptimizer(
                        self.learning_rate_dict[fitting_key]
                        * self.scale_lr_coef_dict[fitting_key]
                    )
                else:
                    optimizer = tf.train.AdamOptimizer(
                        learning_rate=self.learning_rate_dict[fitting_key]
                    )
                optimizer = self.run_opt._HVD.DistributedOptimizer(optimizer)
        else:
            if fitting_key is None:
                optimizer = tf.train.AdamOptimizer(learning_rate=self.learning_rate)
            else:
                optimizer = tf.train.AdamOptimizer(
                    learning_rate=self.learning_rate_dict[fitting_key]
                )

        if self.mixed_prec is not None:
            _TF_VERSION = Version(TF_VERSION)
            if _TF_VERSION < Version("1.14.0"):
                raise RuntimeError(
                    "TensorFlow version %s is not compatible with the mixed precision setting. Please consider upgrading your TF version!"
                    % TF_VERSION
                )
            elif _TF_VERSION < Version("2.4.0"):
                optimizer = tf.train.experimental.enable_mixed_precision_graph_rewrite(
                    optimizer
                )
            else:
                optimizer = tf.mixed_precision.enable_mixed_precision_graph_rewrite(
                    optimizer
                )
        return optimizer

    def _build_training(self):
        trainable_variables = tf.trainable_variables()

        if not self.multi_task_mode:
            optimizer = self._build_optimizer()
            apply_op = optimizer.minimize(
                loss=self.l2_l,
                global_step=self.global_step,
                var_list=trainable_variables,
                name="train_step",
            )
            train_ops = [apply_op] + self._extra_train_ops
            self.train_op = tf.group(*train_ops)
        else:
            self.train_op = {}
            for fitting_key in self.fitting_type_dict:
                optimizer = self._build_optimizer(fitting_key=fitting_key)
                apply_op = optimizer.minimize(
                    loss=self.l2_l[fitting_key],
                    global_step=self.global_step,
                    var_list=trainable_variables,
                    name=f"train_step_{fitting_key}",
                )
                train_ops = [apply_op] + self._extra_train_ops
                self.train_op[fitting_key] = tf.group(*train_ops)
        log.info("built training")

    def _init_session(self):
        config = get_tf_session_config()
        device, idx = self.run_opt.my_device.split(":", 1)
        if device == "gpu":
            config.gpu_options.visible_device_list = idx
        self.sess = tf.Session(config=config)

        # Initializes or restore global variables
        init_op = tf.global_variables_initializer()
        if self.run_opt.is_chief:
            self.saver = tf.train.Saver(save_relative_paths=True)
            if self.run_opt.init_mode == "init_from_scratch":
                log.info("initialize model from scratch")
                run_sess(self.sess, init_op)
                if not self.is_compress:
                    fp = open(self.disp_file, "w")
                    fp.close()
            elif self.run_opt.init_mode == "init_from_model":
                log.info("initialize from model %s" % self.run_opt.init_model)
                run_sess(self.sess, init_op)
                self.saver.restore(self.sess, self.run_opt.init_model)
                run_sess(self.sess, self.global_step.assign(0))
                fp = open(self.disp_file, "w")
                fp.close()
            elif self.run_opt.init_mode == "restart":
                log.info("restart from model %s" % self.run_opt.restart)
                run_sess(self.sess, init_op)
                self.saver.restore(self.sess, self.run_opt.restart)
            elif self.run_opt.init_mode == "init_from_frz_model":
                log.info("initialize training from the frozen model")
                run_sess(self.sess, init_op)
                fp = open(self.disp_file, "w")
                fp.close()
            elif self.run_opt.init_mode == "finetune":
                log.info("initialize training from the frozen pretrained model")
                run_sess(self.sess, init_op)
                fp = open(self.disp_file, "w")
                fp.close()
            else:
                raise RuntimeError("unknown init mode")
        else:
            run_sess(self.sess, init_op)
            self.saver = None

        # Ensure variable consistency among tasks when training starts
        if self.run_opt.is_distrib:
            bcast_op = self.run_opt._HVD.broadcast_global_variables(0)
            if self.run_opt.is_chief:
                log.info("broadcast global variables to other tasks")
            else:
                log.info("receive global variables from task#0")
            run_sess(self.sess, bcast_op)

    def train(self, train_data=None, valid_data=None):
        # if valid_data is None:  # no validation set specified.
        #     valid_data = train_data  # using training set as validation set.

        stop_batch = self.stop_batch
        self._init_session()

        # Before data shard is enabled, only cheif do evaluation and record it
        # self.print_head()
        fp = None
        if self.run_opt.is_chief:
            fp = open(self.disp_file, "a")

        cur_batch = run_sess(self.sess, self.global_step)
        is_first_step = True
        self.cur_batch = cur_batch
        if not self.multi_task_mode:
            log.info(
                "start training at lr %.2e (== %.2e), decay_step %d, decay_rate %f, final lr will be %.2e"
                % (
                    run_sess(self.sess, self.learning_rate),
                    self.lr.value(cur_batch),
                    self.lr.decay_steps_,
                    self.lr.decay_rate_,
                    self.lr.value(stop_batch),
                )
            )
        else:
            for fitting_key in self.fitting_type_dict:
                log.info(
                    "%s: start training at lr %.2e (== %.2e), decay_step %d, decay_rate %f, final lr will be %.2e"
                    % (
                        fitting_key,
                        run_sess(self.sess, self.learning_rate_dict[fitting_key]),
                        self.lr_dict[fitting_key].value(cur_batch),
                        self.lr_dict[fitting_key].decay_steps_,
                        self.lr_dict[fitting_key].decay_rate_,
                        self.lr_dict[fitting_key].value(stop_batch),
                    )
                )

        prf_options = None
        prf_run_metadata = None
        if self.profiling:
            prf_options = tf.RunOptions(trace_level=tf.RunOptions.FULL_TRACE)
            prf_run_metadata = tf.RunMetadata()

        # set tensorboard execution environment
        if self.tensorboard:
            summary_merged_op = tf.summary.merge_all()
            # Remove TB old logging directory from previous run
            try:
                shutil.rmtree(self.tensorboard_log_dir)
            except FileNotFoundError:
                pass  # directory does not exist, this is OK
            except Exception as e:
                # general error when removing directory, warn user
                log.exception(
                    f"Could not remove old tensorboard logging directory: "
                    f"{self.tensorboard_log_dir}. Error: {e}"
                )
            else:
                log.debug("Removing old tensorboard log directory.")
            tb_train_writer = tf.summary.FileWriter(
                self.tensorboard_log_dir + "/train", self.sess.graph
            )
            tb_valid_writer = tf.summary.FileWriter(self.tensorboard_log_dir + "/test")
        else:
            tb_train_writer = None
            tb_valid_writer = None
        if self.enable_profiler:
            # https://www.tensorflow.org/guide/profiler
            tfv2.profiler.experimental.start(self.tensorboard_log_dir)

        train_time = 0
        total_train_time = 0.0
        wall_time_tic = time.time()

        next_batch_train_op = None
        next_fitting_key = None
        next_train_batch_list = None
        next_datasetloader = None

        # dataset loader op
        if not self.multi_task_mode:
            datasetloader = DatasetLoader(train_data)
            data_op = datasetloader.build()
        else:
            datasetloader = {}
            data_op = {}
            for fitting_key in self.fitting_type_dict:
                datasetloader[fitting_key] = DatasetLoader(train_data[fitting_key])
                data_op[fitting_key] = datasetloader[fitting_key].build()

        while cur_batch < stop_batch:
            # first round validation:
            if is_first_step:
                if not self.multi_task_mode:
                    train_batch = train_data.get_batch()
                    batch_train_op = self.train_op
                else:
                    fitting_idx = dp_random.choice(
                        np.arange(self.nfitting), p=np.array(self.fitting_prob)
                    )
                    fitting_key = self.fitting_key_list[fitting_idx]
                    train_batch = train_data[fitting_key].get_batch()
                    batch_train_op = self.train_op[fitting_key]
            else:
                train_batch = next_datasetloader.get_data_dict(next_train_batch_list)
                batch_train_op = next_batch_train_op
                fitting_key = next_fitting_key
            # for next round
            if not self.multi_task_mode:
                next_datasetloader = datasetloader
                next_batch_train_op = self.train_op
                next_train_batch_op = data_op
            else:
                fitting_idx = dp_random.choice(
                    np.arange(self.nfitting), p=np.array(self.fitting_prob)
                )
                next_fitting_key = self.fitting_key_list[fitting_idx]
                next_datasetloader = datasetloader[next_fitting_key]
                next_batch_train_op = self.train_op[fitting_key]
                next_train_batch_op = data_op[fitting_key]

            if self.display_in_training and is_first_step:
                if self.run_opt.is_chief:
                    if not self.multi_task_mode:
                        valid_batches = (
                            [
                                valid_data.get_batch()
                                for ii in range(self.valid_numb_batch)
                            ]
                            if valid_data is not None
                            else None
                        )
                        self.valid_on_the_fly(
                            fp, [train_batch], valid_batches, print_header=True
                        )
                    else:
                        train_batches = {}
                        valid_batches = {}
                        # valid_numb_batch_dict
                        for fitting_key_ii in train_data:
                            # enumerate fitting key as fitting_key_ii
                            train_batches[fitting_key_ii] = [
                                train_data[fitting_key_ii].get_batch()
                            ]
                            valid_batches[fitting_key_ii] = (
                                [
                                    valid_data[fitting_key_ii].get_batch()
                                    for ii in range(
                                        self.valid_numb_batch_dict[fitting_key_ii]
                                    )
                                ]
                                if fitting_key_ii in valid_data
                                else None
                            )
                        self.valid_on_the_fly(
                            fp,
                            train_batches,
                            valid_batches,
                            print_header=True,
                            fitting_key=fitting_key,
                        )
                is_first_step = False

            if self.timing_in_training:
                tic = time.time()
            train_feed_dict = self.get_feed_dict(train_batch, is_training=True)
            # use tensorboard to visualize the training of deepmd-kit
            # it will takes some extra execution time to generate the tensorboard data
            if self.tensorboard and (cur_batch % self.tensorboard_freq == 0):
                summary, _, next_train_batch_list = run_sess(
                    self.sess,
                    [summary_merged_op, batch_train_op, next_train_batch_op],
                    feed_dict=train_feed_dict,
                    options=prf_options,
                    run_metadata=prf_run_metadata,
                )
                tb_train_writer.add_summary(summary, cur_batch)
            else:
                _, next_train_batch_list = run_sess(
                    self.sess,
                    [batch_train_op, next_train_batch_op],
                    feed_dict=train_feed_dict,
                    options=prf_options,
                    run_metadata=prf_run_metadata,
                )
            if self.timing_in_training:
                toc = time.time()
            if self.timing_in_training:
                train_time += toc - tic
            cur_batch = run_sess(self.sess, self.global_step)
            self.cur_batch = cur_batch

            # on-the-fly validation
            if self.display_in_training and (cur_batch % self.disp_freq == 0):
                if self.timing_in_training:
                    tic = time.time()
                if self.run_opt.is_chief:
                    if not self.multi_task_mode:
                        valid_batches = (
                            [
                                valid_data.get_batch()
                                for ii in range(self.valid_numb_batch)
                            ]
                            if valid_data is not None
                            else None
                        )
                        self.valid_on_the_fly(fp, [train_batch], valid_batches)
                    else:
                        train_batches = {}
                        valid_batches = {}
                        for fitting_key_ii in train_data:
                            train_batches[fitting_key_ii] = [
                                train_data[fitting_key_ii].get_batch()
                            ]
                            valid_batches[fitting_key_ii] = (
                                [
                                    valid_data[fitting_key_ii].get_batch()
                                    for ii in range(
                                        self.valid_numb_batch_dict[fitting_key_ii]
                                    )
                                ]
                                if fitting_key_ii in valid_data
                                else None
                            )
                        self.valid_on_the_fly(
                            fp, train_batches, valid_batches, fitting_key=fitting_key
                        )
                if self.timing_in_training:
                    toc = time.time()
                    test_time = toc - tic
                    wall_time = toc - wall_time_tic
                    log.info(
                        "batch %7d training time %.2f s, testing time %.2f s, total wall time %.2f s"
                        % (cur_batch, train_time, test_time, wall_time)
                    )
                    # the first training time is not accurate
                    if cur_batch > self.disp_freq or stop_batch < 2 * self.disp_freq:
                        total_train_time += train_time
                    train_time = 0
                    wall_time_tic = toc
                if (
                    self.save_freq > 0
                    and cur_batch % self.save_freq == 0
                    and self.saver is not None
                ):
                    self.save_checkpoint(cur_batch)
        if (
            self.save_freq == 0 or cur_batch == 0 or cur_batch % self.save_freq != 0
        ) and self.saver is not None:
            self.save_checkpoint(cur_batch)
        if self.run_opt.is_chief:
            fp.close()
        if self.timing_in_training and stop_batch // self.disp_freq > 0:
            if stop_batch >= 2 * self.disp_freq:
                log.info(
                    "average training time: %.4f s/batch (exclude first %d batches)",
                    total_train_time
                    / (stop_batch // self.disp_freq * self.disp_freq - self.disp_freq),
                    self.disp_freq,
                )
            else:
                log.info(
                    "average training time: %.4f s/batch",
                    total_train_time / (stop_batch // self.disp_freq * self.disp_freq),
                )

        if self.profiling and self.run_opt.is_chief:
            fetched_timeline = timeline.Timeline(prf_run_metadata.step_stats)
            chrome_trace = fetched_timeline.generate_chrome_trace_format()
            with open(self.profiling_file, "w") as f:
                f.write(chrome_trace)
        if self.enable_profiler and self.run_opt.is_chief:
            tfv2.profiler.experimental.stop()

    def save_checkpoint(self, cur_batch: int):
        try:
            ckpt_prefix = self.saver.save(
                self.sess,
                os.path.join(os.getcwd(), self.save_ckpt),
                global_step=cur_batch,
            )
        except google.protobuf.message.DecodeError as e:
            raise GraphTooLargeError(
                "The graph size exceeds 2 GB, the hard limitation of protobuf."
                " Then a DecodeError was raised by protobuf. You should "
                "reduce the size of your model."
            ) from e
        # make symlinks from prefix with step to that without step to break nothing
        # get all checkpoint files
        original_files = glob.glob(ckpt_prefix + ".*")
        for ori_ff in original_files:
            new_ff = self.save_ckpt + ori_ff[len(ckpt_prefix) :]
            try:
                # remove old one
                os.remove(new_ff)
            except OSError:
                pass
            if platform.system() != "Windows":
                # by default one does not have access to create symlink on Windows
                os.symlink(ori_ff, new_ff)
            else:
                shutil.copyfile(ori_ff, new_ff)
        log.info("saved checkpoint %s" % self.save_ckpt)

    def get_feed_dict(self, batch, is_training):
        feed_dict = {}
        for kk in batch.keys():
            if kk == "find_type" or kk == "type" or kk == "real_natoms_vec":
                continue
            if "find_" in kk:
                feed_dict[self.place_holders[kk]] = batch[kk]
            else:
                feed_dict[self.place_holders[kk]] = np.reshape(batch[kk], [-1])
        for ii in ["type"]:
            feed_dict[self.place_holders[ii]] = np.reshape(batch[ii], [-1])
        for ii in ["natoms_vec", "default_mesh"]:
            feed_dict[self.place_holders[ii]] = batch[ii]
        feed_dict[self.place_holders["is_training"]] = is_training
        return feed_dict

    def get_global_step(self):
        return run_sess(self.sess, self.global_step)

    # def print_head (self) :  # depreciated
    #     if self.run_opt.is_chief:
    #         fp = open(self.disp_file, "a")
    #         print_str = "# %5s" % 'batch'
    #         print_str += self.loss.print_header()
    #         print_str += '   %8s\n' % 'lr'
    #         fp.write(print_str)
    #         fp.close ()

    def valid_on_the_fly(
        self, fp, train_batches, valid_batches, print_header=False, fitting_key=None
    ):
        train_results = self.get_evaluation_results(train_batches)
        valid_results = self.get_evaluation_results(valid_batches)

        cur_batch = self.cur_batch
        if not self.multi_task_mode:
            current_lr = run_sess(self.sess, self.learning_rate)
        else:
            assert (
                fitting_key is not None
            ), "Fitting key must be assigned in validation!"
            current_lr = None
            # current_lr can be used as the learning rate of descriptor in the future
            current_lr_dict = {}
            for fitting_key_ii in train_batches:
                current_lr_dict[fitting_key_ii] = run_sess(
                    self.sess, self.learning_rate_dict[fitting_key_ii]
                )
        if print_header:
            self.print_header(fp, train_results, valid_results, self.multi_task_mode)
        if not self.multi_task_mode:
            self.print_on_training(
                fp,
                train_results,
                valid_results,
                cur_batch,
                current_lr,
                self.multi_task_mode,
            )
        else:
            assert (
                fitting_key is not None
            ), "Fitting key must be assigned when printing learning rate!"
            self.print_on_training(
                fp,
                train_results,
                valid_results,
                cur_batch,
                current_lr,
                self.multi_task_mode,
                current_lr_dict,
            )

    @staticmethod
    def print_header(fp, train_results, valid_results, multi_task_mode=False):
        print_str = ""
        print_str += "# %5s" % "step"
        if not multi_task_mode:
            if valid_results is not None:
                prop_fmt = "   %11s %11s"
                for k in train_results.keys():
                    print_str += prop_fmt % (k + "_val", k + "_trn")
            else:
                prop_fmt = "   %11s"
                for k in train_results.keys():
                    print_str += prop_fmt % (k + "_trn")
            print_str += "   %8s\n" % "lr"
        else:
            for fitting_key in train_results:
                if valid_results[fitting_key] is not None:
                    prop_fmt = "   %11s %11s"
                    for k in train_results[fitting_key].keys():
                        print_str += prop_fmt % (k + "_val", k + "_trn")
                else:
                    prop_fmt = "   %11s"
                    for k in train_results[fitting_key].keys():
                        print_str += prop_fmt % (k + "_trn")
                print_str += "   %8s\n" % (fitting_key + "_lr")
        fp.write(print_str)
        fp.flush()

    @staticmethod
    def print_on_training(
        fp,
        train_results,
        valid_results,
        cur_batch,
        cur_lr,
        multi_task_mode=False,
        cur_lr_dict=None,
    ):
        print_str = ""
        print_str += "%7d" % cur_batch
        if not multi_task_mode:
            if valid_results is not None:
                prop_fmt = "   %11.2e %11.2e"
                for k in valid_results.keys():
                    # assert k in train_results.keys()
                    print_str += prop_fmt % (valid_results[k], train_results[k])
            else:
                prop_fmt = "   %11.2e"
                for k in train_results.keys():
                    print_str += prop_fmt % (train_results[k])
            print_str += "   %8.1e\n" % cur_lr
        else:
            for fitting_key in train_results:
                if valid_results[fitting_key] is not None:
                    prop_fmt = "   %11.2e %11.2e"
                    for k in valid_results[fitting_key].keys():
                        # assert k in train_results[fitting_key].keys()
                        print_str += prop_fmt % (
                            valid_results[fitting_key][k],
                            train_results[fitting_key][k],
                        )
                else:
                    prop_fmt = "   %11.2e"
                    for k in train_results[fitting_key].keys():
                        print_str += prop_fmt % (train_results[fitting_key][k])
                print_str += "   %8.1e\n" % cur_lr_dict[fitting_key]
        fp.write(print_str)
        fp.flush()

    @staticmethod
    def eval_single_list(single_batch_list, loss, sess, get_feed_dict_func, prefix=""):
        if single_batch_list is None:
            return None
        numb_batch = len(single_batch_list)
        sum_results = {}  # sum of losses on all atoms
        sum_natoms = 0
        for i in range(numb_batch):
            batch = single_batch_list[i]
            natoms = batch["natoms_vec"]
            feed_dict = get_feed_dict_func(batch, is_training=False)
            results = loss.eval(sess, feed_dict, natoms)

            for k, v in results.items():
                if k == "natoms":
                    sum_natoms += v
                else:
                    sum_results[k] = sum_results.get(k, 0.0) + v * results["natoms"]
        single_results = {
            prefix + k: v / sum_natoms
            for k, v in sum_results.items()
            if not k == "natoms"
        }
        return single_results

    def get_evaluation_results(self, batch_list):
        if not self.multi_task_mode:
            avg_results = self.eval_single_list(
                batch_list, self.loss, self.sess, self.get_feed_dict
            )
        else:
            avg_results = {}
            for fitting_key in batch_list:
                avg_results[fitting_key] = self.eval_single_list(
                    batch_list[fitting_key],
                    self.loss_dict[fitting_key],
                    self.sess,
                    self.get_feed_dict,
                    prefix=f"{fitting_key}_",
                )
        return avg_results

    def save_compressed(self):
        """Save the compressed graph."""
        self._init_session()
        if self.is_compress:
            self.saver.save(self.sess, os.path.join(os.getcwd(), self.save_ckpt))

    def _get_place_horders(self, data_dict):
        for kk in data_dict.keys():
            if kk == "type":
                continue
            prec = GLOBAL_TF_FLOAT_PRECISION
            if data_dict[kk]["high_prec"]:
                prec = GLOBAL_ENER_FLOAT_PRECISION
            self.place_holders[kk] = tf.placeholder(prec, [None], name="t_" + kk)
            self.place_holders["find_" + kk] = tf.placeholder(
                tf.float32, name="t_find_" + kk
            )

    def _init_from_frz_model(self):
        try:
            graph, graph_def = load_graph_def(self.run_opt.init_frz_model)
        except FileNotFoundError as e:
            # throw runtime error if there's no frozen model
            raise RuntimeError(
                "The input frozen model {} ({}) does not exist! Please check the path of the frozen model. ".format(
                    self.run_opt.init_frz_model,
                    os.path.abspath(self.run_opt.init_frz_model),
                )
            ) from e
        # get the model type from the frozen model(self.run_opt.init_frz_model)
        try:
            t_model_type = get_tensor_by_name_from_graph(graph, "model_type")
        except GraphWithoutTensorError as e:
            # throw runtime error if the frozen_model has no model type information...
            raise RuntimeError(
                "The input frozen model: %s has no 'model_type' information, "
                "which is not supported by the 'dp train init-frz-model' interface. "
                % self.run_opt.init_frz_model
            ) from e
        else:
            self.model_type = bytes.decode(t_model_type)
        if self.model_type == "compressed_model":
            self.frz_model = self.run_opt.init_frz_model
        self.model.init_variables(graph, graph_def, model_type=self.model_type)

    def _init_from_ckpt(self, ckpt_meta: str):
        with tf.Graph().as_default() as graph:
            tf.train.import_meta_graph(f"{ckpt_meta}.meta", clear_devices=True)
        # get the model type from the model
        try:
            t_model_type = get_tensor_by_name_from_graph(graph, "model_type")
        except GraphWithoutTensorError as e:
            self.model_type = "original_model"
        else:
            self.model_type = bytes.decode(t_model_type)
        if self.model_type == "compressed_model":
            self.ckpt_meta = ckpt_meta

    def _init_from_pretrained_model(
        self, data, origin_type_map=None, bias_shift="delta"
    ):
        """Init the embedding net variables with the given frozen model.

        Parameters
        ----------
        data : DeepmdDataSystem
            The training data.
        origin_type_map : list
            The original type_map in dataset, they are targets to change the energy bias.
        bias_shift : str
            The mode for changing energy bias : ['delta', 'statistic']
            'delta' : perform predictions on energies of target dataset,
                    and do least sqaure on the errors to obtain the target shift as bias.
            'statistic' : directly use the statistic energy bias in the target dataset.
        """
        try:
            graph, graph_def = load_graph_def(self.run_opt.finetune)
        except FileNotFoundError as e:
            # throw runtime error if there's no frozen model
            raise RuntimeError(
                "The input frozen pretrained model {} ({}) does not exist! "
                "Please check the path of the frozen pretrained model. ".format(
                    self.run_opt.finetune, os.path.abspath(self.run_opt.finetune)
                )
            ) from e
        # get the model type from the frozen model(self.run_opt.finetune)
        try:
            t_model_type = get_tensor_by_name_from_graph(graph, "model_type")
        except GraphWithoutTensorError as e:
            # throw runtime error if the frozen_model has no model type information...
            raise RuntimeError(
                "The input frozen pretrained model: %s has no 'model_type' information, "
                "which is not supported by the 'dp train finetune' interface. "
                % self.run_opt.finetune
            ) from e
        else:
            self.model_type = bytes.decode(t_model_type)
        assert (
            self.model_type != "compressed_model"
        ), "Compressed models are not supported for finetuning!"
        self.model.init_variables(graph, graph_def, model_type=self.model_type)
        log.info(
            "Changing energy bias in pretrained model for types {}... "
            "(this step may take long time)".format(str(origin_type_map))
        )
        self._change_energy_bias(
            data, self.run_opt.finetune, origin_type_map, bias_shift
        )

    def _change_energy_bias(
        self, data, frozen_model, origin_type_map, bias_shift="delta"
    ):
        full_type_map = data.get_type_map()
        assert (
            self.fitting_type == "ener"
        ), "energy bias changing only supports 'ener' fitting net!"
        self.model.fitting.change_energy_bias(
            data,
            frozen_model,
            origin_type_map,
            full_type_map,
            bias_shift=bias_shift,
            ntest=self.model_param.get("data_bias_nsample", 10),
        )


class DatasetLoader:
    """Generate an OP that loads the training data from the given DeepmdDataSystem.

    It can be used to load the training data in the training process, so there is
    no waiting time between training steps.

    Parameters
    ----------
    train_data : DeepmdDataSystem
        The training data.

    Examples
    --------
    >>> loader = DatasetLoader(train_data)
    >>> data_op = loader.build()
    >>> with tf.Session() as sess:
    >>>     data_list = sess.run(data_op)
    >>> data_dict = loader.get_data_dict(data_list)
    """

    def __init__(self, train_data: DeepmdDataSystem):
        self.train_data = train_data
        # get the keys of the data
        batch_data = self.train_data.get_batch()
        self.data_keys = batch_data.keys()
        self.data_types = [tf.as_dtype(x.dtype) for x in batch_data.values()]

    def build(self) -> List[tf.Tensor]:
        """Build the OP that loads the training data.

        Returns
        -------
        List[tf.Tensor]
            Tensor of the loaded data.
        """
        train_data = self.train_data

        def get_train_batch() -> List[np.ndarray]:
            batch_data = train_data.get_batch()
            # convert dict to list of arryas
            batch_data = tuple([batch_data[kk] for kk in self.data_keys])
            return batch_data

        return tf.py_func(get_train_batch, [], self.data_types, name="train_data")

    def get_data_dict(self, batch_list: List[np.ndarray]) -> Dict[str, np.ndarray]:
        """Generate a dict of the loaded data.

        Parameters
        ----------
        batch_list : List[np.ndarray]
            The loaded data.

        Returns
        -------
        Dict[str, np.ndarray]
            The dict of the loaded data.
        """
        return {kk: vv for kk, vv in zip(self.data_keys, batch_list)}<|MERGE_RESOLUTION|>--- conflicted
+++ resolved
@@ -165,14 +165,10 @@
             fitting_type = fitting_param.get("type", "ener")
             self.fitting_type = fitting_type
             fitting_param["descrpt"] = self.descrpt
-<<<<<<< HEAD
-            fitting_param["compress"] = self.is_compress
-            self.fitting = fitting_net_init(fitting_type, descrpt_type, fitting_param)
-=======
             if fitting_type == "ener":
                 fitting_param["spin"] = self.spin
+            fitting_param["compress"] = self.is_compress
             self.fitting = Fitting(**fitting_param)
->>>>>>> 275ad5f6
         else:
             self.fitting_dict = {}
             self.fitting_type_dict = {}
