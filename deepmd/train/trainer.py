--- conflicted
+++ resolved
@@ -269,7 +269,6 @@
             )
 
         # learning rate
-<<<<<<< HEAD
         if not self.multi_task_mode:
             lr_param = j_must_have(jdata, 'learning_rate')
             scale_by_worker = lr_param.get('scale_by_worker', 'linear')
@@ -305,24 +304,7 @@
                                                                 lr_param['stop_lr'],
                                                                 lr_param['decay_steps'])
                 else :
-                    raise RuntimeError('unknown learning_rate type ' + lr_type)        
-=======
-        lr_param = j_must_have(jdata, "learning_rate")
-        scale_by_worker = lr_param.get("scale_by_worker", "linear")
-        if scale_by_worker == "linear":
-            self.scale_lr_coef = float(self.run_opt.world_size)
-        elif scale_by_worker == "sqrt":
-            self.scale_lr_coef = np.sqrt(self.run_opt.world_size).real
-        else:
-            self.scale_lr_coef = 1.0
-        lr_type = lr_param.get("type", "exp")
-        if lr_type == "exp":
-            self.lr = LearningRateExp(
-                lr_param["start_lr"], lr_param["stop_lr"], lr_param["decay_steps"]
-            )
-        else:
-            raise RuntimeError("unknown learning_rate type " + lr_type)
->>>>>>> 87e6a546
+                    raise RuntimeError('unknown learning_rate type ' + lr_type)
 
         # loss
         # infer loss type by fitting_type
@@ -384,17 +366,12 @@
             loss_param_dict = jdata.get("loss_dict", {})
             for fitting_key in self.fitting_type_dict:
                 loss_param = loss_param_dict.get(fitting_key, {})
-<<<<<<< HEAD
-                self.loss_dict[fitting_key] = loss_init(loss_param, self.fitting_type_dict[fitting_key],
-                                                               self.fitting_dict[fitting_key], self.lr_dict[fitting_key])
-=======
                 self.loss_dict[fitting_key] = loss_init(
-                    loss_param,
+                    loss_param, 
                     self.fitting_type_dict[fitting_key],
-                    self.fitting_dict[fitting_key],
-                    self.lr,
-                )
->>>>>>> 87e6a546
+                    self.fitting_dict[fitting_key], 
+                    self.lr_dict[fitting_key],
+                )
 
         # training
         tr_data = jdata["training"]
@@ -663,24 +640,15 @@
         else:
             self.l2_l, self.l2_more = {}, {}
             for fitting_key in self.fitting_type_dict:
-<<<<<<< HEAD
-                self.l2_l[fitting_key], self.l2_more[fitting_key]\
-                    = self.loss_dict[fitting_key].build(self.learning_rate_dict[fitting_key],
-                                                        self.place_holders['natoms_vec'],
-                                                        self.model_pred[fitting_key],
-                                                        self.place_holders,
-                                                        suffix=fitting_key)
-=======
                 self.l2_l[fitting_key], self.l2_more[fitting_key] = self.loss_dict[
                     fitting_key
                 ].build(
-                    self.learning_rate,
-                    self.place_holders["natoms_vec"],
+                    self.learning_rate_dict[fitting_key],
+                    self.place_holders['natoms_vec'],
                     self.model_pred[fitting_key],
                     self.place_holders,
-                    suffix=fitting_key,
-                )
->>>>>>> 87e6a546
+                    suffix=fitting_key
+                )
                 if self.mixed_prec is not None:
                     self.l2_l[fitting_key] = tf.cast(
                         self.l2_l[fitting_key],
@@ -691,7 +659,6 @@
 
     def _build_training(self):
         trainable_variables = tf.trainable_variables()
-<<<<<<< HEAD
         if not self.multi_task_mode:
             if self.run_opt.is_distrib:
                 if self.scale_lr_coef > 1.:
@@ -706,57 +673,27 @@
                 _TF_VERSION = Version(TF_VERSION)
                 # check the TF_VERSION, when TF < 1.12, mixed precision is not allowed 
                 if _TF_VERSION < Version('1.14.0'):
-                    raise RuntimeError("TensorFlow version %s is not compatible with the mixed precision setting. Please consider upgrading your TF version!" % TF_VERSION)
+                    raise RuntimeError(
+                        "TensorFlow version %s is not compatible with the mixed precision setting. Please consider upgrading your TF version!"
+                        % TF_VERSION
+                    )
                 elif _TF_VERSION < Version('2.4.0'):
-                    optimizer = tf.train.experimental.enable_mixed_precision_graph_rewrite(optimizer)
+                    optimizer = tf.train.experimental.enable_mixed_precision_graph_rewrite(
+                        optimizer
+                    )
                 else:
-                    optimizer = tf.mixed_precision.enable_mixed_precision_graph_rewrite(optimizer)
+                    optimizer = tf.mixed_precision.enable_mixed_precision_graph_rewrite(
+                        optimizer
+                    )
 
             apply_op = optimizer.minimize(loss=self.l2_l,
                                           global_step=self.global_step,
                                           var_list=trainable_variables,
                                           name='train_step')
-=======
-        if self.run_opt.is_distrib:
-            if self.scale_lr_coef > 1.0:
-                log.info("Scale learning rate by coef: %f", self.scale_lr_coef)
-                optimizer = tf.train.AdamOptimizer(
-                    self.learning_rate * self.scale_lr_coef
-                )
-            else:
-                optimizer = tf.train.AdamOptimizer(self.learning_rate)
-            optimizer = self.run_opt._HVD.DistributedOptimizer(optimizer)
-        else:
-            optimizer = tf.train.AdamOptimizer(learning_rate=self.learning_rate)
-        if self.mixed_prec is not None:
-            _TF_VERSION = Version(TF_VERSION)
-            # check the TF_VERSION, when TF < 1.12, mixed precision is not allowed
-            if _TF_VERSION < Version("1.14.0"):
-                raise RuntimeError(
-                    "TensorFlow version %s is not compatible with the mixed precision setting. Please consider upgrading your TF version!"
-                    % TF_VERSION
-                )
-            elif _TF_VERSION < Version("2.4.0"):
-                optimizer = tf.train.experimental.enable_mixed_precision_graph_rewrite(
-                    optimizer
-                )
-            else:
-                optimizer = tf.mixed_precision.enable_mixed_precision_graph_rewrite(
-                    optimizer
-                )
-        if not self.multi_task_mode:
-            apply_op = optimizer.minimize(
-                loss=self.l2_l,
-                global_step=self.global_step,
-                var_list=trainable_variables,
-                name="train_step",
-            )
->>>>>>> 87e6a546
             train_ops = [apply_op] + self._extra_train_ops
             self.train_op = tf.group(*train_ops)
         else:
             self.train_op = {}
-<<<<<<< HEAD
             for fitting_key in self.fitting_type_dict:            
                 if self.run_opt.is_distrib:
                     if self.scale_lr_coef_dict[fitting_key] > 1.:
@@ -776,19 +713,12 @@
                         optimizer = tf.train.experimental.enable_mixed_precision_graph_rewrite(optimizer)
                     else:
                        optimizer = tf.mixed_precision.enable_mixed_precision_graph_rewrite(optimizer)
-                apply_op = optimizer.minimize(loss=self.l2_l[fitting_key],
-                                              global_step=self.global_step,
-                                              var_list=trainable_variables,
-                                              name='train_step_{}'.format(fitting_key))
-=======
-            for fitting_key in self.fitting_type_dict:
                 apply_op = optimizer.minimize(
                     loss=self.l2_l[fitting_key],
                     global_step=self.global_step,
                     var_list=trainable_variables,
-                    name=f"train_step_{fitting_key}",
-                )
->>>>>>> 87e6a546
+                    name='train_step_{}'.format(fitting_key)
+                )
                 train_ops = [apply_op] + self._extra_train_ops
                 self.train_op[fitting_key] = tf.group(*train_ops)
         log.info("built training")
@@ -863,38 +793,29 @@
         cur_batch = run_sess(self.sess, self.global_step)
         is_first_step = True
         self.cur_batch = cur_batch
-<<<<<<< HEAD
         if not self.multi_task_mode:
-            log.info("start training at lr %.2e (== %.2e), decay_step %d, decay_rate %f, final lr will be %.2e" % 
-                     (run_sess(self.sess, self.learning_rate),
-                      self.lr.value(cur_batch), 
-                      self.lr.decay_steps_,
-                      self.lr.decay_rate_,
-                      self.lr.value(stop_batch)) 
+            log.info("start training at lr %.2e (== %.2e), decay_step %d, decay_rate %f, final lr will be %.2e"
+                % (
+                    run_sess(self.sess, self.learning_rate),
+                    self.lr.value(cur_batch), 
+                    self.lr.decay_steps_,
+                    self.lr.decay_rate_,
+                    self.lr.value(stop_batch)
+                ) 
             )
         else:
             for fitting_key in self.fitting_type_dict:
-                log.info("%s: start training at lr %.2e (== %.2e), decay_step %d, decay_rate %f, final lr will be %.2e" % 
-                         (fitting_key,
-                          run_sess(self.sess, self.learning_rate_dict[fitting_key]),
-                          self.lr_dict[fitting_key].value(cur_batch), 
-                          self.lr_dict[fitting_key].decay_steps_,
-                          self.lr_dict[fitting_key].decay_rate_,
-                          self.lr_dict[fitting_key].value(stop_batch)) 
-                )
-
-=======
-        log.info(
-            "start training at lr %.2e (== %.2e), decay_step %d, decay_rate %f, final lr will be %.2e"
-            % (
-                run_sess(self.sess, self.learning_rate),
-                self.lr.value(cur_batch),
-                self.lr.decay_steps_,
-                self.lr.decay_rate_,
-                self.lr.value(stop_batch),
-            )
-        )
->>>>>>> 87e6a546
+                log.info(
+                    "%s: start training at lr %.2e (== %.2e), decay_step %d, decay_rate %f, final lr will be %.2e" 
+                    % (
+                        fitting_key,
+                        run_sess(self.sess, self.learning_rate_dict[fitting_key]),
+                        self.lr_dict[fitting_key].value(cur_batch), 
+                        self.lr_dict[fitting_key].decay_steps_,
+                        self.lr_dict[fitting_key].decay_rate_,
+                        self.lr_dict[fitting_key].value(stop_batch)
+                    ) 
+                )
 
         prf_options = None
         prf_run_metadata = None
@@ -963,33 +884,15 @@
                         train_batches = {}
                         valid_batches = {}
                         # valid_numb_batch_dict
-<<<<<<< HEAD
                         for fitting_key_ii in train_data:
                             # enumerate fitting key as fitting_key_ii
-                            train_batches[fitting_key_ii] = [train_data[fitting_key_ii].get_batch()]
+                            train_batches[fitting_key_ii] = [
+                                train_data[fitting_key_ii].get_batch()
+                            ]
                             valid_batches[fitting_key_ii] = [valid_data[fitting_key_ii].get_batch()
                                                           for ii in range(self.valid_numb_batch_dict[fitting_key_ii])] \
                                 if fitting_key_ii in valid_data else None
                         self.valid_on_the_fly(fp, train_batches, valid_batches, print_header=True, fitting_key=fitting_key)
-=======
-                        for fitting_key in train_data:
-                            train_batches[fitting_key] = [
-                                train_data[fitting_key].get_batch()
-                            ]
-                            valid_batches[fitting_key] = (
-                                [
-                                    valid_data[fitting_key].get_batch()
-                                    for ii in range(
-                                        self.valid_numb_batch_dict[fitting_key]
-                                    )
-                                ]
-                                if fitting_key in valid_data
-                                else None
-                            )
-                        self.valid_on_the_fly(
-                            fp, train_batches, valid_batches, print_header=True
-                        )
->>>>>>> 87e6a546
                 is_first_step = False
 
             if self.timing_in_training:
@@ -1039,30 +942,12 @@
                     else:
                         train_batches = {}
                         valid_batches = {}
-<<<<<<< HEAD
                         for fitting_key_ii in train_data:
                             train_batches[fitting_key_ii] = [train_data[fitting_key_ii].get_batch()]
                             valid_batches[fitting_key_ii] = [valid_data[fitting_key_ii].get_batch()
                                                           for ii in range(self.valid_numb_batch_dict[fitting_key_ii])] \
                                 if fitting_key_ii in valid_data else None
                         self.valid_on_the_fly(fp, train_batches, valid_batches, fitting_key=fitting_key)
-=======
-                        for fitting_key in train_data:
-                            train_batches[fitting_key] = [
-                                train_data[fitting_key].get_batch()
-                            ]
-                            valid_batches[fitting_key] = (
-                                [
-                                    valid_data[fitting_key].get_batch()
-                                    for ii in range(
-                                        self.valid_numb_batch_dict[fitting_key]
-                                    )
-                                ]
-                                if fitting_key in valid_data
-                                else None
-                            )
-                        self.valid_on_the_fly(fp, train_batches, valid_batches)
->>>>>>> 87e6a546
                 if self.timing_in_training:
                     toc = time.time()
                     test_time = toc - tic
@@ -1166,16 +1051,12 @@
     #         fp.write(print_str)
     #         fp.close ()
 
-<<<<<<< HEAD
     def valid_on_the_fly(self,
                          fp,
                          train_batches,
                          valid_batches,
                          print_header=False,
                          fitting_key=None):
-=======
-    def valid_on_the_fly(self, fp, train_batches, valid_batches, print_header=False):
->>>>>>> 87e6a546
         train_results = self.get_evaluation_results(train_batches)
         valid_results = self.get_evaluation_results(valid_batches)
 
@@ -1191,22 +1072,12 @@
                 current_lr_dict[fitting_key_ii] = run_sess(self.sess, self.learning_rate_dict[fitting_key_ii])
         if print_header:
             self.print_header(fp, train_results, valid_results, self.multi_task_mode)
-<<<<<<< HEAD
         if not self.multi_task_mode:
             self.print_on_training(fp, train_results, valid_results, cur_batch, current_lr, self.multi_task_mode)
         else:
             assert fitting_key is not None, "Fitting key must be assigned when printing learning rate!"
             self.print_on_training(fp, train_results, valid_results, cur_batch, current_lr, self.multi_task_mode, current_lr_dict)
-=======
-        self.print_on_training(
-            fp,
-            train_results,
-            valid_results,
-            cur_batch,
-            current_lr,
-            self.multi_task_mode,
-        )
->>>>>>> 87e6a546
+
 
     @staticmethod
     def print_header(fp, train_results, valid_results, multi_task_mode=False):
@@ -1220,12 +1091,8 @@
             else:
                 prop_fmt = "   %11s"
                 for k in train_results.keys():
-<<<<<<< HEAD
                     print_str += prop_fmt % (k + '_trn')
             print_str += '   %8s\n' % (k + '_lr')
-=======
-                    print_str += prop_fmt % (k + "_trn")
->>>>>>> 87e6a546
         else:
             for fitting_key in train_results:
                 if valid_results[fitting_key] is not None:
@@ -1235,26 +1102,14 @@
                 else:
                     prop_fmt = "   %11s"
                     for k in train_results[fitting_key].keys():
-<<<<<<< HEAD
                         print_str += prop_fmt % (k + '_trn')
                 print_str += '   %8s\n' % (fitting_key + '_lr')
-=======
-                        print_str += prop_fmt % (k + "_trn")
-        print_str += "   %8s\n" % "lr"
->>>>>>> 87e6a546
         fp.write(print_str)
         fp.flush()
 
     @staticmethod
-<<<<<<< HEAD
     def print_on_training(fp, train_results, valid_results, cur_batch, cur_lr, multi_task_mode=False, cur_lr_dict=None):
-        print_str = ''
-=======
-    def print_on_training(
-        fp, train_results, valid_results, cur_batch, cur_lr, multi_task_mode=False
-    ):
         print_str = ""
->>>>>>> 87e6a546
         print_str += "%7d" % cur_batch
         if not multi_task_mode:
             if valid_results is not None:
