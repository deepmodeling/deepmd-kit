#!/usr/bin/env python3
import logging
import os
import time
from typing import (
    Dict,
    List,
)

import numpy as np
from packaging.version import (
    Version,
)

# load grad of force module
import deepmd.op  # noqa: F401
from deepmd.common import (
    data_requirement,
    get_precision,
    j_must_have,
)
from deepmd.env import (
    GLOBAL_ENER_FLOAT_PRECISION,
    GLOBAL_TF_FLOAT_PRECISION,
    TF_VERSION,
    get_tf_session_config,
    paddle,
    tf,
)
from deepmd.fit import (
    Fitting,
    ener,
)
from deepmd.loss import (
    DOSLoss,
    EnerDipoleLoss,
    EnerSpinLoss,
    EnerStdLoss,
    TensorLoss,
)
from deepmd.model import (
    DipoleModel,
    DOSModel,
    EnerModel,
    MultiModel,
    PolarModel,
)
from deepmd.utils.argcheck import (
    type_embedding_args,
)
from deepmd.utils.data_system import (
    DeepmdDataSystem,
)
from deepmd.utils.errors import (
    GraphWithoutTensorError,
)
from deepmd.utils.graph import (
    get_tensor_by_name_from_graph,
    load_graph_def,
)
from deepmd.utils.learning_rate import (
    LearningRateExp,
)
from deepmd.utils.sess import (
    run_sess,
)
from deepmd.utils.spin import (
    Spin,
)
from deepmd.utils.type_embed import (
    TypeEmbedNet,
)

log = logging.getLogger(__name__)

# nvnmd
from deepmd.nvnmd.utils.config import (
    nvnmd_cfg,
)


def _is_subdir(path, directory):
    path = os.path.realpath(path)
    directory = os.path.realpath(directory)
    if path == directory:
        return False
    relative = os.path.relpath(path, directory) + os.sep
    return not relative.startswith(os.pardir + os.sep)


class DPTrainer:
    def __init__(self, jdata, run_opt, is_compress=False):
        self.run_opt = run_opt
        self._init_param(jdata)
        self.is_compress = is_compress

    def _init_param(self, jdata):
        # model config
        model_param = j_must_have(jdata, "model")
        self.multi_task_mode = "fitting_net_dict" in model_param
        descrpt_param = j_must_have(model_param, "descriptor")
        fitting_param = (
            j_must_have(model_param, "fitting_net")
            if not self.multi_task_mode
            else j_must_have(model_param, "fitting_net_dict")
        )
        typeebd_param = model_param.get("type_embedding", None)
        spin_param = model_param.get("spin", None)
        self.model_param = model_param
        self.descrpt_param = descrpt_param

        # spin
        if spin_param is not None:
            self.spin = Spin(
                use_spin=spin_param["use_spin"],
                virtual_len=spin_param["virtual_len"],
                spin_norm=spin_param["spin_norm"],
            )
        else:
            self.spin = None

        # nvnmd
        self.nvnmd_param = jdata.get("nvnmd", {})
        nvnmd_cfg.init_from_jdata(self.nvnmd_param)
        if nvnmd_cfg.enable:
            nvnmd_cfg.init_from_deepmd_input(model_param)
            nvnmd_cfg.disp_message()
            nvnmd_cfg.save()

        # descriptor
        try:
            descrpt_type = descrpt_param["type"]
            self.descrpt_type = descrpt_type
        except KeyError:
            raise KeyError("the type of descriptor should be set by `type`")

        explicit_ntypes_descrpt = ["se_atten"]
        hybrid_with_tebd = False
        if descrpt_param["type"] in explicit_ntypes_descrpt:
            descrpt_param["ntypes"] = len(model_param["type_map"])
        elif descrpt_param["type"] == "hybrid":
            for descrpt_item in descrpt_param["list"]:
                if descrpt_item["type"] in explicit_ntypes_descrpt:
                    descrpt_item["ntypes"] = len(model_param["type_map"])
                    hybrid_with_tebd = True
        if self.multi_task_mode:
            descrpt_param["multi_task"] = True
        if descrpt_param["type"] in ["se_e2_a", "se_a", "se_e2_r", "se_r", "hybrid"]:
            descrpt_param["spin"] = self.spin
        descrpt_param.pop("type")
        self.descrpt = deepmd.descriptor.se_a.DescrptSeA(**descrpt_param)

        # fitting net
        if not self.multi_task_mode:
            fitting_type = fitting_param.get("type", "ener")
            self.fitting_type = fitting_type
            fitting_param["descrpt"] = self.descrpt
            if fitting_type == "ener":
                fitting_param["spin"] = self.spin
                fitting_param.pop("type")
            self.fitting = ener.EnerFitting(**fitting_param)
        else:
            self.fitting_dict = {}
            self.fitting_type_dict = {}
            self.nfitting = len(fitting_param)
            for item in fitting_param:
                item_fitting_param = fitting_param[item]
                item_fitting_type = item_fitting_param.get("type", "ener")
                self.fitting_type_dict[item] = item_fitting_type
                item_fitting_param["descrpt"] = self.descrpt
                if item_fitting_type == "ener":
                    item_fitting_param["spin"] = self.spin
                self.fitting_dict[item] = Fitting(**item_fitting_param)

        # type embedding
        padding = False
        if descrpt_type == "se_atten" or hybrid_with_tebd:
            padding = True
        if typeebd_param is not None:
            self.typeebd = TypeEmbedNet(
                neuron=typeebd_param["neuron"],
                resnet_dt=typeebd_param["resnet_dt"],
                activation_function=typeebd_param["activation_function"],
                precision=typeebd_param["precision"],
                trainable=typeebd_param["trainable"],
                seed=typeebd_param["seed"],
                padding=padding,
            )
        elif descrpt_type == "se_atten" or hybrid_with_tebd:
            default_args = type_embedding_args()
            default_args_dict = {i.name: i.default for i in default_args}
            self.typeebd = TypeEmbedNet(
                neuron=default_args_dict["neuron"],
                resnet_dt=default_args_dict["resnet_dt"],
                activation_function=None,
                precision=default_args_dict["precision"],
                trainable=default_args_dict["trainable"],
                seed=default_args_dict["seed"],
                padding=padding,
            )
        else:
            self.typeebd = None

        # init model
        # infer model type by fitting_type
        if not self.multi_task_mode:
            if self.fitting_type == "ener":
                self.model = EnerModel(
                    self.descrpt,
                    self.fitting,
                    self.typeebd,
                    model_param.get("type_map"),
                    model_param.get("data_stat_nbatch", 10),
                    model_param.get("data_stat_protect", 1e-2),
                    model_param.get("use_srtab"),
                    model_param.get("smin_alpha"),
                    model_param.get("sw_rmin"),
                    model_param.get("sw_rmax"),
                    self.spin,
                )
            # elif fitting_type == 'wfc':
            #     self.model = WFCModel(model_param, self.descrpt, self.fitting)
            elif self.fitting_type == "dos":
                self.model = DOSModel(
                    self.descrpt,
                    self.fitting,
                    self.typeebd,
                    model_param.get("type_map"),
                    model_param.get("data_stat_nbatch", 10),
                    model_param.get("data_stat_protect", 1e-2),
                )

            elif self.fitting_type == "dipole":
                self.model = DipoleModel(
                    self.descrpt,
                    self.fitting,
                    self.typeebd,
                    model_param.get("type_map"),
                    model_param.get("data_stat_nbatch", 10),
                    model_param.get("data_stat_protect", 1e-2),
                )
            elif self.fitting_type == "polar":
                self.model = PolarModel(
                    self.descrpt,
                    self.fitting,
                    self.typeebd,
                    model_param.get("type_map"),
                    model_param.get("data_stat_nbatch", 10),
                    model_param.get("data_stat_protect", 1e-2),
                )
            # elif self.fitting_type == 'global_polar':
            #     self.model = GlobalPolarModel(
            #         self.descrpt,
            #         self.fitting,
            #         model_param.get('type_map'),
            #         model_param.get('data_stat_nbatch', 10),
            #         model_param.get('data_stat_protect', 1e-2)
            #     )
            else:
                raise RuntimeError("get unknown fitting type when building model")
        else:  # multi-task mode
            self.model = MultiModel(
                self.descrpt,
                self.fitting_dict,
                self.fitting_type_dict,
                self.typeebd,
                model_param.get("type_map"),
                model_param.get("data_stat_nbatch", 10),
                model_param.get("data_stat_protect", 1e-2),
                model_param.get("use_srtab"),
                model_param.get("smin_alpha"),
                model_param.get("sw_rmin"),
                model_param.get("sw_rmax"),
            )

        def get_lr_and_coef(lr_param):
            scale_by_worker = lr_param.get("scale_by_worker", "linear")
            if scale_by_worker == "linear":
                scale_lr_coef = float(self.run_opt.world_size)
            elif scale_by_worker == "sqrt":
                scale_lr_coef = np.sqrt(self.run_opt.world_size).real
            else:
                scale_lr_coef = 1.0
            lr_type = lr_param.get("type", "exp")
            if lr_type == "exp":
                lr = LearningRateExp(
                    lr_param["start_lr"], lr_param["stop_lr"], lr_param["decay_steps"]
                )
            else:
                raise RuntimeError("unknown learning_rate type " + lr_type)
            return lr, scale_lr_coef

        # learning rate
        if not self.multi_task_mode:
            lr_param = j_must_have(jdata, "learning_rate")
            self.lr, self.scale_lr_coef = get_lr_and_coef(lr_param)
        else:
            self.lr_dict = {}
            self.scale_lr_coef_dict = {}
            lr_param_dict = jdata.get("learning_rate_dict", {})
            for fitting_key in self.fitting_type_dict:
                lr_param = lr_param_dict.get(fitting_key, {})
                (
                    self.lr_dict[fitting_key],
                    self.scale_lr_coef_dict[fitting_key],
                ) = get_lr_and_coef(lr_param)

        # loss
        # infer loss type by fitting_type
        def loss_init(_loss_param, _fitting_type, _fitting, _lr) -> EnerStdLoss:
            _loss_type = _loss_param.get("type", "ener")
            if _fitting_type == "ener":
                _loss_param.pop("type", None)
                _loss_param["starter_learning_rate"] = _lr.start_lr()
                if _loss_type == "ener":
                    loss = EnerStdLoss(**_loss_param)
                elif _loss_type == "ener_dipole":
                    loss = EnerDipoleLoss(**_loss_param)
                elif _loss_type == "ener_spin":
                    loss = EnerSpinLoss(**_loss_param, use_spin=self.spin.use_spin)
                else:
                    raise RuntimeError("unknown loss type")
            elif _fitting_type == "dos":
                _loss_param.pop("type", None)
                _loss_param["starter_learning_rate"] = _lr.start_lr()
                _loss_param["numb_dos"] = self.fitting.get_numb_dos()
                loss = DOSLoss(**_loss_param)
            elif _fitting_type == "wfc":
                loss = TensorLoss(
                    _loss_param,
                    model=_fitting,
                    tensor_name="wfc",
                    tensor_size=_fitting.get_out_size(),
                    label_name="wfc",
                )
            elif _fitting_type == "dipole":
                loss = TensorLoss(
                    _loss_param,
                    model=_fitting,
                    tensor_name="dipole",
                    tensor_size=3,
                    label_name="dipole",
                )
            elif _fitting_type == "polar":
                loss = TensorLoss(
                    _loss_param,
                    model=_fitting,
                    tensor_name="polar",
                    tensor_size=9,
                    label_name="polarizability",
                )
            elif _fitting_type == "global_polar":
                loss = TensorLoss(
                    _loss_param,
                    model=_fitting,
                    tensor_name="global_polar",
                    tensor_size=9,
                    atomic=False,
                    label_name="polarizability",
                )
            else:
                raise RuntimeError(
                    "get unknown fitting type when building loss function"
                )
            return loss

        if not self.multi_task_mode:
            loss_param = jdata.get("loss", {})
            self.loss = loss_init(loss_param, self.fitting_type, self.fitting, self.lr)
        else:
            self.loss_dict = {}
            loss_param_dict = jdata.get("loss_dict", {})
            for fitting_key in self.fitting_type_dict:
                loss_param = loss_param_dict.get(fitting_key, {})
                self.loss_dict[fitting_key] = loss_init(
                    loss_param,
                    self.fitting_type_dict[fitting_key],
                    self.fitting_dict[fitting_key],
                    self.lr_dict[fitting_key],
                )

        # training
        tr_data = jdata["training"]
        self.fitting_weight = tr_data.get("fitting_weight", None)
        if self.multi_task_mode:
            self.fitting_key_list = []
            self.fitting_prob = []
            for fitting_key in self.fitting_type_dict:
                self.fitting_key_list.append(fitting_key)
                # multi-task mode must have self.fitting_weight
                self.fitting_prob.append(self.fitting_weight[fitting_key])
        self.disp_file = tr_data.get("disp_file", "lcurve.out")
        self.disp_freq = tr_data.get("disp_freq", 1000)
        self.save_freq = tr_data.get("save_freq", 1000)
        self.save_ckpt = tr_data.get("save_ckpt", "model.ckpt")
        self.display_in_training = tr_data.get("disp_training", True)
        self.timing_in_training = tr_data.get("time_training", True)
        self.profiling = self.run_opt.is_chief and tr_data.get("profiling", False)
        self.profiling_file = tr_data.get("profiling_file", "timeline.json")
        self.enable_profiler = tr_data.get("enable_profiler", False)
        self.tensorboard = self.run_opt.is_chief and tr_data.get("tensorboard", False)
        self.tensorboard_log_dir = tr_data.get("tensorboard_log_dir", "log")
        self.tensorboard_freq = tr_data.get("tensorboard_freq", 1)
        self.mixed_prec = tr_data.get("mixed_precision", None)
        if self.mixed_prec is not None:
            if (
                self.mixed_prec["compute_prec"] not in ("float16", "bfloat16")
                or self.mixed_prec["output_prec"] != "float32"
            ):
                raise RuntimeError(
                    "Unsupported mixed precision option [output_prec, compute_prec]: [{}, {}], "
                    " Supported: [float32, float16/bfloat16], Please set mixed precision option correctly!".format(
                        self.mixed_prec["output_prec"], self.mixed_prec["compute_prec"]
                    )
                )
        # self.sys_probs = tr_data['sys_probs']
        # self.auto_prob_style = tr_data['auto_prob']
        self.useBN = False
        if not self.multi_task_mode:
            if (
                self.fitting_type == "ener" or self.fitting_type == "dos"
            ) and self.fitting.get_numb_fparam() > 0:
                self.numb_fparam = self.fitting.get_numb_fparam()
            else:
                self.numb_fparam = 0

            if tr_data.get("validation_data", None) is not None:
                self.valid_numb_batch = tr_data["validation_data"].get("numb_btch", 1)
            else:
                self.valid_numb_batch = 1
        else:
            self.numb_fparam_dict = {}
            self.valid_numb_batch_dict = {}
            for fitting_key in self.fitting_type_dict:
                if (
                    self.fitting_type_dict[fitting_key] == "ener"
                    and self.fitting_dict[fitting_key].get_numb_fparam() > 0
                ):
                    self.numb_fparam_dict[fitting_key] = self.fitting_dict[
                        fitting_key
                    ].get_numb_fparam()
                else:
                    self.numb_fparam_dict[fitting_key] = 0
            data_dict = tr_data.get("data_dict", None)
            for systems in data_dict:
                if data_dict[systems].get("validation_data", None) is not None:
                    self.valid_numb_batch_dict[systems] = data_dict[systems][
                        "validation_data"
                    ].get("numb_btch", 1)
                else:
                    self.valid_numb_batch_dict[systems] = 1

        # if init the graph with the frozen model
        self.frz_model = None
        self.ckpt_meta = None
        self.model_type = None

    def build(self, data=None, stop_batch=0, origin_type_map=None, suffix=""):
        self.ntypes = self.model.get_ntypes()
        self.stop_batch = stop_batch

        if not self.multi_task_mode:
            if not self.is_compress and data.mixed_type:
                assert self.descrpt_type in [
                    "se_atten"
                ], "Data in mixed_type format must use attention descriptor!"
                assert self.fitting_type in [
                    "ener"
                ], "Data in mixed_type format must use ener fitting!"

            if self.numb_fparam > 0:
                log.info("training with %d frame parameter(s)" % self.numb_fparam)
            else:
                log.info("training without frame parameter")
        else:
            assert (
                not self.is_compress
            ), "You should not reach here, multi-task input could not be compressed! "
            self.valid_fitting_key = []
            for fitting_key in data:
                self.valid_fitting_key.append(fitting_key)
                if data[fitting_key].mixed_type:
                    assert self.descrpt_type in ["se_atten"], (
                        "Data for fitting net {} in mixed_type format "
                        "must use attention descriptor!".format(fitting_key)
                    )
                    assert self.fitting_type_dict[fitting_key] in [
                        "ener"
                    ], "Data for fitting net {} in mixed_type format must use ener fitting!".format(
                        fitting_key
                    )

                if self.numb_fparam_dict[fitting_key] > 0:
                    log.info(
                        "fitting net %s training with %d frame parameter(s)"
                        % (fitting_key, self.numb_fparam_dict[fitting_key])
                    )
                else:
                    log.info(
                        "fitting net %s training without frame parameter" % fitting_key
                    )

        if not self.is_compress:
            # Usually, the type number of the model should be equal to that of the data
            # However, nt_model > nt_data should be allowed, since users may only want to
            # train using a dataset that only have some of elements
            if not self.multi_task_mode:
                single_data = data
            else:
                single_data = data[list(data.keys())[0]]
            if self.ntypes < single_data.get_ntypes():
                raise ValueError(
                    "The number of types of the training data is %d, but that of the "
                    "model is only %d. The latter must be no less than the former. "
                    "You may need to reset one or both of them. Usually, the former "
                    "is given by `model/type_map` in the training parameter (if set) "
                    "or the maximum number in the training data. The latter is given "
                    "by `model/descriptor/sel` in the training parameter."
                    % (single_data.get_ntypes(), self.ntypes)
                )
            self.type_map = single_data.get_type_map()
            if not self.multi_task_mode:
                self.batch_size = data.get_batch_size()
            else:
                self.batch_size = {}
                for fitting_key in data:
                    self.batch_size[fitting_key] = data[fitting_key].get_batch_size()
            if self.run_opt.init_mode not in (
                "init_from_model",
                "restart",
                "init_from_frz_model",
                "finetune",
            ):
                # self.saver.restore (in self._init_session) will restore avg and std variables, so data_stat is useless
                # init_from_frz_model will restore data_stat variables in `init_variables` method
                log.info("data stating... (this step may take long time)")
                self.model.data_stat(data)

            # config the init_frz_model command
            if self.run_opt.init_mode == "init_from_frz_model":
                self._init_from_frz_model()
            elif self.run_opt.init_mode == "init_model":
                self._init_from_ckpt(self.run_opt.init_model)
            elif self.run_opt.init_mode == "restart":
                self._init_from_ckpt(self.run_opt.restart)
            elif self.run_opt.init_mode == "finetune":
                self._init_from_pretrained_model(
                    data=data, origin_type_map=origin_type_map
                )

            # neighbor_stat is moved to train.py as duplicated
            # TODO: this is a simple fix but we should have a clear
            #       architecture to call neighbor stat
        else:
            graph, graph_def = load_graph_def(
                self.model_param["compress"]["model_file"]
            )
            self.descrpt.enable_compression(
                self.model_param["compress"]["min_nbor_dist"],
                graph,
                graph_def,
                self.model_param["compress"]["table_config"][0],
                self.model_param["compress"]["table_config"][1],
                self.model_param["compress"]["table_config"][2],
                self.model_param["compress"]["table_config"][3],
            )
            # for fparam or aparam settings in 'ener' type fitting net
            self.fitting.init_variables(graph, graph_def)

        # if self.is_compress or self.model_type == "compressed_model":
        #     tf.constant("compressed_model", name="model_type", dtype=tf.string)
        # else:
        #     tf.constant("original_model", name="model_type", dtype=tf.string)

        if self.mixed_prec is not None:
            self.descrpt.enable_mixed_precision(self.mixed_prec)
            if not self.multi_task_mode:
                self.fitting.enable_mixed_precision(self.mixed_prec)
            else:
                for fitting_key in self.fitting_dict:
                    self.fitting_dict[fitting_key].enable_mixed_precision(
                        self.mixed_prec
                    )

        self._build_lr()
        self._build_network(data, suffix)
        # self._build_training()

    def _build_lr(self):
        # self._extra_train_ops = []
        self.global_step = 0
        if not self.multi_task_mode:
            self.learning_rate = self.lr.build(self.global_step, self.stop_batch)
        else:
            self.learning_rate_dict = {}
            for fitting_key in self.fitting_type_dict:
                self.lr_scheduler[fitting_key] = self.lr.build(
                    self.global_step, self.stop_batch
                )

        log.info("built lr")

    def _build_loss(self):
        if not self.multi_task_mode:
            l2_l, l2_more = self.loss.build(
                self.learning_rate,
                self.place_holders["natoms_vec"],
                self.model_pred,
                self.place_holders,
                suffix="test",
            )

            if self.mixed_prec is not None:
                l2_l = tf.cast(l2_l, get_precision(self.mixed_prec["output_prec"]))
        else:
            l2_l, l2_more = {}, {}
            for fitting_key in self.fitting_type_dict:
                lr = self.learning_rate_dict[fitting_key]
                model = self.model_pred[fitting_key]
                loss_dict = self.loss_dict[fitting_key]

                l2_l[fitting_key], l2_more[fitting_key] = loss_dict.build(
                    lr,
                    self.place_holders["natoms_vec"],
                    model,
                    self.place_holders,
                    suffix=fitting_key,
                )

                if self.mixed_prec is not None:
                    l2_l[fitting_key] = tf.cast(
                        l2_l[fitting_key], get_precision(self.mixed_prec["output_prec"])
                    )

        return l2_l, l2_more

    def _build_network(self, data, suffix=""):
        self.place_holders = {}
        if self.is_compress:
            for kk in ["coord", "box"]:
                self.place_holders[kk] = tf.placeholder(
                    GLOBAL_TF_FLOAT_PRECISION, [None], "t_" + kk
                )
            self._get_place_horders(data_requirement)
        else:
            if not self.multi_task_mode:
                self._get_place_horders(data.get_data_dict())
            else:
                self._get_place_horders(data[list(data.keys())[0]].get_data_dict())

        self.place_holders["type"] = tf.placeholder(tf.int32, [None], name="t_type")
        self.place_holders["natoms_vec"] = tf.placeholder(
            tf.int32, [self.ntypes + 2], name="t_natoms"
        )
        self.place_holders["default_mesh"] = tf.placeholder(
            tf.int32, [None], name="t_mesh"
        )
        self.place_holders["is_training"] = tf.placeholder(tf.bool)
        self.model_pred = self.model.build(
            self.place_holders["coord"],
            self.place_holders["type"],
            self.place_holders["natoms_vec"],
            self.place_holders["box"],
            self.place_holders["default_mesh"],
            self.place_holders,
            frz_model=self.frz_model,
            ckpt_meta=self.ckpt_meta,
            suffix=suffix,
            reuse=False,
        )

        # self.l2_l, self.l2_more = self._build_loss()

        log.info("built network")

    def _build_optimizer(self, fitting_key=None):
        if self.run_opt.is_distrib:
            if fitting_key is None:
                if self.scale_lr_coef > 1.0:
                    log.info("Scale learning rate by coef: %f", self.scale_lr_coef)
                    optimizer = tf.train.AdamOptimizer(
                        self.learning_rate * self.scale_lr_coef
                    )
                else:
                    optimizer = tf.train.AdamOptimizer(self.learning_rate)
                optimizer = self.run_opt._HVD.DistributedOptimizer(optimizer)
            else:
                if self.scale_lr_coef_dict[fitting_key] > 1.0:
                    log.info(
                        "Scale learning rate by coef: %f",
                        self.scale_lr_coef_dict[fitting_key],
                    )
                    optimizer = tf.train.AdamOptimizer(
                        self.learning_rate_dict[fitting_key]
                        * self.scale_lr_coef_dict[fitting_key]
                    )
                else:
                    optimizer = tf.train.AdamOptimizer(
                        learning_rate=self.learning_rate_dict[fitting_key]
                    )
                optimizer = self.run_opt._HVD.DistributedOptimizer(optimizer)
        else:
            if fitting_key is None:
                optimizer = tf.train.AdamOptimizer(learning_rate=self.learning_rate)
            else:
                optimizer = tf.train.AdamOptimizer(
                    learning_rate=self.learning_rate_dict[fitting_key]
                )

        if self.mixed_prec is not None:
            _TF_VERSION = Version(TF_VERSION)
            if _TF_VERSION < Version("1.14.0"):
                raise RuntimeError(
                    "TensorFlow version %s is not compatible with the mixed precision setting. Please consider upgrading your TF version!"
                    % TF_VERSION
                )
            elif _TF_VERSION < Version("2.4.0"):
                optimizer = tf.train.experimental.enable_mixed_precision_graph_rewrite(
                    optimizer
                )
            else:
                optimizer = tf.mixed_precision.enable_mixed_precision_graph_rewrite(
                    optimizer
                )
        return optimizer

    def _build_training(self):
        trainable_variables = tf.trainable_variables()

        if not self.multi_task_mode:
            optimizer = self._build_optimizer()
            apply_op = optimizer.minimize(
                loss=self.l2_l,
                global_step=self.global_step,
                var_list=trainable_variables,
                name="train_step",
            )
            train_ops = [apply_op] + self._extra_train_ops
            self.train_op = tf.group(*train_ops)
        else:
            self.train_op = {}
            for fitting_key in self.fitting_type_dict:
                optimizer = self._build_optimizer(fitting_key=fitting_key)
                apply_op = optimizer.minimize(
                    loss=self.l2_l[fitting_key],
                    global_step=self.global_step,
                    var_list=trainable_variables,
                    name=f"train_step_{fitting_key}",
                )
                train_ops = [apply_op] + self._extra_train_ops
                self.train_op[fitting_key] = tf.group(*train_ops)
        log.info("built training")

    def _init_session(self):
        config = get_tf_session_config()
        device, idx = self.run_opt.my_device.split(":", 1)
        if device == "gpu":
            config.gpu_options.visible_device_list = idx
        self.sess = tf.Session(config=config)

        # Initializes or restore global variables
        init_op = tf.global_variables_initializer()
        if self.run_opt.is_chief:
            self.saver = tf.train.Saver(save_relative_paths=True)
            if self.run_opt.init_mode == "init_from_scratch":
                log.info("initialize model from scratch")
                run_sess(self.sess, init_op)
                if not self.is_compress:
                    fp = open(self.disp_file, "w")
                    fp.close()
            elif self.run_opt.init_mode == "init_from_model":
                log.info("initialize from model %s" % self.run_opt.init_model)
                run_sess(self.sess, init_op)
                self.saver.restore(self.sess, self.run_opt.init_model)
                run_sess(self.sess, self.global_step.assign(0))
                fp = open(self.disp_file, "w")
                fp.close()
            elif self.run_opt.init_mode == "restart":
                log.info("restart from model %s" % self.run_opt.restart)
                run_sess(self.sess, init_op)
                self.saver.restore(self.sess, self.run_opt.restart)
            elif self.run_opt.init_mode == "init_from_frz_model":
                log.info("initialize training from the frozen model")
                run_sess(self.sess, init_op)
                fp = open(self.disp_file, "w")
                fp.close()
            elif self.run_opt.init_mode == "finetune":
                log.info("initialize training from the frozen pretrained model")
                run_sess(self.sess, init_op)
                fp = open(self.disp_file, "w")
                fp.close()
            else:
                raise RuntimeError("unknown init mode")
        else:
            run_sess(self.sess, init_op)
            self.saver = None

        # Ensure variable consistency among tasks when training starts
        if self.run_opt.is_distrib:
            bcast_op = self.run_opt._HVD.broadcast_global_variables(0)
            if self.run_opt.is_chief:
                log.info("broadcast global variables to other tasks")
            else:
                log.info("receive global variables from task#0")
            run_sess(self.sess, bcast_op)

    def train(self, train_data=None, valid_data=None, stop_batch: int = 10):
        # if valid_data is None:  # no validation set specified.
        #     valid_data = train_data  # using training set as validation set.

        # stop_batch = self.stop_batch
        # self._init_session()

        # Before data shard is enabled, only cheif do evaluation and record it
        # self.print_head()
        fp = None
        if self.run_opt.is_chief:
            fp = open(self.disp_file, "a")

        cur_batch = self.global_step
        is_first_step = True
        self.cur_batch = cur_batch
        self.optimizer = paddle.optimizer.Adam(
            learning_rate=self.learning_rate, parameters=self.model.parameters()
        )
        if not self.multi_task_mode:
            log.info(
                "start training at lr %.2e (== %.2e), decay_step %d, decay_rate %f, final lr will be %.2e"
                % (
                    self.learning_rate.get_lr(),
                    self.learning_rate.get_lr(),
                    self.lr.decay_steps_,
                    self.lr.decay_rate_,
                    self.lr.value(stop_batch),
                )
            )
        else:
            for fitting_key in self.fitting_type_dict:
                log.info(
                    "%s: start training at lr %.2e (== %.2e), decay_step %d, decay_rate %f, final lr will be %.2e"
                    % (
                        fitting_key,
                        self.learning_rate[fitting_key].base_lr,
                        self.lr_dict[fitting_key].get_lr(),
                        self.lr_dict[fitting_key].decay_steps_,
                        self.lr_dict[fitting_key].decay_rate_,
                        self.lr_dict[fitting_key].value(stop_batch),
                    )
                )

<<<<<<< HEAD
        # prf_options = None
        # prf_run_metadata = None
        # if self.profiling:
        #     prf_options = tf.RunOptions(trace_level=tf.RunOptions.FULL_TRACE)
        #     prf_run_metadata = tf.RunMetadata()

        # set tensorboard execution environment
        # if self.tensorboard:
        #     summary_merged_op = tf.summary.merge_all()
        #     # Remove TB old logging directory from previous run
        #     try:
        #         shutil.rmtree(self.tensorboard_log_dir)
        #     except FileNotFoundError:
        #         pass  # directory does not exist, this is OK
        #     except Exception as e:
        #         # general error when removing directory, warn user
        #         log.exception(
        #             f"Could not remove old tensorboard logging directory: "
        #             f"{self.tensorboard_log_dir}. Error: {e}"
        #         )
        #     else:
        #         log.debug("Removing old tensorboard log directory.")
        #     tb_train_writer = tf.summary.FileWriter(
        #         self.tensorboard_log_dir + "/train", self.sess.graph
        #     )
        #     tb_valid_writer = tf.summary.FileWriter(self.tensorboard_log_dir + "/test")
        # else:
        #     tb_train_writer = None
        #     tb_valid_writer = None
        # if self.enable_profiler:
        #     # https://www.tensorflow.org/guide/profiler
        #     tfv2.profiler.experimental.start(self.tensorboard_log_dir)

=======
>>>>>>> 36e0082f
        train_time = 0
        total_train_time = 0.0
        wall_time_tic = time.time()

        # dataset loader op
        if not self.multi_task_mode:
            datasetloader = DatasetLoader(train_data)
            data_op = datasetloader.build()
        else:
            datasetloader = {}
            data_op = {}
            for fitting_key in self.fitting_type_dict:
                datasetloader[fitting_key] = DatasetLoader(train_data[fitting_key])
                data_op[fitting_key] = datasetloader[fitting_key].build()

        while cur_batch < stop_batch:
            train_batch = datasetloader.get_data_dict()
<<<<<<< HEAD
            # first round validation:
            # if is_first_step:
            #     if not self.multi_task_mode:
            #         train_batch = train_data.get_batch()
            #         # batch_train_op = self.train_op
            #     else:
            #         fitting_idx = dp_random.choice(
            #             np.arange(self.nfitting), p=np.array(self.fitting_prob)
            #         )
            #         fitting_key = self.fitting_key_list[fitting_idx]
            #         train_batch = train_data[fitting_key].get_batch()
            #         # batch_train_op = self.train_op[fitting_key]
            # else:
            #     train_batch = next_datasetloader.get_data_dict(next_train_batch_list)
            #     # batch_train_op = next_batch_train_op
            #     fitting_key = next_fitting_key
            # for next round
            # if not self.multi_task_mode:
            #     next_datasetloader = datasetloader
            # next_batch_train_op = self.train_op
            # next_train_batch_op = data_op
            # else:
            #     fitting_idx = dp_random.choice(
            #         np.arange(self.nfitting), p=np.array(self.fitting_prob)
            #     )
            #     next_fitting_key = self.fitting_key_list[fitting_idx]
            #     next_datasetloader = datasetloader[next_fitting_key]
            # next_batch_train_op = self.train_op[fitting_key]
            # next_train_batch_op = data_op[fitting_key]
=======
>>>>>>> 36e0082f

            if self.display_in_training and is_first_step:
                if self.run_opt.is_chief:
                    if not self.multi_task_mode:
                        valid_batches = (
                            [
                                valid_data.get_batch()
                                for ii in range(self.valid_numb_batch)
                            ]
                            if valid_data is not None
                            else None
                        )
                        self.valid_on_the_fly(
                            fp, [train_batch], valid_batches, print_header=True
                        )
                    else:
                        train_batches = {}
                        valid_batches = {}
                        # valid_numb_batch_dict
                        for fitting_key_ii in train_data:
                            # enumerate fitting key as fitting_key_ii
                            train_batches[fitting_key_ii] = [
                                train_data[fitting_key_ii].get_batch()
                            ]
                            valid_batches[fitting_key_ii] = (
                                [
                                    valid_data[fitting_key_ii].get_batch()
                                    for ii in range(
                                        self.valid_numb_batch_dict[fitting_key_ii]
                                    )
                                ]
                                if fitting_key_ii in valid_data
                                else None
                            )
                        self.valid_on_the_fly(
                            fp,
                            train_batches,
                            valid_batches,
                            print_header=True,
                            fitting_key=fitting_key,
                        )
                is_first_step = False

            if self.timing_in_training:
                tic = time.time()
<<<<<<< HEAD
            # train_feed_dict = self.get_feed_dict(train_batch, is_training=True)
            # use tensorboard to visualize the training of deepmd-kit
            # it will takes some extra execution time to generate the tensorboard data
            if self.tensorboard and (cur_batch % self.tensorboard_freq == 0):
                # summary, _, next_train_batch_list = run_sess(
                #     self.sess,
                #     [summary_merged_op, batch_train_op, next_train_batch_op],
                #     feed_dict=train_feed_dict,
                #     options=prf_options,
                #     run_metadata=prf_run_metadata,
                # )
                # tb_train_writer.add_summary(summary, cur_batch)
                pass
                # model_pred = self.model(
                #     paddle.to_tensor(train_batch["coord"], "float64"),
                #     paddle.to_tensor(train_batch["type"], "int32"),
                #     paddle.to_tensor(train_batch["natoms_vec"], "int32", "cpu"),
                #     paddle.to_tensor(train_batch["box"], "float64"),
                #     paddle.to_tensor(train_batch["default_mesh"], "int32"),
                #     train_batch,
                #     suffix="",
                #     reuse=False,
                # )
            else:
                """
                find_box:0", dtype=float32) ()
                find_coord:0", dtype=float32) ()
                find_numb_copy:0", dtype=float32) ()
                find_energy:0", dtype=float32) ()
                find_force:0", dtype=float32) ()
                find_virial:0", dtype=float32) ()
                find_atom_ener:0", dtype=float32) ()
                find_atom_pref:0", dtype=float32) ()
                box:0", shape=(?,), dtype=float64) (9,)
                coord:0", shape=(?,), dtype=float64) (576,)
                numb_copy:0", shape=(?,), dtype=float64) (1,)
                energy:0", shape=(?,), dtype=float64) (1,)
                force:0", shape=(?,), dtype=float64) (576,)
                virial:0", shape=(?,), dtype=float64) (9,)
                atom_ener:0", shape=(?,), dtype=float64) (192,)
                atom_pref:0", shape=(?,), dtype=float64) (576,)
                natoms:0", shape=(4,), dtype=int32) (4,)
                mesh:0", shape=(?,), dtype=int32) (6,)
                type:0", shape=(?,), dtype=int32) (192,)
                aceholder:0", dtype=bool) True
                """
=======
            # use tensorboard to visualize the training of deepmd-kit
            # it will takes some extra execution time to generate the tensorboard data
            if self.tensorboard and (cur_batch % self.tensorboard_freq == 0):
                model_pred = self.model(
                    paddle.to_tensor(train_batch["coord"], "float32"),
                    paddle.to_tensor(train_batch["type"], "int32"),
                    paddle.to_tensor(train_batch["natoms_vec"], "int32", "cpu"),
                    paddle.to_tensor(train_batch["box"], "float32"),
                    paddle.to_tensor(train_batch["default_mesh"], "int32"),
                    train_batch,
                    suffix="",
                    reuse=False,
                )
            else:
>>>>>>> 36e0082f
                model_inputs = {}
                for kk in train_batch.keys():
                    if kk == "find_type" or kk == "type":
                        continue
                    prec = "float64"
                    if "find_" in kk:
                        model_inputs[kk] = paddle.to_tensor(
                            train_batch[kk], dtype="float64"
                        )
                    else:
                        model_inputs[kk] = paddle.to_tensor(
                            np.reshape(train_batch[kk], [-1]), dtype=prec
                        )

                for ii in ["type"]:
                    model_inputs[ii] = paddle.to_tensor(
                        np.reshape(train_batch[ii], [-1]), dtype="int32"
                    )
                for ii in ["natoms_vec", "default_mesh"]:
                    model_inputs[ii] = paddle.to_tensor(train_batch[ii], dtype="int32")
                model_inputs["is_training"] = paddle.to_tensor(True)
                model_inputs["natoms_vec"] = paddle.to_tensor(
                    model_inputs["natoms_vec"], place="cpu"
<<<<<<< HEAD
                )
                model_pred = self.model(
                    model_inputs["coord"],
                    model_inputs["type"],
                    model_inputs["natoms_vec"],
                    model_inputs["box"],
                    model_inputs["default_mesh"],
                    model_inputs,
                    suffix="",
                    reuse=False,
                )
=======
                )
                model_pred = self.model(
                    model_inputs["coord"],
                    model_inputs["type"],
                    model_inputs["natoms_vec"],
                    model_inputs["box"],
                    model_inputs["default_mesh"],
                    model_inputs,
                    suffix="",
                    reuse=False,
                )

>>>>>>> 36e0082f
                # print(f"{self.cur_batch} {self.learning_rate.get_lr():.10f}")
                l2_l, l2_more = self.loss.compute_loss(
                    self.learning_rate.get_lr(),
                    model_inputs["natoms_vec"],
                    model_pred,
                    model_inputs,
                    suffix="train",
                )

                self.optimizer.clear_grad()
                l2_l.backward()
                self.optimizer.step()
                self.global_step += 1

            if self.timing_in_training:
                toc = time.time()
            if self.timing_in_training:
                train_time += toc - tic
            cur_batch = self.global_step
            self.cur_batch = cur_batch
            if (cur_batch % self.lr.decay_steps_) == 0:
                self.learning_rate.step()

            # on-the-fly validation
            if self.display_in_training and (cur_batch % self.disp_freq == 0):
                if self.timing_in_training:
                    tic = time.time()
                if self.run_opt.is_chief:
                    if not self.multi_task_mode:
                        valid_batches = (
                            [
                                valid_data.get_batch()
                                for ii in range(self.valid_numb_batch)
                            ]
                            if valid_data is not None
                            else None
                        )
                        self.valid_on_the_fly(fp, [train_batch], valid_batches)
                    else:
                        train_batches = {}
                        valid_batches = {}
                        for fitting_key_ii in train_data:
                            train_batches[fitting_key_ii] = [
                                train_data[fitting_key_ii].get_batch()
                            ]
                            valid_batches[fitting_key_ii] = (
                                [
                                    valid_data[fitting_key_ii].get_batch()
                                    for ii in range(
                                        self.valid_numb_batch_dict[fitting_key_ii]
                                    )
                                ]
                                if fitting_key_ii in valid_data
                                else None
                            )
                        self.valid_on_the_fly(
                            fp, train_batches, valid_batches, fitting_key=fitting_key
                        )
                if self.timing_in_training:
                    toc = time.time()
                    test_time = toc - tic
                    wall_time = toc - wall_time_tic
                    log.info(
                        "batch %7d training time %.2f s, testing time %.2f s, total wall time %.2f s"
                        % (cur_batch, train_time, test_time, wall_time)
                    )
                    # the first training time is not accurate
                    if cur_batch > self.disp_freq or stop_batch < 2 * self.disp_freq:
                        total_train_time += train_time
                    train_time = 0
                    wall_time_tic = toc
                if (
                    self.save_freq > 0
                    and cur_batch % self.save_freq == 0
                    # and self.saver is not None
                ):
                    self.save_checkpoint(cur_batch)
        if self.save_freq == 0 or cur_batch == 0 or cur_batch % self.save_freq != 0:
            self.save_checkpoint(cur_batch)
        if self.run_opt.is_chief:
            fp.close()
        if self.timing_in_training and stop_batch // self.disp_freq > 0:
            if stop_batch >= 2 * self.disp_freq:
                log.info(
                    "average training time: %.4f s/batch (exclude first %d batches)",
                    total_train_time
                    / (stop_batch // self.disp_freq * self.disp_freq - self.disp_freq),
                    self.disp_freq,
                )
            else:
                log.info(
                    "average training time: %.4f s/batch",
                    total_train_time / (stop_batch // self.disp_freq * self.disp_freq),
                )

<<<<<<< HEAD
        # if self.profiling and self.run_opt.is_chief:
        #     fetched_timeline = timeline.Timeline(prf_run_metadata.step_stats)
        #     chrome_trace = fetched_timeline.generate_chrome_trace_format()
        #     with open(self.profiling_file, "w") as f:
        #         f.write(chrome_trace)
        # if self.enable_profiler and self.run_opt.is_chief:
        #     tfv2.profiler.experimental.stop()

    def save_checkpoint(self, cur_batch: int):
        # try:
        #     ckpt_prefix = self.saver.save(
        #         self.sess,
        #         os.path.join(os.getcwd(), self.save_ckpt),
        #         global_step=cur_batch,
        #     )
        # except google.protobuf.message.DecodeError as e:
        #     raise GraphTooLargeError(
        #         "The graph size exceeds 2 GB, the hard limitation of protobuf."
        #         " Then a DecodeError was raised by protobuf. You should "
        #         "reduce the size of your model."
        #     ) from e
        # # make symlinks from prefix with step to that without step to break nothing
        # # get all checkpoint files
        # original_files = glob.glob(ckpt_prefix + ".*")
        # for ori_ff in original_files:
        #     new_ff = self.save_ckpt + ori_ff[len(ckpt_prefix) :]
        #     try:
        #         # remove old one
        #         os.remove(new_ff)
        #     except OSError:
        #         pass
        #     if platform.system() != "Windows":
        #         # by default one does not have access to create symlink on Windows
        #         os.symlink(ori_ff, new_ff)
        #     else:
        #         shutil.copyfile(ori_ff, new_ff)
=======
    def save_checkpoint(self, cur_batch: int):
>>>>>>> 36e0082f
        paddle.save(self.model.state_dict(), f"Model_{cur_batch}.pdparams")
        paddle.save(self.optimizer.state_dict(), f"Optimier_{cur_batch}.pdopt")
        log.info("saved checkpoint %s" % self.save_ckpt)

    def get_feed_dict(self, batch, is_training):
        feed_dict = {}
        for kk in batch.keys():
            if kk == "find_type" or kk == "type" or kk == "real_natoms_vec":
                continue
            if "find_" in kk:
                feed_dict[kk] = batch[kk]
            else:
                feed_dict[kk] = np.reshape(batch[kk], [-1])
        for ii in ["type"]:
            feed_dict[ii] = np.reshape(batch[ii], [-1])
        for ii in ["natoms_vec", "default_mesh"]:
            feed_dict[ii] = batch[ii]
        feed_dict["is_training"] = is_training
        return feed_dict

    def get_global_step(self):
        return self.global_step

    # def print_head (self) :  # depreciated
    #     if self.run_opt.is_chief:
    #         fp = open(self.disp_file, "a")
    #         print_str = "# %5s" % 'batch'
    #         print_str += self.loss.print_header()
    #         print_str += '   %8s\n' % 'lr'
    #         fp.write(print_str)
    #         fp.close ()

    def valid_on_the_fly(
        self, fp, train_batches, valid_batches, print_header=False, fitting_key=None
    ):
        train_results = self.get_evaluation_results(train_batches)
        valid_results = self.get_evaluation_results(valid_batches)

        cur_batch = self.cur_batch
        if not self.multi_task_mode:
            current_lr = self.learning_rate.get_lr()
        else:
            assert (
                fitting_key is not None
            ), "Fitting key must be assigned in validation!"
            current_lr = None
            # current_lr can be used as the learning rate of descriptor in the future
            current_lr_dict = {}
            for fitting_key_ii in train_batches:
                current_lr_dict[fitting_key_ii] = run_sess(
                    self.sess, self.learning_rate_dict[fitting_key_ii]
                )
        if print_header:
            self.print_header(fp, train_results, valid_results, self.multi_task_mode)
        if not self.multi_task_mode:
            self.print_on_training(
                fp,
                train_results,
                valid_results,
                cur_batch,
                current_lr,
                self.multi_task_mode,
            )
        else:
            assert (
                fitting_key is not None
            ), "Fitting key must be assigned when printing learning rate!"
            self.print_on_training(
                fp,
                train_results,
                valid_results,
                cur_batch,
                current_lr,
                self.multi_task_mode,
                current_lr_dict,
            )

    @staticmethod
    def print_header(fp, train_results, valid_results, multi_task_mode=False):
        print_str = ""
        print_str += "# %5s" % "step"
        if not multi_task_mode:
            if valid_results is not None:
                prop_fmt = "   %11s %11s"
                for k in train_results.keys():
                    print_str += prop_fmt % (k + "_val", k + "_trn")
            else:
                prop_fmt = "   %11s"
                for k in train_results.keys():
                    print_str += prop_fmt % (k + "_trn")
            print_str += "   %8s\n" % "lr"
        else:
            for fitting_key in train_results:
                if valid_results[fitting_key] is not None:
                    prop_fmt = "   %11s %11s"
                    for k in train_results[fitting_key].keys():
                        print_str += prop_fmt % (k + "_val", k + "_trn")
                else:
                    prop_fmt = "   %11s"
                    for k in train_results[fitting_key].keys():
                        print_str += prop_fmt % (k + "_trn")
                print_str += "   %8s\n" % (fitting_key + "_lr")
        fp.write(print_str)
        fp.flush()

    @staticmethod
    def print_on_training(
        fp,
        train_results,
        valid_results,
        cur_batch,
        cur_lr,
        multi_task_mode=False,
        cur_lr_dict=None,
    ):
        print_str = ""
        print_str += "%7d" % cur_batch
        if not multi_task_mode:
            if valid_results is not None:
                prop_fmt = "   %11.2e %11.2e"
                for k in valid_results.keys():
                    # assert k in train_results.keys()
                    print_str += prop_fmt % (valid_results[k], train_results[k])
            else:
                prop_fmt = "   %11.2e"
                for k in train_results.keys():
                    print_str += prop_fmt % (train_results[k])
            print_str += "   %8.1e\n" % cur_lr
        else:
            for fitting_key in train_results:
                if valid_results[fitting_key] is not None:
                    prop_fmt = "   %11.2e %11.2e"
                    for k in valid_results[fitting_key].keys():
                        # assert k in train_results[fitting_key].keys()
                        print_str += prop_fmt % (
                            valid_results[fitting_key][k],
                            train_results[fitting_key][k],
                        )
                else:
                    prop_fmt = "   %11.2e"
                    for k in train_results[fitting_key].keys():
                        print_str += prop_fmt % (train_results[fitting_key][k])
                print_str += "   %8.1e\n" % cur_lr_dict[fitting_key]
        fp.write(print_str)
        fp.flush()

    # @staticmethod
    def eval_single_list(self, single_batch_list, loss, prefix=""):
        if single_batch_list is None:
            return None
        numb_batch = len(single_batch_list)
        sum_results = {}  # sum of losses on all atoms
        sum_natoms = 0
        for i in range(numb_batch):
            batch = single_batch_list[i]
            natoms = batch["natoms_vec"]
            # feed_dict = get_feed_dict_func(batch, is_training=False)
            results = loss.eval(self.model, batch, natoms)

            for k, v in results.items():
                if k == "natoms":
                    sum_natoms += v
                else:
                    sum_results[k] = sum_results.get(k, 0.0) + v * results["natoms"]
        single_results = {
            prefix + k: v / sum_natoms
            for k, v in sum_results.items()
            if not k == "natoms"
        }
        return single_results

    def get_evaluation_results(self, batch_list):
        if not self.multi_task_mode:
            avg_results = self.eval_single_list(batch_list, self.loss)
        else:
            avg_results = {}
            for fitting_key in batch_list:
                avg_results[fitting_key] = self.eval_single_list(
                    batch_list[fitting_key],
                    self.loss_dict[fitting_key],
                    self.sess,
                    self.get_feed_dict,
                    prefix=f"{fitting_key}_",
                )
        return avg_results

    def save_compressed(self):
        """Save the compressed graph."""
        self._init_session()
        if self.is_compress:
            self.saver.save(self.sess, os.path.join(os.getcwd(), self.save_ckpt))

    def _get_place_horders(self, data_dict):
        for kk in data_dict.keys():
            if kk == "type":
                continue
            prec = GLOBAL_TF_FLOAT_PRECISION
            if data_dict[kk]["high_prec"]:
                prec = GLOBAL_ENER_FLOAT_PRECISION
            self.place_holders[kk] = tf.placeholder(prec, [None], name="t_" + kk)
            self.place_holders["find_" + kk] = tf.placeholder(
                tf.float32, name="t_find_" + kk
            )

    def _init_from_frz_model(self):
        try:
            graph, graph_def = load_graph_def(self.run_opt.init_frz_model)
        except FileNotFoundError as e:
            # throw runtime error if there's no frozen model
            raise RuntimeError(
                "The input frozen model {} ({}) does not exist! Please check the path of the frozen model. ".format(
                    self.run_opt.init_frz_model,
                    os.path.abspath(self.run_opt.init_frz_model),
                )
            ) from e
        # get the model type from the frozen model(self.run_opt.init_frz_model)
        try:
            t_model_type = get_tensor_by_name_from_graph(graph, "model_type")
        except GraphWithoutTensorError as e:
            # throw runtime error if the frozen_model has no model type information...
            raise RuntimeError(
                "The input frozen model: %s has no 'model_type' information, "
                "which is not supported by the 'dp train init-frz-model' interface. "
                % self.run_opt.init_frz_model
            ) from e
        else:
            self.model_type = bytes.decode(t_model_type)
        if self.model_type == "compressed_model":
            self.frz_model = self.run_opt.init_frz_model
        self.model.init_variables(graph, graph_def, model_type=self.model_type)

    def _init_from_ckpt(self, ckpt_meta: str):
        with tf.Graph().as_default() as graph:
            tf.train.import_meta_graph(f"{ckpt_meta}.meta", clear_devices=True)
        # get the model type from the model
        try:
            t_model_type = get_tensor_by_name_from_graph(graph, "model_type")
        except GraphWithoutTensorError as e:
            self.model_type = "original_model"
        else:
            self.model_type = bytes.decode(t_model_type)
        if self.model_type == "compressed_model":
            self.ckpt_meta = ckpt_meta

    def _init_from_pretrained_model(
        self, data, origin_type_map=None, bias_shift="delta"
    ):
        """Init the embedding net variables with the given frozen model.

        Parameters
        ----------
        data : DeepmdDataSystem
            The training data.
        origin_type_map : list
            The original type_map in dataset, they are targets to change the energy bias.
        bias_shift : str
            The mode for changing energy bias : ['delta', 'statistic']
            'delta' : perform predictions on energies of target dataset,
                    and do least sqaure on the errors to obtain the target shift as bias.
            'statistic' : directly use the statistic energy bias in the target dataset.
        """
        try:
            graph, graph_def = load_graph_def(self.run_opt.finetune)
        except FileNotFoundError as e:
            # throw runtime error if there's no frozen model
            raise RuntimeError(
                "The input frozen pretrained model {} ({}) does not exist! "
                "Please check the path of the frozen pretrained model. ".format(
                    self.run_opt.finetune, os.path.abspath(self.run_opt.finetune)
                )
            ) from e
        # get the model type from the frozen model(self.run_opt.finetune)
        try:
            t_model_type = get_tensor_by_name_from_graph(graph, "model_type")
        except GraphWithoutTensorError as e:
            # throw runtime error if the frozen_model has no model type information...
            raise RuntimeError(
                "The input frozen pretrained model: %s has no 'model_type' information, "
                "which is not supported by the 'dp train finetune' interface. "
                % self.run_opt.finetune
            ) from e
        else:
            self.model_type = bytes.decode(t_model_type)
        assert (
            self.model_type != "compressed_model"
        ), "Compressed models are not supported for finetuning!"
        self.model.init_variables(graph, graph_def, model_type=self.model_type)
        log.info(
            "Changing energy bias in pretrained model for types {}... "
            "(this step may take long time)".format(str(origin_type_map))
        )
        self._change_energy_bias(
            data, self.run_opt.finetune, origin_type_map, bias_shift
        )

    def _change_energy_bias(
        self, data, frozen_model, origin_type_map, bias_shift="delta"
    ):
        full_type_map = data.get_type_map()
        assert (
            self.fitting_type == "ener"
        ), "energy bias changing only supports 'ener' fitting net!"
        self.model.fitting.change_energy_bias(
            data,
            frozen_model,
            origin_type_map,
            full_type_map,
            bias_shift=bias_shift,
            ntest=self.model_param.get("data_bias_nsample", 10),
        )


class DatasetLoader:
    """Generate an OP that loads the training data from the given DeepmdDataSystem.

    It can be used to load the training data in the training process, so there is
    no waiting time between training steps.

    Parameters
    ----------
    train_data : DeepmdDataSystem
        The training data.

    Examples
    --------
    >>> loader = DatasetLoader(train_data)
    >>> data_op = loader.build()
    >>> with tf.Session() as sess:
    >>>     data_list = sess.run(data_op)
    >>> data_dict = loader.get_data_dict(data_list)
    """

    def __init__(self, train_data: DeepmdDataSystem):
        self.train_data = train_data
        # get the keys of the data
        batch_data = self.train_data.get_batch()
        self.data_keys = batch_data.keys()
        self.data_types = [tf.as_dtype(x.dtype) for x in batch_data.values()]

    def build(self) -> List[tf.Tensor]:
        """Build the OP that loads the training data.

        Returns
        -------
        List[tf.Tensor]
            Tensor of the loaded data.
        """
        train_data = self.train_data

        def get_train_batch() -> List[np.ndarray]:
            batch_data = train_data.get_batch()
            # convert dict to list of arryas
            batch_data = tuple([batch_data[kk] for kk in self.data_keys])
            return batch_data

        return get_train_batch

    def get_data_dict(
        self, batch_list: List[np.ndarray] = None
    ) -> Dict[str, np.ndarray]:
        """Generate a dict of the loaded data.

        Parameters
        ----------
        batch_list : List[np.ndarray]
            The loaded data.

        Returns
        -------
        Dict[str, np.ndarray]
            The dict of the loaded data.
        """
        batch_data = self.train_data.get_batch()
        # convert dict to list of arryas
        batch_data = tuple([batch_data[kk] for kk in self.data_keys])
        return {kk: vv for kk, vv in zip(self.data_keys, batch_data)}
        # return {kk: vv for kk, vv in zip(self.data_keys, batch_list)}<|MERGE_RESOLUTION|>--- conflicted
+++ resolved
@@ -848,42 +848,6 @@
                     )
                 )
 
-<<<<<<< HEAD
-        # prf_options = None
-        # prf_run_metadata = None
-        # if self.profiling:
-        #     prf_options = tf.RunOptions(trace_level=tf.RunOptions.FULL_TRACE)
-        #     prf_run_metadata = tf.RunMetadata()
-
-        # set tensorboard execution environment
-        # if self.tensorboard:
-        #     summary_merged_op = tf.summary.merge_all()
-        #     # Remove TB old logging directory from previous run
-        #     try:
-        #         shutil.rmtree(self.tensorboard_log_dir)
-        #     except FileNotFoundError:
-        #         pass  # directory does not exist, this is OK
-        #     except Exception as e:
-        #         # general error when removing directory, warn user
-        #         log.exception(
-        #             f"Could not remove old tensorboard logging directory: "
-        #             f"{self.tensorboard_log_dir}. Error: {e}"
-        #         )
-        #     else:
-        #         log.debug("Removing old tensorboard log directory.")
-        #     tb_train_writer = tf.summary.FileWriter(
-        #         self.tensorboard_log_dir + "/train", self.sess.graph
-        #     )
-        #     tb_valid_writer = tf.summary.FileWriter(self.tensorboard_log_dir + "/test")
-        # else:
-        #     tb_train_writer = None
-        #     tb_valid_writer = None
-        # if self.enable_profiler:
-        #     # https://www.tensorflow.org/guide/profiler
-        #     tfv2.profiler.experimental.start(self.tensorboard_log_dir)
-
-=======
->>>>>>> 36e0082f
         train_time = 0
         total_train_time = 0.0
         wall_time_tic = time.time()
@@ -901,38 +865,6 @@
 
         while cur_batch < stop_batch:
             train_batch = datasetloader.get_data_dict()
-<<<<<<< HEAD
-            # first round validation:
-            # if is_first_step:
-            #     if not self.multi_task_mode:
-            #         train_batch = train_data.get_batch()
-            #         # batch_train_op = self.train_op
-            #     else:
-            #         fitting_idx = dp_random.choice(
-            #             np.arange(self.nfitting), p=np.array(self.fitting_prob)
-            #         )
-            #         fitting_key = self.fitting_key_list[fitting_idx]
-            #         train_batch = train_data[fitting_key].get_batch()
-            #         # batch_train_op = self.train_op[fitting_key]
-            # else:
-            #     train_batch = next_datasetloader.get_data_dict(next_train_batch_list)
-            #     # batch_train_op = next_batch_train_op
-            #     fitting_key = next_fitting_key
-            # for next round
-            # if not self.multi_task_mode:
-            #     next_datasetloader = datasetloader
-            # next_batch_train_op = self.train_op
-            # next_train_batch_op = data_op
-            # else:
-            #     fitting_idx = dp_random.choice(
-            #         np.arange(self.nfitting), p=np.array(self.fitting_prob)
-            #     )
-            #     next_fitting_key = self.fitting_key_list[fitting_idx]
-            #     next_datasetloader = datasetloader[next_fitting_key]
-            # next_batch_train_op = self.train_op[fitting_key]
-            # next_train_batch_op = data_op[fitting_key]
-=======
->>>>>>> 36e0082f
 
             if self.display_in_training and is_first_step:
                 if self.run_opt.is_chief:
@@ -978,69 +910,12 @@
 
             if self.timing_in_training:
                 tic = time.time()
-<<<<<<< HEAD
             # train_feed_dict = self.get_feed_dict(train_batch, is_training=True)
             # use tensorboard to visualize the training of deepmd-kit
             # it will takes some extra execution time to generate the tensorboard data
             if self.tensorboard and (cur_batch % self.tensorboard_freq == 0):
-                # summary, _, next_train_batch_list = run_sess(
-                #     self.sess,
-                #     [summary_merged_op, batch_train_op, next_train_batch_op],
-                #     feed_dict=train_feed_dict,
-                #     options=prf_options,
-                #     run_metadata=prf_run_metadata,
-                # )
-                # tb_train_writer.add_summary(summary, cur_batch)
                 pass
-                # model_pred = self.model(
-                #     paddle.to_tensor(train_batch["coord"], "float64"),
-                #     paddle.to_tensor(train_batch["type"], "int32"),
-                #     paddle.to_tensor(train_batch["natoms_vec"], "int32", "cpu"),
-                #     paddle.to_tensor(train_batch["box"], "float64"),
-                #     paddle.to_tensor(train_batch["default_mesh"], "int32"),
-                #     train_batch,
-                #     suffix="",
-                #     reuse=False,
-                # )
-            else:
-                """
-                find_box:0", dtype=float32) ()
-                find_coord:0", dtype=float32) ()
-                find_numb_copy:0", dtype=float32) ()
-                find_energy:0", dtype=float32) ()
-                find_force:0", dtype=float32) ()
-                find_virial:0", dtype=float32) ()
-                find_atom_ener:0", dtype=float32) ()
-                find_atom_pref:0", dtype=float32) ()
-                box:0", shape=(?,), dtype=float64) (9,)
-                coord:0", shape=(?,), dtype=float64) (576,)
-                numb_copy:0", shape=(?,), dtype=float64) (1,)
-                energy:0", shape=(?,), dtype=float64) (1,)
-                force:0", shape=(?,), dtype=float64) (576,)
-                virial:0", shape=(?,), dtype=float64) (9,)
-                atom_ener:0", shape=(?,), dtype=float64) (192,)
-                atom_pref:0", shape=(?,), dtype=float64) (576,)
-                natoms:0", shape=(4,), dtype=int32) (4,)
-                mesh:0", shape=(?,), dtype=int32) (6,)
-                type:0", shape=(?,), dtype=int32) (192,)
-                aceholder:0", dtype=bool) True
-                """
-=======
-            # use tensorboard to visualize the training of deepmd-kit
-            # it will takes some extra execution time to generate the tensorboard data
-            if self.tensorboard and (cur_batch % self.tensorboard_freq == 0):
-                model_pred = self.model(
-                    paddle.to_tensor(train_batch["coord"], "float32"),
-                    paddle.to_tensor(train_batch["type"], "int32"),
-                    paddle.to_tensor(train_batch["natoms_vec"], "int32", "cpu"),
-                    paddle.to_tensor(train_batch["box"], "float32"),
-                    paddle.to_tensor(train_batch["default_mesh"], "int32"),
-                    train_batch,
-                    suffix="",
-                    reuse=False,
-                )
-            else:
->>>>>>> 36e0082f
+            else:
                 model_inputs = {}
                 for kk in train_batch.keys():
                     if kk == "find_type" or kk == "type":
@@ -1064,7 +939,6 @@
                 model_inputs["is_training"] = paddle.to_tensor(True)
                 model_inputs["natoms_vec"] = paddle.to_tensor(
                     model_inputs["natoms_vec"], place="cpu"
-<<<<<<< HEAD
                 )
                 model_pred = self.model(
                     model_inputs["coord"],
@@ -1076,20 +950,6 @@
                     suffix="",
                     reuse=False,
                 )
-=======
-                )
-                model_pred = self.model(
-                    model_inputs["coord"],
-                    model_inputs["type"],
-                    model_inputs["natoms_vec"],
-                    model_inputs["box"],
-                    model_inputs["default_mesh"],
-                    model_inputs,
-                    suffix="",
-                    reuse=False,
-                )
-
->>>>>>> 36e0082f
                 # print(f"{self.cur_batch} {self.learning_rate.get_lr():.10f}")
                 l2_l, l2_more = self.loss.compute_loss(
                     self.learning_rate.get_lr(),
@@ -1185,46 +1045,7 @@
                     total_train_time / (stop_batch // self.disp_freq * self.disp_freq),
                 )
 
-<<<<<<< HEAD
-        # if self.profiling and self.run_opt.is_chief:
-        #     fetched_timeline = timeline.Timeline(prf_run_metadata.step_stats)
-        #     chrome_trace = fetched_timeline.generate_chrome_trace_format()
-        #     with open(self.profiling_file, "w") as f:
-        #         f.write(chrome_trace)
-        # if self.enable_profiler and self.run_opt.is_chief:
-        #     tfv2.profiler.experimental.stop()
-
     def save_checkpoint(self, cur_batch: int):
-        # try:
-        #     ckpt_prefix = self.saver.save(
-        #         self.sess,
-        #         os.path.join(os.getcwd(), self.save_ckpt),
-        #         global_step=cur_batch,
-        #     )
-        # except google.protobuf.message.DecodeError as e:
-        #     raise GraphTooLargeError(
-        #         "The graph size exceeds 2 GB, the hard limitation of protobuf."
-        #         " Then a DecodeError was raised by protobuf. You should "
-        #         "reduce the size of your model."
-        #     ) from e
-        # # make symlinks from prefix with step to that without step to break nothing
-        # # get all checkpoint files
-        # original_files = glob.glob(ckpt_prefix + ".*")
-        # for ori_ff in original_files:
-        #     new_ff = self.save_ckpt + ori_ff[len(ckpt_prefix) :]
-        #     try:
-        #         # remove old one
-        #         os.remove(new_ff)
-        #     except OSError:
-        #         pass
-        #     if platform.system() != "Windows":
-        #         # by default one does not have access to create symlink on Windows
-        #         os.symlink(ori_ff, new_ff)
-        #     else:
-        #         shutil.copyfile(ori_ff, new_ff)
-=======
-    def save_checkpoint(self, cur_batch: int):
->>>>>>> 36e0082f
         paddle.save(self.model.state_dict(), f"Model_{cur_batch}.pdparams")
         paddle.save(self.optimizer.state_dict(), f"Optimier_{cur_batch}.pdopt")
         log.info("saved checkpoint %s" % self.save_ckpt)
