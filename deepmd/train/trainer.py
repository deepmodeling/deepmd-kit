#!/usr/bin/env python3
import glob
import logging
import os
import platform
import shutil
import time

import google.protobuf.message
import numpy as np
from packaging.version import (
    Version,
)
from tensorflow.python.client import (
    timeline,
)

# load grad of force module
import deepmd.op
from deepmd.common import (
    data_requirement,
    get_precision,
    j_must_have,
)
from deepmd.descriptor.descriptor import (
    Descriptor,
)
from deepmd.env import (
    GLOBAL_ENER_FLOAT_PRECISION,
    GLOBAL_TF_FLOAT_PRECISION,
    TF_VERSION,
    get_tf_session_config,
    op_module,
    tf,
    tfv2,
)
from deepmd.fit import (
    DipoleFittingSeA,
    EnerFitting,
    PolarFittingSeA,
)
from deepmd.loss import (
    EnerDipoleLoss,
    EnerStdLoss,
    TensorLoss,
)
from deepmd.model import (
    DipoleModel,
    EnerModel,
    GlobalPolarModel,
    MultiModel,
    PolarModel,
    WFCModel,
)
from deepmd.utils import random as dp_random
from deepmd.utils.argcheck import (
    type_embedding_args,
)
from deepmd.utils.errors import (
    GraphTooLargeError,
    GraphWithoutTensorError,
)
from deepmd.utils.graph import (
    get_tensor_by_name_from_graph,
    load_graph_def,
)
from deepmd.utils.learning_rate import (
    LearningRateExp,
)
from deepmd.utils.neighbor_stat import (
    NeighborStat,
)
from deepmd.utils.sess import (
    run_sess,
)
from deepmd.utils.type_embed import (
    TypeEmbedNet,
)

log = logging.getLogger(__name__)

# nvnmd
from deepmd.nvnmd.utils.config import (
    nvnmd_cfg,
)


def _is_subdir(path, directory):
    path = os.path.realpath(path)
    directory = os.path.realpath(directory)
    if path == directory:
        return False
    relative = os.path.relpath(path, directory) + os.sep
    return not relative.startswith(os.pardir + os.sep)


class DPTrainer:
    def __init__(self, jdata, run_opt, is_compress=False):
        self.run_opt = run_opt
        self._init_param(jdata)
        self.is_compress = is_compress

    def _init_param(self, jdata):
        # model config
        model_param = j_must_have(jdata, "model")
        self.multi_task_mode = "fitting_net_dict" in model_param
        descrpt_param = j_must_have(model_param, "descriptor")
        fitting_param = (
            j_must_have(model_param, "fitting_net")
            if not self.multi_task_mode
            else j_must_have(model_param, "fitting_net_dict")
        )
        typeebd_param = model_param.get("type_embedding", None)
        self.model_param = model_param
        self.descrpt_param = descrpt_param

        # nvnmd
        self.nvnmd_param = jdata.get("nvnmd", {})
        nvnmd_cfg.init_from_jdata(self.nvnmd_param)
        if nvnmd_cfg.enable:
            nvnmd_cfg.init_from_deepmd_input(model_param)
            nvnmd_cfg.disp_message()
            nvnmd_cfg.save()

        # descriptor
        try:
            descrpt_type = descrpt_param["type"]
            self.descrpt_type = descrpt_type
        except KeyError:
            raise KeyError("the type of descriptor should be set by `type`")

        explicit_ntypes_descrpt = ["se_atten"]
        hybrid_with_tebd = False
        if descrpt_param["type"] in explicit_ntypes_descrpt:
            descrpt_param["ntypes"] = len(model_param["type_map"])
        elif descrpt_param["type"] == "hybrid":
            for descrpt_item in descrpt_param["list"]:
                if descrpt_item["type"] in explicit_ntypes_descrpt:
                    descrpt_item["ntypes"] = len(model_param["type_map"])
                    hybrid_with_tebd = True
        if self.multi_task_mode:
            descrpt_param["multi_task"] = True
        self.descrpt = Descriptor(**descrpt_param)

        # fitting net
        def fitting_net_init(fitting_type_, descrpt_type_, params):
            if fitting_type_ == "ener":
                return EnerFitting(**params)
            elif fitting_type_ == "dipole":
                return DipoleFittingSeA(**params)
            elif fitting_type_ == "polar":
                return PolarFittingSeA(**params)
            # elif fitting_type_ == 'global_polar':
            #     if descrpt_type_ == 'se_e2_a':
            #         return GlobalPolarFittingSeA(**params)
            #     else:
            #         raise RuntimeError('fitting global_polar only supports descrptors: loc_frame and se_e2_a')
            else:
                raise RuntimeError("unknown fitting type " + fitting_type_)

        if not self.multi_task_mode:
            fitting_type = fitting_param.get("type", "ener")
            self.fitting_type = fitting_type
            fitting_param.pop("type", None)
            fitting_param["descrpt"] = self.descrpt
            self.fitting = fitting_net_init(fitting_type, descrpt_type, fitting_param)
        else:
            self.fitting_dict = {}
            self.fitting_type_dict = {}
            self.nfitting = len(fitting_param)
            for item in fitting_param:
                item_fitting_param = fitting_param[item]
                item_fitting_type = item_fitting_param.get("type", "ener")
                self.fitting_type_dict[item] = item_fitting_type
                item_fitting_param.pop("type", None)
                item_fitting_param["descrpt"] = self.descrpt
                self.fitting_dict[item] = fitting_net_init(
                    item_fitting_type, descrpt_type, item_fitting_param
                )

        # type embedding
        padding = False
        if descrpt_type == "se_atten" or hybrid_with_tebd:
            padding = True
        if typeebd_param is not None:
            self.typeebd = TypeEmbedNet(
                neuron=typeebd_param["neuron"],
                resnet_dt=typeebd_param["resnet_dt"],
                activation_function=typeebd_param["activation_function"],
                precision=typeebd_param["precision"],
                trainable=typeebd_param["trainable"],
                seed=typeebd_param["seed"],
                padding=padding,
            )
        elif descrpt_type == "se_atten" or hybrid_with_tebd:
            default_args = type_embedding_args()
            default_args_dict = {i.name: i.default for i in default_args}
            self.typeebd = TypeEmbedNet(
                neuron=default_args_dict["neuron"],
                resnet_dt=default_args_dict["resnet_dt"],
                activation_function=None,
                precision=default_args_dict["precision"],
                trainable=default_args_dict["trainable"],
                seed=default_args_dict["seed"],
                padding=padding,
            )
        else:
            self.typeebd = None

        # init model
        # infer model type by fitting_type
        if not self.multi_task_mode:
            if self.fitting_type == "ener":
                self.model = EnerModel(
                    self.descrpt,
                    self.fitting,
                    self.typeebd,
                    model_param.get("type_map"),
                    model_param.get("data_stat_nbatch", 10),
                    model_param.get("data_stat_protect", 1e-2),
                    model_param.get("use_srtab"),
                    model_param.get("smin_alpha"),
                    model_param.get("sw_rmin"),
                    model_param.get("sw_rmax"),
                )
            # elif fitting_type == 'wfc':
            #     self.model = WFCModel(model_param, self.descrpt, self.fitting)
            elif self.fitting_type == "dipole":
                self.model = DipoleModel(
                    self.descrpt,
                    self.fitting,
                    self.typeebd,
                    model_param.get("type_map"),
                    model_param.get("data_stat_nbatch", 10),
                    model_param.get("data_stat_protect", 1e-2),
                )
            elif self.fitting_type == "polar":
                self.model = PolarModel(
                    self.descrpt,
                    self.fitting,
                    self.typeebd,
                    model_param.get("type_map"),
                    model_param.get("data_stat_nbatch", 10),
                    model_param.get("data_stat_protect", 1e-2),
                )
            # elif self.fitting_type == 'global_polar':
            #     self.model = GlobalPolarModel(
            #         self.descrpt,
            #         self.fitting,
            #         model_param.get('type_map'),
            #         model_param.get('data_stat_nbatch', 10),
            #         model_param.get('data_stat_protect', 1e-2)
            #     )
            else:
                raise RuntimeError("get unknown fitting type when building model")
        else:  # multi-task mode
            self.model = MultiModel(
                self.descrpt,
                self.fitting_dict,
                self.fitting_type_dict,
                self.typeebd,
                model_param.get("type_map"),
                model_param.get("data_stat_nbatch", 10),
                model_param.get("data_stat_protect", 1e-2),
                model_param.get("use_srtab"),
                model_param.get("smin_alpha"),
                model_param.get("sw_rmin"),
                model_param.get("sw_rmax"),
            )

<<<<<<< HEAD

        def get_lr_and_coef(lr_param):
=======
        def get_lr_and_coef(self, lr_param):
>>>>>>> 3a6ce32a
            scale_by_worker = lr_param.get("scale_by_worker", "linear")
            if scale_by_worker == "linear":
                scale_lr_coef = float(self.run_opt.world_size)
            elif scale_by_worker == "sqrt":
                scale_lr_coef = np.sqrt(self.run_opt.world_size).real
            else:
                scale_lr_coef = 1.0
            lr_type = lr_param.get("type", "exp")
            if lr_type == "exp":
                lr = LearningRateExp(
                    lr_param["start_lr"], lr_param["stop_lr"], lr_param["decay_steps"]
                )
            else:
                raise RuntimeError("unknown learning_rate type " + lr_type)
            return lr, scale_lr_coef

        # learning rate
        if not self.multi_task_mode:
            lr_param = j_must_have(jdata, "learning_rate")
            self.lr, self.scale_lr_coef = get_lr_and_coef(lr_param)
        else:
            self.lr_dict = {}
            self.scale_lr_coef_dict = {}
            lr_param_dict = jdata.get("learning_rate_dict", {})
            for fitting_key in self.fitting_type_dict:
                lr_param = lr_param_dict.get(fitting_key, {})
                (
                    self.lr_dict[fitting_key],
                    self.scale_lr_coef_dict[fitting_key],
                ) = get_lr_and_coef(lr_param)

        # loss
        # infer loss type by fitting_type
        def loss_init(_loss_param, _fitting_type, _fitting, _lr):
            _loss_type = _loss_param.get("type", "ener")
            if _fitting_type == "ener":
                _loss_param.pop("type", None)
                _loss_param["starter_learning_rate"] = _lr.start_lr()
                if _loss_type == "ener":
                    loss = EnerStdLoss(**_loss_param)
                elif _loss_type == "ener_dipole":
                    loss = EnerDipoleLoss(**_loss_param)
                else:
                    raise RuntimeError("unknown loss type")
            elif _fitting_type == "wfc":
                loss = TensorLoss(
                    _loss_param,
                    model=_fitting,
                    tensor_name="wfc",
                    tensor_size=_fitting.get_out_size(),
                    label_name="wfc",
                )
            elif _fitting_type == "dipole":
                loss = TensorLoss(
                    _loss_param,
                    model=_fitting,
                    tensor_name="dipole",
                    tensor_size=3,
                    label_name="dipole",
                )
            elif _fitting_type == "polar":
                loss = TensorLoss(
                    _loss_param,
                    model=_fitting,
                    tensor_name="polar",
                    tensor_size=9,
                    label_name="polarizability",
                )
            elif _fitting_type == "global_polar":
                loss = TensorLoss(
                    _loss_param,
                    model=_fitting,
                    tensor_name="global_polar",
                    tensor_size=9,
                    atomic=False,
                    label_name="polarizability",
                )
            else:
                raise RuntimeError(
                    "get unknown fitting type when building loss function"
                )
            return loss

        if not self.multi_task_mode:
            loss_param = jdata.get("loss", {})
            self.loss = loss_init(loss_param, self.fitting_type, self.fitting, self.lr)
        else:
            self.loss_dict = {}
            loss_param_dict = jdata.get("loss_dict", {})
            for fitting_key in self.fitting_type_dict:
                loss_param = loss_param_dict.get(fitting_key, {})
                self.loss_dict[fitting_key] = loss_init(
                    loss_param,
                    self.fitting_type_dict[fitting_key],
                    self.fitting_dict[fitting_key],
                    self.lr_dict[fitting_key],
                )

        # training
        tr_data = jdata["training"]
        self.fitting_weight = tr_data.get("fitting_weight", None)
        if self.multi_task_mode:
            self.fitting_key_list = []
            self.fitting_prob = []
            for fitting_key in self.fitting_type_dict:
                self.fitting_key_list.append(fitting_key)
                # multi-task mode must have self.fitting_weight
                self.fitting_prob.append(self.fitting_weight[fitting_key])
        self.disp_file = tr_data.get("disp_file", "lcurve.out")
        self.disp_freq = tr_data.get("disp_freq", 1000)
        self.save_freq = tr_data.get("save_freq", 1000)
        self.save_ckpt = tr_data.get("save_ckpt", "model.ckpt")
        self.display_in_training = tr_data.get("disp_training", True)
        self.timing_in_training = tr_data.get("time_training", True)
        self.profiling = self.run_opt.is_chief and tr_data.get("profiling", False)
        self.profiling_file = tr_data.get("profiling_file", "timeline.json")
        self.enable_profiler = tr_data.get("enable_profiler", False)
        self.tensorboard = self.run_opt.is_chief and tr_data.get("tensorboard", False)
        self.tensorboard_log_dir = tr_data.get("tensorboard_log_dir", "log")
        self.tensorboard_freq = tr_data.get("tensorboard_freq", 1)
        self.mixed_prec = tr_data.get("mixed_precision", None)
        if self.mixed_prec is not None:
            if (
                self.mixed_prec["compute_prec"] not in ("float16", "bfloat16")
                or self.mixed_prec["output_prec"] != "float32"
            ):
                raise RuntimeError(
                    "Unsupported mixed precision option [output_prec, compute_prec]: [%s, %s], "
                    " Supported: [float32, float16/bfloat16], Please set mixed precision option correctly!"
                    % (self.mixed_prec["output_prec"], self.mixed_prec["compute_prec"])
                )
        # self.sys_probs = tr_data['sys_probs']
        # self.auto_prob_style = tr_data['auto_prob']
        self.useBN = False
        if not self.multi_task_mode:
            if self.fitting_type == "ener" and self.fitting.get_numb_fparam() > 0:
                self.numb_fparam = self.fitting.get_numb_fparam()
            else:
                self.numb_fparam = 0

            if tr_data.get("validation_data", None) is not None:
                self.valid_numb_batch = tr_data["validation_data"].get("numb_btch", 1)
            else:
                self.valid_numb_batch = 1
        else:
            self.numb_fparam_dict = {}
            self.valid_numb_batch_dict = {}
            for fitting_key in self.fitting_type_dict:
                if (
                    self.fitting_type_dict[fitting_key] == "ener"
                    and self.fitting_dict[fitting_key].get_numb_fparam() > 0
                ):
                    self.numb_fparam_dict[fitting_key] = self.fitting_dict[
                        fitting_key
                    ].get_numb_fparam()
                else:
                    self.numb_fparam_dict[fitting_key] = 0
            data_dict = tr_data.get("data_dict", None)
            for systems in data_dict:
                if data_dict[systems].get("validation_data", None) is not None:
                    self.valid_numb_batch_dict[systems] = data_dict[systems][
                        "validation_data"
                    ].get("numb_btch", 1)
                else:
                    self.valid_numb_batch_dict[systems] = 1

        # if init the graph with the frozen model
        self.frz_model = None
        self.ckpt_meta = None
        self.model_type = None

    def build(self, data=None, stop_batch=0, origin_type_map=None, suffix=""):
        self.ntypes = self.model.get_ntypes()
        self.stop_batch = stop_batch

        if not self.multi_task_mode:
            if not self.is_compress and data.mixed_type:
                assert self.descrpt_type in [
                    "se_atten"
                ], "Data in mixed_type format must use attention descriptor!"
                assert self.fitting_type in [
                    "ener"
                ], "Data in mixed_type format must use ener fitting!"

            if self.numb_fparam > 0:
                log.info("training with %d frame parameter(s)" % self.numb_fparam)
            else:
                log.info("training without frame parameter")
        else:
            assert (
                not self.is_compress
            ), "You should not reach here, multi-task input could not be compressed! "
            self.valid_fitting_key = []
            for fitting_key in data:
                self.valid_fitting_key.append(fitting_key)
                if data[fitting_key].mixed_type:
                    assert self.descrpt_type in ["se_atten"], (
                        "Data for fitting net {} in mixed_type format "
                        "must use attention descriptor!".format(fitting_key)
                    )
                    assert self.fitting_type_dict[fitting_key] in [
                        "ener"
                    ], "Data for fitting net {} in mixed_type format must use ener fitting!".format(
                        fitting_key
                    )

                if self.numb_fparam_dict[fitting_key] > 0:
                    log.info(
                        "fitting net %s training with %d frame parameter(s)"
                        % (fitting_key, self.numb_fparam_dict[fitting_key])
                    )
                else:
                    log.info(
                        "fitting net %s training without frame parameter" % fitting_key
                    )

        if not self.is_compress:
            # Usually, the type number of the model should be equal to that of the data
            # However, nt_model > nt_data should be allowed, since users may only want to
            # train using a dataset that only have some of elements
            if not self.multi_task_mode:
                single_data = data
            else:
                single_data = data[list(data.keys())[0]]
            if self.ntypes < single_data.get_ntypes():
                raise ValueError(
                    "The number of types of the training data is %d, but that of the "
                    "model is only %d. The latter must be no less than the former. "
                    "You may need to reset one or both of them. Usually, the former "
                    "is given by `model/type_map` in the training parameter (if set) "
                    "or the maximum number in the training data. The latter is given "
                    "by `model/descriptor/sel` in the training parameter."
                    % (single_data.get_ntypes(), self.ntypes)
                )
            self.type_map = single_data.get_type_map()
            if not self.multi_task_mode:
                self.batch_size = data.get_batch_size()
            else:
                self.batch_size = {}
                for fitting_key in data:
                    self.batch_size[fitting_key] = data[fitting_key].get_batch_size()
            if self.run_opt.init_mode not in (
                "init_from_model",
                "restart",
                "init_from_frz_model",
                "finetune",
            ):
                # self.saver.restore (in self._init_session) will restore avg and std variables, so data_stat is useless
                # init_from_frz_model will restore data_stat variables in `init_variables` method
                log.info("data stating... (this step may take long time)")
                self.model.data_stat(data)

            # config the init_frz_model command
            if self.run_opt.init_mode == "init_from_frz_model":
                self._init_from_frz_model()
            elif self.run_opt.init_mode == "init_model":
                self._init_from_ckpt(self.run_opt.init_model)
            elif self.run_opt.init_mode == "restart":
                self._init_from_ckpt(self.run_opt.restart)
            elif self.run_opt.init_mode == "finetune":
                self._init_from_pretrained_model(
                    data=data, origin_type_map=origin_type_map
                )

            # neighbor_stat is moved to train.py as duplicated
            # TODO: this is a simple fix but we should have a clear
            #       architecture to call neighbor stat
        else:
            graph, graph_def = load_graph_def(
                self.model_param["compress"]["model_file"]
            )
            self.descrpt.enable_compression(
                self.model_param["compress"]["min_nbor_dist"],
                graph,
                graph_def,
                self.model_param["compress"]["table_config"][0],
                self.model_param["compress"]["table_config"][1],
                self.model_param["compress"]["table_config"][2],
                self.model_param["compress"]["table_config"][3],
            )
            # for fparam or aparam settings in 'ener' type fitting net
            self.fitting.init_variables(graph, graph_def)

        if self.is_compress or self.model_type == "compressed_model":
            tf.constant("compressed_model", name="model_type", dtype=tf.string)
        else:
            tf.constant("original_model", name="model_type", dtype=tf.string)

        if self.mixed_prec is not None:
            self.descrpt.enable_mixed_precision(self.mixed_prec)
            if not self.multi_task_mode:
                self.fitting.enable_mixed_precision(self.mixed_prec)
            else:
                for fitting_key in self.fitting_dict:
                    self.fitting_dict[fitting_key].enable_mixed_precision(
                        self.mixed_prec
                    )

        self._build_lr()
        self._build_network(data, suffix)
        self._build_training()

    def _build_lr(self):
        self._extra_train_ops = []
        self.global_step = tf.train.get_or_create_global_step()
        if not self.multi_task_mode:
            self.learning_rate = self.lr.build(self.global_step, self.stop_batch)
        else:
            self.learning_rate_dict = {}
            for fitting_key in self.fitting_type_dict:
                self.learning_rate_dict[fitting_key] = self.lr_dict[fitting_key].build(
                    self.global_step, self.stop_batch
                )

        log.info("built lr")

    def _build_optimizer(self):
        if not self.multi_task_mode:
            l2_l, l2_more = self.loss.build(
                self.learning_rate,
                self.place_holders["natoms_vec"],
                self.model_pred,
                self.place_holders,
                suffix="test",
            )

            if self.mixed_prec is not None:
                l2_l = tf.cast(l2_l, get_precision(self.mixed_prec["output_prec"]))
        else:
            l2_l, l2_more = {}, {}
            for fitting_key in self.fitting_type_dict:
                lr = self.learning_rate_dict[fitting_key]
                model = self.model_pred[fitting_key]
                loss_dict = self.loss_dict[fitting_key]

                l2_l[fitting_key], l2_more[fitting_key] = loss_dict.build(
                    lr,
                    self.place_holders["natoms_vec"],
                    model,
                    self.place_holders,
                    suffix=fitting_key,
                )

                if self.mixed_prec is not None:
                    l2_l[fitting_key] = tf.cast(
                        l2_l[fitting_key], get_precision(self.mixed_prec["output_prec"])
                    )

        return l2_l, l2_more

    def _build_network(self, data, suffix=""):
        self.place_holders = {}
        if self.is_compress:
            for kk in ["coord", "box"]:
                self.place_holders[kk] = tf.placeholder(
                    GLOBAL_TF_FLOAT_PRECISION, [None], "t_" + kk
                )
            self._get_place_horders(data_requirement)
        else:
            if not self.multi_task_mode:
                self._get_place_horders(data.get_data_dict())
            else:
                self._get_place_horders(data[list(data.keys())[0]].get_data_dict())

        self.place_holders["type"] = tf.placeholder(tf.int32, [None], name="t_type")
        self.place_holders["natoms_vec"] = tf.placeholder(
            tf.int32, [self.ntypes + 2], name="t_natoms"
        )
        self.place_holders["default_mesh"] = tf.placeholder(
            tf.int32, [None], name="t_mesh"
        )
        self.place_holders["is_training"] = tf.placeholder(tf.bool)
        self.model_pred = self.model.build(
            self.place_holders["coord"],
            self.place_holders["type"],
            self.place_holders["natoms_vec"],
            self.place_holders["box"],
            self.place_holders["default_mesh"],
            self.place_holders,
            frz_model=self.frz_model,
            ckpt_meta=self.ckpt_meta,
            suffix=suffix,
            reuse=False,
        )

        self.l2_l, self.l2_more = self._build_optimizer()

        log.info("built network")

    def _build_training(self):
        trainable_variables = tf.trainable_variables()
        if not self.multi_task_mode:
            if self.run_opt.is_distrib:
                if self.scale_lr_coef > 1.0:
                    log.info("Scale learning rate by coef: %f", self.scale_lr_coef)
                    optimizer = tf.train.AdamOptimizer(
                        self.learning_rate * self.scale_lr_coef
                    )
                else:
                    optimizer = tf.train.AdamOptimizer(self.learning_rate)
                optimizer = self.run_opt._HVD.DistributedOptimizer(optimizer)
            else:
                optimizer = tf.train.AdamOptimizer(learning_rate=self.learning_rate)
            if self.mixed_prec is not None:
                _TF_VERSION = Version(TF_VERSION)
                # check the TF_VERSION, when TF < 1.12, mixed precision is not allowed
                if _TF_VERSION < Version("1.14.0"):
                    raise RuntimeError(
                        "TensorFlow version %s is not compatible with the mixed precision setting. Please consider upgrading your TF version!"
                        % TF_VERSION
                    )
                elif _TF_VERSION < Version("2.4.0"):
                    optimizer = (
                        tf.train.experimental.enable_mixed_precision_graph_rewrite(
                            optimizer
                        )
                    )
                else:
                    optimizer = tf.mixed_precision.enable_mixed_precision_graph_rewrite(
                        optimizer
                    )

            apply_op = optimizer.minimize(
                loss=self.l2_l,
                global_step=self.global_step,
                var_list=trainable_variables,
                name="train_step",
            )
            train_ops = [apply_op] + self._extra_train_ops
            self.train_op = tf.group(*train_ops)
        else:
            self.train_op = {}
            for fitting_key in self.fitting_type_dict:
                if self.run_opt.is_distrib:
                    if self.scale_lr_coef_dict[fitting_key] > 1.0:
                        log.info(
                            "Scale learning rate by coef: %f",
                            self.scale_lr_coef_dict[fitting_key],
                        )
                        optimizer = tf.train.AdamOptimizer(
                            self.learning_rate_dict[fitting_key]
                            * self.scale_lr_coef_dict[fitting_key]
                        )
                    else:
                        optimizer = tf.train.AdamOptimizer(
                            self.learning_rate_dict[fitting_key]
                        )
                    optimizer = self.run_opt._HVD.DistributedOptimizer(optimizer)
                else:
                    optimizer = tf.train.AdamOptimizer(
                        learning_rate=self.learning_rate_dict[fitting_key]
                    )
                if self.mixed_prec is not None:
                    _TF_VERSION = Version(TF_VERSION)
                    # check the TF_VERSION, when TF < 1.12, mixed precision is not allowed
                    if _TF_VERSION < Version("1.14.0"):
                        raise RuntimeError(
                            "TensorFlow version %s is not compatible with the mixed precision setting. Please consider upgrading your TF version!"
                            % TF_VERSION
                        )
                    elif _TF_VERSION < Version("2.4.0"):
                        optimizer = (
                            tf.train.experimental.enable_mixed_precision_graph_rewrite(
                                optimizer
                            )
                        )
                    else:
                        optimizer = (
                            tf.mixed_precision.enable_mixed_precision_graph_rewrite(
                                optimizer
                            )
                        )
                apply_op = optimizer.minimize(
                    loss=self.l2_l[fitting_key],
                    global_step=self.global_step,
                    var_list=trainable_variables,
                    name=f"train_step_{fitting_key}",
                )
                train_ops = [apply_op] + self._extra_train_ops
                self.train_op[fitting_key] = tf.group(*train_ops)
        log.info("built training")

    def _init_session(self):
        config = get_tf_session_config()
        device, idx = self.run_opt.my_device.split(":", 1)
        if device == "gpu":
            config.gpu_options.visible_device_list = idx
        self.sess = tf.Session(config=config)

        # Initializes or restore global variables
        init_op = tf.global_variables_initializer()
        if self.run_opt.is_chief:
            self.saver = tf.train.Saver(save_relative_paths=True)
            if self.run_opt.init_mode == "init_from_scratch":
                log.info("initialize model from scratch")
                run_sess(self.sess, init_op)
                if not self.is_compress:
                    fp = open(self.disp_file, "w")
                    fp.close()
            elif self.run_opt.init_mode == "init_from_model":
                log.info("initialize from model %s" % self.run_opt.init_model)
                run_sess(self.sess, init_op)
                self.saver.restore(self.sess, self.run_opt.init_model)
                run_sess(self.sess, self.global_step.assign(0))
                fp = open(self.disp_file, "w")
                fp.close()
            elif self.run_opt.init_mode == "restart":
                log.info("restart from model %s" % self.run_opt.restart)
                run_sess(self.sess, init_op)
                self.saver.restore(self.sess, self.run_opt.restart)
            elif self.run_opt.init_mode == "init_from_frz_model":
                log.info("initialize training from the frozen model")
                run_sess(self.sess, init_op)
                fp = open(self.disp_file, "w")
                fp.close()
            elif self.run_opt.init_mode == "finetune":
                log.info("initialize training from the frozen pretrained model")
                run_sess(self.sess, init_op)
                fp = open(self.disp_file, "w")
                fp.close()
            else:
                raise RuntimeError("unknown init mode")
        else:
            run_sess(self.sess, init_op)
            self.saver = None

        # Ensure variable consistency among tasks when training starts
        if self.run_opt.is_distrib:
            bcast_op = self.run_opt._HVD.broadcast_global_variables(0)
            if self.run_opt.is_chief:
                log.info("broadcast global variables to other tasks")
            else:
                log.info("receive global variables from task#0")
            run_sess(self.sess, bcast_op)

    def train(self, train_data=None, valid_data=None):

        # if valid_data is None:  # no validation set specified.
        #     valid_data = train_data  # using training set as validation set.

        stop_batch = self.stop_batch
        self._init_session()

        # Before data shard is enabled, only cheif do evaluation and record it
        # self.print_head()
        fp = None
        if self.run_opt.is_chief:
            fp = open(self.disp_file, "a")

        cur_batch = run_sess(self.sess, self.global_step)
        is_first_step = True
        self.cur_batch = cur_batch
        if not self.multi_task_mode:
            log.info(
                "start training at lr %.2e (== %.2e), decay_step %d, decay_rate %f, final lr will be %.2e"
                % (
                    run_sess(self.sess, self.learning_rate),
                    self.lr.value(cur_batch),
                    self.lr.decay_steps_,
                    self.lr.decay_rate_,
                    self.lr.value(stop_batch),
                )
            )
        else:
            for fitting_key in self.fitting_type_dict:
                log.info(
                    "%s: start training at lr %.2e (== %.2e), decay_step %d, decay_rate %f, final lr will be %.2e"
                    % (
                        fitting_key,
                        run_sess(self.sess, self.learning_rate_dict[fitting_key]),
                        self.lr_dict[fitting_key].value(cur_batch),
                        self.lr_dict[fitting_key].decay_steps_,
                        self.lr_dict[fitting_key].decay_rate_,
                        self.lr_dict[fitting_key].value(stop_batch),
                    )
                )

        prf_options = None
        prf_run_metadata = None
        if self.profiling:
            prf_options = tf.RunOptions(trace_level=tf.RunOptions.FULL_TRACE)
            prf_run_metadata = tf.RunMetadata()

        # set tensorboard execution environment
        if self.tensorboard:
            summary_merged_op = tf.summary.merge_all()
            # Remove TB old logging directory from previous run
            try:
                shutil.rmtree(self.tensorboard_log_dir)
            except FileNotFoundError:
                pass  # directory does not exist, this is OK
            except Exception as e:
                # general error when removing directory, warn user
                log.exception(
                    f"Could not remove old tensorboard logging directory: "
                    f"{self.tensorboard_log_dir}. Error: {e}"
                )
            else:
                log.debug("Removing old tensorboard log directory.")
            tb_train_writer = tf.summary.FileWriter(
                self.tensorboard_log_dir + "/train", self.sess.graph
            )
            tb_valid_writer = tf.summary.FileWriter(self.tensorboard_log_dir + "/test")
        else:
            tb_train_writer = None
            tb_valid_writer = None
        if self.enable_profiler:
            # https://www.tensorflow.org/guide/profiler
            tfv2.profiler.experimental.start(self.tensorboard_log_dir)

        train_time = 0
        total_train_time = 0.0

        while cur_batch < stop_batch:

            # first round validation:
            if not self.multi_task_mode:
                train_batch = train_data.get_batch()
                batch_train_op = self.train_op
            else:
                fitting_idx = dp_random.choice(
                    np.arange(self.nfitting), p=np.array(self.fitting_prob)
                )
                fitting_key = self.fitting_key_list[fitting_idx]
                train_batch = train_data[fitting_key].get_batch()
                batch_train_op = self.train_op[fitting_key]
            if self.display_in_training and is_first_step:
                if self.run_opt.is_chief:
                    if not self.multi_task_mode:
                        valid_batches = (
                            [
                                valid_data.get_batch()
                                for ii in range(self.valid_numb_batch)
                            ]
                            if valid_data is not None
                            else None
                        )
                        self.valid_on_the_fly(
                            fp, [train_batch], valid_batches, print_header=True
                        )
                    else:
                        train_batches = {}
                        valid_batches = {}
                        # valid_numb_batch_dict
                        for fitting_key_ii in train_data:
                            # enumerate fitting key as fitting_key_ii
                            train_batches[fitting_key_ii] = [
                                train_data[fitting_key_ii].get_batch()
                            ]
                            valid_batches[fitting_key_ii] = (
                                [
                                    valid_data[fitting_key_ii].get_batch()
                                    for ii in range(
                                        self.valid_numb_batch_dict[fitting_key_ii]
                                    )
                                ]
                                if fitting_key_ii in valid_data
                                else None
                            )
                        self.valid_on_the_fly(
                            fp,
                            train_batches,
                            valid_batches,
                            print_header=True,
                            fitting_key=fitting_key,
                        )
                is_first_step = False

            if self.timing_in_training:
                tic = time.time()
            train_feed_dict = self.get_feed_dict(train_batch, is_training=True)
            # use tensorboard to visualize the training of deepmd-kit
            # it will takes some extra execution time to generate the tensorboard data
            if self.tensorboard and (cur_batch % self.tensorboard_freq == 0):
                summary, _ = run_sess(
                    self.sess,
                    [summary_merged_op, batch_train_op],
                    feed_dict=train_feed_dict,
                    options=prf_options,
                    run_metadata=prf_run_metadata,
                )
                tb_train_writer.add_summary(summary, cur_batch)
            else:
                run_sess(
                    self.sess,
                    [batch_train_op],
                    feed_dict=train_feed_dict,
                    options=prf_options,
                    run_metadata=prf_run_metadata,
                )
            if self.timing_in_training:
                toc = time.time()
            if self.timing_in_training:
                train_time += toc - tic
            cur_batch = run_sess(self.sess, self.global_step)
            self.cur_batch = cur_batch

            # on-the-fly validation
            if self.display_in_training and (cur_batch % self.disp_freq == 0):
                if self.timing_in_training:
                    tic = time.time()
                if self.run_opt.is_chief:
                    if not self.multi_task_mode:
                        valid_batches = (
                            [
                                valid_data.get_batch()
                                for ii in range(self.valid_numb_batch)
                            ]
                            if valid_data is not None
                            else None
                        )
                        self.valid_on_the_fly(fp, [train_batch], valid_batches)
                    else:
                        train_batches = {}
                        valid_batches = {}
                        for fitting_key_ii in train_data:
                            train_batches[fitting_key_ii] = [
                                train_data[fitting_key_ii].get_batch()
                            ]
                            valid_batches[fitting_key_ii] = (
                                [
                                    valid_data[fitting_key_ii].get_batch()
                                    for ii in range(
                                        self.valid_numb_batch_dict[fitting_key_ii]
                                    )
                                ]
                                if fitting_key_ii in valid_data
                                else None
                            )
                        self.valid_on_the_fly(
                            fp, train_batches, valid_batches, fitting_key=fitting_key
                        )
                if self.timing_in_training:
                    toc = time.time()
                    test_time = toc - tic
                    log.info(
                        "batch %7d training time %.2f s, testing time %.2f s"
                        % (cur_batch, train_time, test_time)
                    )
                    # the first training time is not accurate
                    if cur_batch > self.disp_freq or stop_batch < 2 * self.disp_freq:
                        total_train_time += train_time
                    train_time = 0
                if (
                    self.save_freq > 0
                    and cur_batch % self.save_freq == 0
                    and self.saver is not None
                ):
                    self.save_checkpoint(cur_batch)
        if (
            self.save_freq == 0 or cur_batch == 0 or cur_batch % self.save_freq != 0
        ) and self.saver is not None:
            self.save_checkpoint(cur_batch)
        if self.run_opt.is_chief:
            fp.close()
        if self.timing_in_training and stop_batch // self.disp_freq > 0:
            if stop_batch >= 2 * self.disp_freq:
                log.info(
                    "average training time: %.4f s/batch (exclude first %d batches)",
                    total_train_time
                    / (stop_batch // self.disp_freq * self.disp_freq - self.disp_freq),
                    self.disp_freq,
                )
            else:
                log.info(
                    "average training time: %.4f s/batch",
                    total_train_time / (stop_batch // self.disp_freq * self.disp_freq),
                )

        if self.profiling and self.run_opt.is_chief:
            fetched_timeline = timeline.Timeline(prf_run_metadata.step_stats)
            chrome_trace = fetched_timeline.generate_chrome_trace_format()
            with open(self.profiling_file, "w") as f:
                f.write(chrome_trace)
        if self.enable_profiler and self.run_opt.is_chief:
            tfv2.profiler.experimental.stop()

    def save_checkpoint(self, cur_batch: int):
        try:
            ckpt_prefix = self.saver.save(
                self.sess,
                os.path.join(os.getcwd(), self.save_ckpt),
                global_step=cur_batch,
            )
        except google.protobuf.message.DecodeError as e:
            raise GraphTooLargeError(
                "The graph size exceeds 2 GB, the hard limitation of protobuf."
                " Then a DecodeError was raised by protobuf. You should "
                "reduce the size of your model."
            ) from e
        # make symlinks from prefix with step to that without step to break nothing
        # get all checkpoint files
        original_files = glob.glob(ckpt_prefix + ".*")
        for ori_ff in original_files:
            new_ff = self.save_ckpt + ori_ff[len(ckpt_prefix) :]
            try:
                # remove old one
                os.remove(new_ff)
            except OSError:
                pass
            if platform.system() != "Windows":
                # by default one does not have access to create symlink on Windows
                os.symlink(ori_ff, new_ff)
            else:
                shutil.copyfile(ori_ff, new_ff)
        log.info("saved checkpoint %s" % self.save_ckpt)

    def get_feed_dict(self, batch, is_training):
        feed_dict = {}
        for kk in batch.keys():
            if kk == "find_type" or kk == "type" or kk == "real_natoms_vec":
                continue
            if "find_" in kk:
                feed_dict[self.place_holders[kk]] = batch[kk]
            else:
                feed_dict[self.place_holders[kk]] = np.reshape(batch[kk], [-1])
        for ii in ["type"]:
            feed_dict[self.place_holders[ii]] = np.reshape(batch[ii], [-1])
        for ii in ["natoms_vec", "default_mesh"]:
            feed_dict[self.place_holders[ii]] = batch[ii]
        feed_dict[self.place_holders["is_training"]] = is_training
        return feed_dict

    def get_global_step(self):
        return run_sess(self.sess, self.global_step)

    # def print_head (self) :  # depreciated
    #     if self.run_opt.is_chief:
    #         fp = open(self.disp_file, "a")
    #         print_str = "# %5s" % 'batch'
    #         print_str += self.loss.print_header()
    #         print_str += '   %8s\n' % 'lr'
    #         fp.write(print_str)
    #         fp.close ()

    def valid_on_the_fly(
        self, fp, train_batches, valid_batches, print_header=False, fitting_key=None
    ):
        train_results = self.get_evaluation_results(train_batches)
        valid_results = self.get_evaluation_results(valid_batches)

        cur_batch = self.cur_batch
        if not self.multi_task_mode:
            current_lr = run_sess(self.sess, self.learning_rate)
        else:
            assert (
                fitting_key is not None
            ), "Fitting key must be assigned in validation!"
            current_lr = None
            # current_lr can be used as the learning rate of descriptor in the future
            current_lr_dict = {}
            for fitting_key_ii in train_batches:
                current_lr_dict[fitting_key_ii] = run_sess(
                    self.sess, self.learning_rate_dict[fitting_key_ii]
                )
        if print_header:
            self.print_header(fp, train_results, valid_results, self.multi_task_mode)
        if not self.multi_task_mode:
            self.print_on_training(
                fp,
                train_results,
                valid_results,
                cur_batch,
                current_lr,
                self.multi_task_mode,
            )
        else:
            assert (
                fitting_key is not None
            ), "Fitting key must be assigned when printing learning rate!"
            self.print_on_training(
                fp,
                train_results,
                valid_results,
                cur_batch,
                current_lr,
                self.multi_task_mode,
                current_lr_dict,
            )

    @staticmethod
    def print_header(fp, train_results, valid_results, multi_task_mode=False):
        print_str = ""
        print_str += "# %5s" % "step"
        if not multi_task_mode:
            if valid_results is not None:
                prop_fmt = "   %11s %11s"
                for k in train_results.keys():
                    print_str += prop_fmt % (k + "_val", k + "_trn")
            else:
                prop_fmt = "   %11s"
                for k in train_results.keys():
                    print_str += prop_fmt % (k + "_trn")
            print_str += "   %8s\n" % (k + "_lr")
        else:
            for fitting_key in train_results:
                if valid_results[fitting_key] is not None:
                    prop_fmt = "   %11s %11s"
                    for k in train_results[fitting_key].keys():
                        print_str += prop_fmt % (k + "_val", k + "_trn")
                else:
                    prop_fmt = "   %11s"
                    for k in train_results[fitting_key].keys():
                        print_str += prop_fmt % (k + "_trn")
                print_str += "   %8s\n" % (fitting_key + "_lr")
        fp.write(print_str)
        fp.flush()

    @staticmethod
    def print_on_training(
        fp,
        train_results,
        valid_results,
        cur_batch,
        cur_lr,
        multi_task_mode=False,
        cur_lr_dict=None,
    ):
        print_str = ""
        print_str += "%7d" % cur_batch
        if not multi_task_mode:
            if valid_results is not None:
                prop_fmt = "   %11.2e %11.2e"
                for k in valid_results.keys():
                    # assert k in train_results.keys()
                    print_str += prop_fmt % (valid_results[k], train_results[k])
            else:
                prop_fmt = "   %11.2e"
                for k in train_results.keys():
                    print_str += prop_fmt % (train_results[k])
        else:
            for fitting_key in train_results:
                if valid_results[fitting_key] is not None:
                    prop_fmt = "   %11.2e %11.2e"
                    for k in valid_results[fitting_key].keys():
                        # assert k in train_results[fitting_key].keys()
                        print_str += prop_fmt % (
                            valid_results[fitting_key][k],
                            train_results[fitting_key][k],
                        )
                else:
                    prop_fmt = "   %11.2e"
                    for k in train_results[fitting_key].keys():
                        print_str += prop_fmt % (train_results[fitting_key][k])
                print_str += "   %8.1e\n" % cur_lr_dict[fitting_key]
        fp.write(print_str)
        fp.flush()

    @staticmethod
    def eval_single_list(single_batch_list, loss, sess, get_feed_dict_func, prefix=""):
        if single_batch_list is None:
            return None
        numb_batch = len(single_batch_list)
        sum_results = {}  # sum of losses on all atoms
        sum_natoms = 0
        for i in range(numb_batch):
            batch = single_batch_list[i]
            natoms = batch["natoms_vec"]
            feed_dict = get_feed_dict_func(batch, is_training=False)
            results = loss.eval(sess, feed_dict, natoms)

            for k, v in results.items():
                if k == "natoms":
                    sum_natoms += v
                else:
                    sum_results[k] = sum_results.get(k, 0.0) + v * results["natoms"]
        single_results = {
            prefix + k: v / sum_natoms
            for k, v in sum_results.items()
            if not k == "natoms"
        }
        return single_results

    def get_evaluation_results(self, batch_list):
        if not self.multi_task_mode:
            avg_results = self.eval_single_list(
                batch_list, self.loss, self.sess, self.get_feed_dict
            )
        else:
            avg_results = {}
            for fitting_key in batch_list:
                avg_results[fitting_key] = self.eval_single_list(
                    batch_list[fitting_key],
                    self.loss_dict[fitting_key],
                    self.sess,
                    self.get_feed_dict,
                    prefix=f"{fitting_key}_",
                )
        return avg_results

    def save_compressed(self):
        """Save the compressed graph."""
        self._init_session()
        if self.is_compress:
            self.saver.save(self.sess, os.path.join(os.getcwd(), self.save_ckpt))

    def _get_place_horders(self, data_dict):
        for kk in data_dict.keys():
            if kk == "type":
                continue
            prec = GLOBAL_TF_FLOAT_PRECISION
            if data_dict[kk]["high_prec"]:
                prec = GLOBAL_ENER_FLOAT_PRECISION
            self.place_holders[kk] = tf.placeholder(prec, [None], name="t_" + kk)
            self.place_holders["find_" + kk] = tf.placeholder(
                tf.float32, name="t_find_" + kk
            )

    def _init_from_frz_model(self):
        try:
            graph, graph_def = load_graph_def(self.run_opt.init_frz_model)
        except FileNotFoundError as e:
            # throw runtime error if there's no frozen model
            raise RuntimeError(
                "The input frozen model %s (%s) does not exist! Please check the path of the frozen model. "
                % (
                    self.run_opt.init_frz_model,
                    os.path.abspath(self.run_opt.init_frz_model),
                )
            ) from e
        # get the model type from the frozen model(self.run_opt.init_frz_model)
        try:
            t_model_type = get_tensor_by_name_from_graph(graph, "model_type")
        except GraphWithoutTensorError as e:
            # throw runtime error if the frozen_model has no model type information...
            raise RuntimeError(
                "The input frozen model: %s has no 'model_type' information, "
                "which is not supported by the 'dp train init-frz-model' interface. "
                % self.run_opt.init_frz_model
            ) from e
        else:
            self.model_type = bytes.decode(t_model_type)
        if self.model_type == "compressed_model":
            self.frz_model = self.run_opt.init_frz_model
        self.model.init_variables(graph, graph_def, model_type=self.model_type)

    def _init_from_ckpt(self, ckpt_meta: str):
        with tf.Graph().as_default() as graph:
            tf.train.import_meta_graph(f"{ckpt_meta}.meta", clear_devices=True)
        # get the model type from the model
        try:
            t_model_type = get_tensor_by_name_from_graph(graph, "model_type")
        except GraphWithoutTensorError as e:
            self.model_type = "original_model"
        else:
            self.model_type = bytes.decode(t_model_type)
        if self.model_type == "compressed_model":
            self.ckpt_meta = ckpt_meta

    def _init_from_pretrained_model(
        self, data, origin_type_map=None, bias_shift="delta"
    ):
        """Init the embedding net variables with the given frozen model.

        Parameters
        ----------
        data : DeepmdDataSystem
            The training data.
        origin_type_map : list
            The original type_map in dataset, they are targets to change the energy bias.
        bias_shift : str
            The mode for changing energy bias : ['delta', 'statistic']
            'delta' : perform predictions on energies of target dataset,
                    and do least sqaure on the errors to obtain the target shift as bias.
            'statistic' : directly use the statistic energy bias in the target dataset.
        """
        try:
            graph, graph_def = load_graph_def(self.run_opt.finetune)
        except FileNotFoundError as e:
            # throw runtime error if there's no frozen model
            raise RuntimeError(
                "The input frozen pretrained model %s (%s) does not exist! "
                "Please check the path of the frozen pretrained model. "
                % (self.run_opt.finetune, os.path.abspath(self.run_opt.finetune))
            ) from e
        # get the model type from the frozen model(self.run_opt.finetune)
        try:
            t_model_type = get_tensor_by_name_from_graph(graph, "model_type")
        except GraphWithoutTensorError as e:
            # throw runtime error if the frozen_model has no model type information...
            raise RuntimeError(
                "The input frozen pretrained model: %s has no 'model_type' information, "
                "which is not supported by the 'dp train finetune' interface. "
                % self.run_opt.finetune
            ) from e
        else:
            self.model_type = bytes.decode(t_model_type)
        assert (
            self.model_type != "compressed_model"
        ), "Compressed models are not supported for finetuning!"
        self.model.init_variables(graph, graph_def, model_type=self.model_type)
        log.info(
            "Changing energy bias in pretrained model for types {}... "
            "(this step may take long time)".format(str(origin_type_map))
        )
        self._change_energy_bias(
            data, self.run_opt.finetune, origin_type_map, bias_shift
        )

    def _change_energy_bias(
        self, data, frozen_model, origin_type_map, bias_shift="delta"
    ):
        full_type_map = data.get_type_map()
        assert (
            self.fitting_type == "ener"
        ), "energy bias changing only supports 'ener' fitting net!"
        self.model.fitting.change_energy_bias(
            data,
            frozen_model,
            origin_type_map,
            full_type_map,
            bias_shift=bias_shift,
            ntest=self.model_param.get("data_bias_nsample", 10),
        )<|MERGE_RESOLUTION|>--- conflicted
+++ resolved
@@ -268,12 +268,8 @@
                 model_param.get("sw_rmax"),
             )
 
-<<<<<<< HEAD
-
         def get_lr_and_coef(lr_param):
-=======
-        def get_lr_and_coef(self, lr_param):
->>>>>>> 3a6ce32a
+
             scale_by_worker = lr_param.get("scale_by_worker", "linear")
             if scale_by_worker == "linear":
                 scale_lr_coef = float(self.run_opt.world_size)
