# SPDX-License-Identifier: LGPL-3.0-or-later
import json
import logging
import warnings
from typing import (
    Callable,
    Optional,
)

from dargs import (
    Argument,
    ArgumentEncoder,
    Variant,
    dargs,
)
from dargs.json_schema import (
    generate_json_schema,
)

from deepmd import (
    __version__,
)
from deepmd.common import (
    VALID_ACTIVATION,
    VALID_PRECISION,
)
from deepmd.utils.argcheck_nvnmd import (
    nvnmd_args,
)
from deepmd.utils.plugin import (
    Plugin,
)

log = logging.getLogger(__name__)


ACTIVATION_FN_DICT = dict.fromkeys(VALID_ACTIVATION)
PRECISION_DICT = dict.fromkeys(VALID_PRECISION)

doc_only_tf_supported = "(Supported Backend: TensorFlow) "
doc_only_pt_supported = "(Supported Backend: PyTorch) "


def list_to_doc(xx):
    items = []
    for ii in xx:
        if len(items) == 0:
            items.append(f'"{ii}"')
        else:
            items.append(f', "{ii}"')
    items.append(".")
    return "".join(items)


def make_link(content, ref_key):
    return (
        f"`{content} <{ref_key}_>`_"
        if not dargs.RAW_ANCHOR
        else f"`{content} <#{ref_key}>`_"
    )


def deprecate_argument_extra_check(key: str) -> Callable[[dict], bool]:
    """Generate an extra check to deprecate an argument in sub fields.

    Parameters
    ----------
    key : str
        The name of the deprecated argument.
    """

    def deprecate_something(data: Optional[dict]):
        if data is not None and key in data:
            warnings.warn(f"{key} has been removed and takes no effect.", FutureWarning)
            data.pop(key)
        return True

    return deprecate_something


def type_embedding_args():
    doc_neuron = "Number of neurons in each hidden layers of the embedding net. When two layers are of the same size or one layer is twice as large as the previous layer, a skip connection is built."
    doc_resnet_dt = 'Whether to use a "Timestep" in the skip connection'
    doc_seed = "Random seed for parameter initialization"
    doc_activation_function = f'The activation function in the embedding net. Supported activation functions are {list_to_doc(ACTIVATION_FN_DICT.keys())} Note that "gelu" denotes the custom operator version, and "gelu_tf" denotes the TF standard version. If you set "None" or "none" here, no activation function will be used.'
    doc_precision = f"The precision of the embedding net parameters, supported options are {list_to_doc(PRECISION_DICT.keys())} Default follows the interface precision."
    doc_trainable = "If the parameters in the embedding net are trainable"
    doc_use_econf_tebd = "Whether to use electronic configuration type embedding."
    doc_use_tebd_bias = "Whether to use bias in the type embedding layer."

    return [
        Argument("neuron", list[int], optional=True, default=[8], doc=doc_neuron),
        Argument(
            "activation_function",
            str,
            optional=True,
            default="tanh",
            doc=doc_activation_function,
        ),
        Argument("resnet_dt", bool, optional=True, default=False, doc=doc_resnet_dt),
        Argument("precision", str, optional=True, default="default", doc=doc_precision),
        Argument("trainable", bool, optional=True, default=True, doc=doc_trainable),
        Argument("seed", [int, None], optional=True, default=None, doc=doc_seed),
        Argument(
            "use_econf_tebd", bool, optional=True, default=False, doc=doc_use_econf_tebd
        ),
        Argument(
            "use_tebd_bias",
            bool,
            optional=True,
            default=False,
            doc=doc_use_tebd_bias,
        ),
    ]


def spin_args():
    doc_use_spin = (
        "Whether to use atomic spin model for each atom type. "
        "List of boolean values with the shape of [ntypes] to specify which types use spin, "
        f"or a list of integer values {doc_only_pt_supported} "
        "to indicate the index of the type that uses spin."
    )
    doc_spin_norm = "The magnitude of atomic spin for each atom type with spin"
    doc_virtual_len = "The distance between virtual atom representing spin and its corresponding real atom for each atom type with spin"
    doc_virtual_scale = (
        "The scaling factor to determine the virtual distance between a virtual atom "
        "representing spin and its corresponding real atom for each atom type with spin. "
        "This factor is defined as the virtual distance divided by the magnitude of atomic spin "
        "for each atom type with spin. The virtual coordinate is defined as the real coordinate "
        "plus spin * virtual_scale. List of float values with shape of [ntypes] or [ntypes_spin] "
        "or one single float value for all types, only used when use_spin is True for each atom type."
    )

    return [
        Argument("use_spin", [list[bool], list[int]], doc=doc_use_spin),
        Argument(
            "spin_norm",
            list[float],
            optional=True,
            doc=doc_only_tf_supported + doc_spin_norm,
        ),
        Argument(
            "virtual_len",
            list[float],
            optional=True,
            doc=doc_only_tf_supported + doc_virtual_len,
        ),
        Argument(
            "virtual_scale",
            [list[float], float],
            optional=True,
            doc=doc_only_pt_supported + doc_virtual_scale,
        ),
    ]


#  --- Descriptor configurations: --- #


class ArgsPlugin:
    def __init__(self) -> None:
        self.__plugin = Plugin()

    def register(
<<<<<<< HEAD
        self, name: str, alias: Optional[List[str]] = None, doc: str = ""
    ) -> Callable[[], List[Argument]]:
=======
        self, name: str, alias: Optional[list[str]] = None, doc: str = ""
    ) -> Callable[
        [Union[Callable[[], Argument], Callable[[], list[Argument]]]],
        Union[Callable[[], Argument], Callable[[], list[Argument]]],
    ]:
>>>>>>> 9a15bc0f
        """Register a descriptor argument plugin.

        Parameters
        ----------
        name : str
            the name of a descriptor
        alias : list[str], optional
            the list of aliases of this descriptor

        Returns
        -------
<<<<<<< HEAD
        Callable[[], List[Argument]]
            the registered descriptor argument method
=======
        Callable[[Union[Callable[[], Argument], Callable[[], list[Argument]]]], Union[Callable[[], Argument], Callable[[], list[Argument]]]]
            decorator to return the registered descriptor argument method
>>>>>>> 9a15bc0f

        Examples
        --------
        >>> some_plugin = ArgsPlugin()
        >>> @some_plugin.register("some_descrpt")
            def descrpt_some_descrpt_args():
                return []
        """
        # convert alias to hashed item
        if isinstance(alias, list):
            alias = tuple(alias)
        return self.__plugin.register((name, alias, doc))

    def get_all_argument(self, exclude_hybrid: bool = False) -> list[Argument]:
        """Get all arguments.

        Parameters
        ----------
        exclude_hybrid : bool
            exclude hybrid descriptor to prevent circular calls

        Returns
        -------
        list[Argument]
            all arguments
        """
        arguments = []
        for (name, alias, doc), metd in self.__plugin.plugins.items():
            if exclude_hybrid and name == "hybrid":
                continue
            arguments.append(
                Argument(name=name, dtype=dict, sub_fields=metd(), alias=alias, doc=doc)
            )
        return arguments


descrpt_args_plugin = ArgsPlugin()


@descrpt_args_plugin.register("loc_frame", doc=doc_only_tf_supported)
def descrpt_local_frame_args():
    doc_sel_a = "A list of integers. The length of the list should be the same as the number of atom types in the system. `sel_a[i]` gives the selected number of type-i neighbors. The full relative coordinates of the neighbors are used by the descriptor."
    doc_sel_r = "A list of integers. The length of the list should be the same as the number of atom types in the system. `sel_r[i]` gives the selected number of type-i neighbors. Only relative distance of the neighbors are used by the descriptor. sel_a[i] + sel_r[i] is recommended to be larger than the maximally possible number of type-i neighbors in the cut-off radius."
    doc_rcut = "The cut-off radius. The default value is 6.0"
    doc_axis_rule = "A list of integers. The length should be 6 times of the number of types. \n\n\
- axis_rule[i*6+0]: class of the atom defining the first axis of type-i atom. 0 for neighbors with full coordinates and 1 for neighbors only with relative distance.\n\n\
- axis_rule[i*6+1]: type of the atom defining the first axis of type-i atom.\n\n\
- axis_rule[i*6+2]: index of the axis atom defining the first axis. Note that the neighbors with the same class and type are sorted according to their relative distance.\n\n\
- axis_rule[i*6+3]: class of the atom defining the second axis of type-i atom. 0 for neighbors with full coordinates and 1 for neighbors only with relative distance.\n\n\
- axis_rule[i*6+4]: type of the atom defining the second axis of type-i atom.\n\n\
- axis_rule[i*6+5]: index of the axis atom defining the second axis. Note that the neighbors with the same class and type are sorted according to their relative distance."

    return [
        Argument("sel_a", list[int], optional=False, doc=doc_sel_a),
        Argument("sel_r", list[int], optional=False, doc=doc_sel_r),
        Argument("rcut", float, optional=True, default=6.0, doc=doc_rcut),
        Argument("axis_rule", list[int], optional=False, doc=doc_axis_rule),
    ]


@descrpt_args_plugin.register("se_e2_a", alias=["se_a"])
def descrpt_se_a_args():
    doc_sel = 'This parameter set the number of selected neighbors for each type of atom. It can be:\n\n\
    - `list[int]`. The length of the list should be the same as the number of atom types in the system. `sel[i]` gives the selected number of type-i neighbors. `sel[i]` is recommended to be larger than the maximally possible number of type-i neighbors in the cut-off radius. It is noted that the total sel value must be less than 4096 in a GPU environment.\n\n\
    - `str`. Can be "auto:factor" or "auto". "factor" is a float number larger than 1. This option will automatically determine the `sel`. In detail it counts the maximal number of neighbors with in the cutoff radius for each type of neighbor, then multiply the maximum by the "factor". Finally the number is wraped up to 4 divisible. The option "auto" is equivalent to "auto:1.1".'
    doc_rcut = "The cut-off radius."
    doc_rcut_smth = "Where to start smoothing. For example the 1/r term is smoothed from `rcut` to `rcut_smth`"
    doc_neuron = "Number of neurons in each hidden layers of the embedding net. When two layers are of the same size or one layer is twice as large as the previous layer, a skip connection is built."
    doc_axis_neuron = "Size of the submatrix of G (embedding matrix)."
    doc_activation_function = f'The activation function in the embedding net. Supported activation functions are {list_to_doc(ACTIVATION_FN_DICT.keys())} Note that "gelu" denotes the custom operator version, and "gelu_tf" denotes the TF standard version. If you set "None" or "none" here, no activation function will be used.'
    doc_resnet_dt = 'Whether to use a "Timestep" in the skip connection'
    doc_type_one_side = r"If true, the embedding network parameters vary by types of neighbor atoms only, so there will be $N_\text{types}$ sets of embedding network parameters. Otherwise, the embedding network parameters vary by types of centric atoms and types of neighbor atoms, so there will be $N_\text{types}^2$ sets of embedding network parameters."
    doc_precision = f"The precision of the embedding net parameters, supported options are {list_to_doc(PRECISION_DICT.keys())} Default follows the interface precision."
    doc_trainable = "If the parameters in the embedding net is trainable"
    doc_seed = "Random seed for parameter initialization"
    doc_exclude_types = "The excluded pairs of types which have no interaction with each other. For example, `[[0, 1]]` means no interaction between type 0 and type 1."
    doc_env_protection = "Protection parameter to prevent division by zero errors during environment matrix calculations. For example, when using paddings, there may be zero distances of neighbors, which may make division by zero error during environment matrix calculations without protection."
    doc_set_davg_zero = "Set the normalization average to zero. This option should be set when `atom_ener` in the energy fitting is used"

    return [
        Argument("sel", [list[int], str], optional=True, default="auto", doc=doc_sel),
        Argument("rcut", float, optional=True, default=6.0, doc=doc_rcut),
        Argument("rcut_smth", float, optional=True, default=0.5, doc=doc_rcut_smth),
        Argument(
            "neuron", list[int], optional=True, default=[10, 20, 40], doc=doc_neuron
        ),
        Argument(
            "axis_neuron",
            int,
            optional=True,
            default=4,
            alias=["n_axis_neuron"],
            doc=doc_axis_neuron,
        ),
        Argument(
            "activation_function",
            str,
            optional=True,
            default="tanh",
            doc=doc_activation_function,
        ),
        Argument("resnet_dt", bool, optional=True, default=False, doc=doc_resnet_dt),
        Argument(
            "type_one_side", bool, optional=True, default=False, doc=doc_type_one_side
        ),
        Argument("precision", str, optional=True, default="default", doc=doc_precision),
        Argument("trainable", bool, optional=True, default=True, doc=doc_trainable),
        Argument("seed", [int, None], optional=True, doc=doc_seed),
        Argument(
            "exclude_types",
            list[list[int]],
            optional=True,
            default=[],
            doc=doc_exclude_types,
        ),
        Argument(
            "env_protection",
            float,
            optional=True,
            default=0.0,
            doc=doc_only_pt_supported + doc_env_protection,
        ),
        Argument(
            "set_davg_zero", bool, optional=True, default=False, doc=doc_set_davg_zero
        ),
    ]


@descrpt_args_plugin.register("se_e3", alias=["se_at", "se_a_3be", "se_t"])
def descrpt_se_t_args():
    doc_sel = 'This parameter set the number of selected neighbors for each type of atom. It can be:\n\n\
    - `list[int]`. The length of the list should be the same as the number of atom types in the system. `sel[i]` gives the selected number of type-i neighbors. `sel[i]` is recommended to be larger than the maximally possible number of type-i neighbors in the cut-off radius. It is noted that the total sel value must be less than 4096 in a GPU environment.\n\n\
    - `str`. Can be "auto:factor" or "auto". "factor" is a float number larger than 1. This option will automatically determine the `sel`. In detail it counts the maximal number of neighbors with in the cutoff radius for each type of neighbor, then multiply the maximum by the "factor". Finally the number is wraped up to 4 divisible. The option "auto" is equivalent to "auto:1.1".'
    doc_rcut = "The cut-off radius."
    doc_rcut_smth = "Where to start smoothing. For example the 1/r term is smoothed from `rcut` to `rcut_smth`"
    doc_neuron = "Number of neurons in each hidden layers of the embedding net. When two layers are of the same size or one layer is twice as large as the previous layer, a skip connection is built."
    doc_activation_function = f'The activation function in the embedding net. Supported activation functions are {list_to_doc(ACTIVATION_FN_DICT.keys())} Note that "gelu" denotes the custom operator version, and "gelu_tf" denotes the TF standard version. If you set "None" or "none" here, no activation function will be used.'
    doc_resnet_dt = 'Whether to use a "Timestep" in the skip connection'
    doc_precision = f"The precision of the embedding net parameters, supported options are {list_to_doc(PRECISION_DICT.keys())} Default follows the interface precision."
    doc_trainable = "If the parameters in the embedding net are trainable"
    doc_seed = "Random seed for parameter initialization"
    doc_set_davg_zero = "Set the normalization average to zero. This option should be set when `atom_ener` in the energy fitting is used"
    doc_exclude_types = "The excluded pairs of types which have no interaction with each other. For example, `[[0, 1]]` means no interaction between type 0 and type 1."
    doc_env_protection = "Protection parameter to prevent division by zero errors during environment matrix calculations. For example, when using paddings, there may be zero distances of neighbors, which may make division by zero error during environment matrix calculations without protection."

    return [
        Argument("sel", [list[int], str], optional=True, default="auto", doc=doc_sel),
        Argument("rcut", float, optional=True, default=6.0, doc=doc_rcut),
        Argument("rcut_smth", float, optional=True, default=0.5, doc=doc_rcut_smth),
        Argument(
            "neuron", list[int], optional=True, default=[10, 20, 40], doc=doc_neuron
        ),
        Argument(
            "activation_function",
            str,
            optional=True,
            default="tanh",
            doc=doc_activation_function,
        ),
        Argument("resnet_dt", bool, optional=True, default=False, doc=doc_resnet_dt),
        Argument("precision", str, optional=True, default="default", doc=doc_precision),
        Argument("trainable", bool, optional=True, default=True, doc=doc_trainable),
        Argument("seed", [int, None], optional=True, doc=doc_seed),
        Argument(
            "set_davg_zero", bool, optional=True, default=False, doc=doc_set_davg_zero
        ),
        Argument(
            "exclude_types",
            list[list[int]],
            optional=True,
            default=[],
            doc=doc_exclude_types,
        ),
        Argument(
            "env_protection",
            float,
            optional=True,
            default=0.0,
            doc=doc_only_pt_supported + doc_env_protection,
        ),
    ]


@descrpt_args_plugin.register("se_a_tpe", alias=["se_a_ebd"], doc=doc_only_tf_supported)
def descrpt_se_a_tpe_args():
    doc_type_nchanl = "number of channels for type embedding"
    doc_type_nlayer = "number of hidden layers of type embedding net"
    doc_numb_aparam = "dimension of atomic parameter. if set to a value > 0, the atomic parameters are embedded."

    return [
        *descrpt_se_a_args(),
        Argument("type_nchanl", int, optional=True, default=4, doc=doc_type_nchanl),
        Argument("type_nlayer", int, optional=True, default=2, doc=doc_type_nlayer),
        Argument("numb_aparam", int, optional=True, default=0, doc=doc_numb_aparam),
    ]


@descrpt_args_plugin.register("se_e2_r", alias=["se_r"])
def descrpt_se_r_args():
    doc_sel = 'This parameter set the number of selected neighbors for each type of atom. It can be:\n\n\
    - `list[int]`. The length of the list should be the same as the number of atom types in the system. `sel[i]` gives the selected number of type-i neighbors. `sel[i]` is recommended to be larger than the maximally possible number of type-i neighbors in the cut-off radius. It is noted that the total sel value must be less than 4096 in a GPU environment.\n\n\
    - `str`. Can be "auto:factor" or "auto". "factor" is a float number larger than 1. This option will automatically determine the `sel`. In detail it counts the maximal number of neighbors with in the cutoff radius for each type of neighbor, then multiply the maximum by the "factor". Finally the number is wraped up to 4 divisible. The option "auto" is equivalent to "auto:1.1".'
    doc_rcut = "The cut-off radius."
    doc_rcut_smth = "Where to start smoothing. For example the 1/r term is smoothed from `rcut` to `rcut_smth`"
    doc_neuron = "Number of neurons in each hidden layers of the embedding net. When two layers are of the same size or one layer is twice as large as the previous layer, a skip connection is built."
    doc_activation_function = f'The activation function in the embedding net. Supported activation functions are {list_to_doc(ACTIVATION_FN_DICT.keys())} Note that "gelu" denotes the custom operator version, and "gelu_tf" denotes the TF standard version. If you set "None" or "none" here, no activation function will be used.'
    doc_resnet_dt = 'Whether to use a "Timestep" in the skip connection'
    doc_type_one_side = r"If true, the embedding network parameters vary by types of neighbor atoms only, so there will be $N_\text{types}$ sets of embedding network parameters. Otherwise, the embedding network parameters vary by types of centric atoms and types of neighbor atoms, so there will be $N_\text{types}^2$ sets of embedding network parameters."
    doc_precision = f"The precision of the embedding net parameters, supported options are {list_to_doc(PRECISION_DICT.keys())} Default follows the interface precision."
    doc_trainable = "If the parameters in the embedding net are trainable"
    doc_seed = "Random seed for parameter initialization"
    doc_exclude_types = "The excluded pairs of types which have no interaction with each other. For example, `[[0, 1]]` means no interaction between type 0 and type 1."
    doc_set_davg_zero = "Set the normalization average to zero. This option should be set when `atom_ener` in the energy fitting is used"
    doc_env_protection = "Protection parameter to prevent division by zero errors during environment matrix calculations. For example, when using paddings, there may be zero distances of neighbors, which may make division by zero error during environment matrix calculations without protection."

    return [
        Argument("sel", [list[int], str], optional=True, default="auto", doc=doc_sel),
        Argument("rcut", float, optional=True, default=6.0, doc=doc_rcut),
        Argument("rcut_smth", float, optional=True, default=0.5, doc=doc_rcut_smth),
        Argument(
            "neuron", list[int], optional=True, default=[10, 20, 40], doc=doc_neuron
        ),
        Argument(
            "activation_function",
            str,
            optional=True,
            default="tanh",
            doc=doc_activation_function,
        ),
        Argument("resnet_dt", bool, optional=True, default=False, doc=doc_resnet_dt),
        Argument(
            "type_one_side", bool, optional=True, default=False, doc=doc_type_one_side
        ),
        Argument("precision", str, optional=True, default="default", doc=doc_precision),
        Argument("trainable", bool, optional=True, default=True, doc=doc_trainable),
        Argument("seed", [int, None], optional=True, doc=doc_seed),
        Argument(
            "exclude_types",
            list[list[int]],
            optional=True,
            default=[],
            doc=doc_exclude_types,
        ),
        Argument(
            "set_davg_zero", bool, optional=True, default=False, doc=doc_set_davg_zero
        ),
        Argument(
            "env_protection",
            float,
            optional=True,
            default=0.0,
            doc=doc_only_pt_supported + doc_env_protection,
        ),
    ]


@descrpt_args_plugin.register("hybrid")
def descrpt_hybrid_args():
    doc_list = "A list of descriptor definitions"

    return [
        Argument(
            "list",
            list,
            optional=False,
            doc=doc_list,
            repeat=True,
            sub_fields=[],
            sub_variants=[descrpt_variant_type_args(exclude_hybrid=True)],
            fold_subdoc=True,
        )
    ]


def descrpt_se_atten_common_args():
    doc_sel = 'This parameter set the number of selected neighbors. Note that this parameter is a little different from that in other descriptors. Instead of separating each type of atoms, only the summation matters. And this number is highly related with the efficiency, thus one should not make it too large. Usually 200 or less is enough, far away from the GPU limitation 4096. It can be:\n\n\
    - `int`. The maximum number of neighbor atoms to be considered. We recommend it to be less than 200. \n\n\
    - `list[int]`. The length of the list should be the same as the number of atom types in the system. `sel[i]` gives the selected number of type-i neighbors. Only the summation of `sel[i]` matters, and it is recommended to be less than 200.\
    - `str`. Can be "auto:factor" or "auto". "factor" is a float number larger than 1. This option will automatically determine the `sel`. In detail it counts the maximal number of neighbors with in the cutoff radius for each type of neighbor, then multiply the maximum by the "factor". Finally the number is wraped up to 4 divisible. The option "auto" is equivalent to "auto:1.1".'
    doc_rcut = "The cut-off radius."
    doc_rcut_smth = "Where to start smoothing. For example the 1/r term is smoothed from `rcut` to `rcut_smth`"
    doc_neuron = "Number of neurons in each hidden layers of the embedding net. When two layers are of the same size or one layer is twice as large as the previous layer, a skip connection is built."
    doc_axis_neuron = "Size of the submatrix of G (embedding matrix)."
    doc_activation_function = f'The activation function in the embedding net. Supported activation functions are {list_to_doc(ACTIVATION_FN_DICT.keys())} Note that "gelu" denotes the custom operator version, and "gelu_tf" denotes the TF standard version. If you set "None" or "none" here, no activation function will be used.'
    doc_resnet_dt = 'Whether to use a "Timestep" in the skip connection'
    doc_type_one_side = r"If 'False', type embeddings of both neighbor and central atoms are considered. If 'True', only type embeddings of neighbor atoms are considered. Default is 'False'."
    doc_precision = f"The precision of the embedding net parameters, supported options are {list_to_doc(PRECISION_DICT.keys())} Default follows the interface precision."
    doc_trainable = "If the parameters in the embedding net is trainable"
    doc_seed = "Random seed for parameter initialization"
    doc_exclude_types = "The excluded pairs of types which have no interaction with each other. For example, `[[0, 1]]` means no interaction between type 0 and type 1."
    doc_env_protection = "Protection parameter to prevent division by zero errors during environment matrix calculations. For example, when using paddings, there may be zero distances of neighbors, which may make division by zero error during environment matrix calculations without protection."
    doc_attn = "The length of hidden vectors in attention layers"
    doc_attn_layer = "The number of attention layers. Note that model compression of `se_atten` is only enabled when attn_layer==0 and tebd_input_mode=='strip'"
    doc_attn_dotr = "Whether to do dot product with the normalized relative coordinates"
    doc_attn_mask = "Whether to do mask on the diagonal in the attention matrix"

    return [
        Argument(
            "sel", [int, list[int], str], optional=True, default="auto", doc=doc_sel
        ),
        Argument("rcut", float, optional=True, default=6.0, doc=doc_rcut),
        Argument("rcut_smth", float, optional=True, default=0.5, doc=doc_rcut_smth),
        Argument(
            "neuron", list[int], optional=True, default=[10, 20, 40], doc=doc_neuron
        ),
        Argument(
            "axis_neuron",
            int,
            optional=True,
            default=4,
            alias=["n_axis_neuron"],
            doc=doc_axis_neuron,
        ),
        Argument(
            "activation_function",
            str,
            optional=True,
            default="tanh",
            doc=doc_activation_function,
        ),
        Argument("resnet_dt", bool, optional=True, default=False, doc=doc_resnet_dt),
        Argument(
            "type_one_side", bool, optional=True, default=False, doc=doc_type_one_side
        ),
        Argument("precision", str, optional=True, default="default", doc=doc_precision),
        Argument("trainable", bool, optional=True, default=True, doc=doc_trainable),
        Argument("seed", [int, None], optional=True, doc=doc_seed),
        Argument(
            "exclude_types",
            list[list[int]],
            optional=True,
            default=[],
            doc=doc_exclude_types,
        ),
        Argument(
            "env_protection",
            float,
            optional=True,
            default=0.0,
            doc=doc_only_pt_supported + doc_env_protection,
        ),
        Argument("attn", int, optional=True, default=128, doc=doc_attn),
        Argument("attn_layer", int, optional=True, default=2, doc=doc_attn_layer),
        Argument("attn_dotr", bool, optional=True, default=True, doc=doc_attn_dotr),
        Argument("attn_mask", bool, optional=True, default=False, doc=doc_attn_mask),
    ]


@descrpt_args_plugin.register("se_atten", alias=["dpa1"])
def descrpt_se_atten_args():
    doc_smooth_type_embedding = f"Whether to use smooth process in attention weights calculation. {doc_only_tf_supported} When using stripped type embedding, whether to dot smooth factor on the network output of type embedding to keep the network smooth, instead of setting `set_davg_zero` to be True."
    doc_set_davg_zero = "Set the normalization average to zero. This option should be set when `se_atten` descriptor or `atom_ener` in the energy fitting is used"
    doc_trainable_ln = (
        "Whether to use trainable shift and scale weights in layer normalization."
    )
    doc_ln_eps = "The epsilon value for layer normalization. The default value for TensorFlow is set to 1e-3 to keep consistent with keras while set to 1e-5 in PyTorch and DP implementation."
    doc_tebd_dim = "The dimension of atom type embedding."
    doc_use_econf_tebd = r"Whether to use electronic configuration type embedding. For TensorFlow backend, please set `use_econf_tebd` in `type_embedding` block instead."
    doc_use_tebd_bias = "Whether to use bias in the type embedding layer."
    doc_temperature = "The scaling factor of normalization in calculations of attention weights, which is used to scale the matmul(Q, K)."
    doc_scaling_factor = (
        "The scaling factor of normalization in calculations of attention weights, which is used to scale the matmul(Q, K). "
        "If `temperature` is None, the scaling of attention weights is (N_hidden_dim * scaling_factor)**0.5. "
        "Else, the scaling of attention weights is setting to `temperature`."
    )
    doc_normalize = (
        "Whether to normalize the hidden vectors during attention calculation."
    )
    doc_concat_output_tebd = (
        "Whether to concat type embedding at the output of the descriptor."
    )
    doc_tebd_input_mode = (
        "The input mode of the type embedding. Supported modes are ['concat', 'strip']."
        "- 'concat': Concatenate the type embedding with the smoothed radial information as the union input for the embedding network. "
        "When `type_one_side` is False, the input is `input_ij = concat([r_ij, tebd_j, tebd_i])`. When `type_one_side` is True, the input is `input_ij = concat([r_ij, tebd_j])`. "
        "The output is `out_ij = embeding(input_ij)` for the pair-wise representation of atom i with neighbor j."
        "- 'strip': Use a separated embedding network for the type embedding and combine the output with the radial embedding network output. "
        f"When `type_one_side` is False, the input is `input_t = concat([tebd_j, tebd_i])`. {doc_only_pt_supported} When `type_one_side` is True, the input is `input_t = tebd_j`. "
        "The output is `out_ij = embeding_t(input_t) * embeding_s(r_ij) + embeding_s(r_ij)` for the pair-wise representation of atom i with neighbor j."
    )
    doc_stripped_type_embedding = (
        "(Deprecated, kept only for compatibility.) Whether to strip the type embedding into a separate embedding network. "
        "Setting this parameter to `True` is equivalent to setting `tebd_input_mode` to 'strip'. "
        "Setting it to `False` is equivalent to setting `tebd_input_mode` to 'concat'."
        "The default value is `None`, which means the `tebd_input_mode` setting will be used instead."
    )

    return [
        *descrpt_se_atten_common_args(),
        Argument(
            "stripped_type_embedding",
            bool,
            optional=True,
            default=None,
            doc=doc_stripped_type_embedding,
        ),
        Argument(
            "smooth_type_embedding",
            bool,
            optional=True,
            default=False,
            alias=["smooth_type_embdding"],
            doc=doc_smooth_type_embedding,
        ),
        Argument(
            "set_davg_zero", bool, optional=True, default=True, doc=doc_set_davg_zero
        ),
        Argument(
            "trainable_ln", bool, optional=True, default=True, doc=doc_trainable_ln
        ),
        Argument("ln_eps", float, optional=True, default=None, doc=doc_ln_eps),
        # pt only
        Argument(
            "tebd_dim",
            int,
            optional=True,
            default=8,
            doc=doc_only_pt_supported + doc_tebd_dim,
        ),
        Argument(
            "use_econf_tebd",
            bool,
            optional=True,
            default=False,
            doc=doc_only_pt_supported + doc_use_econf_tebd,
        ),
        Argument(
            "use_tebd_bias",
            bool,
            optional=True,
            default=False,
            doc=doc_use_tebd_bias,
        ),
        Argument(
            "tebd_input_mode",
            str,
            optional=True,
            default="concat",
            doc=doc_tebd_input_mode,
        ),
        Argument(
            "scaling_factor",
            float,
            optional=True,
            default=1.0,
            doc=doc_only_pt_supported + doc_scaling_factor,
        ),
        Argument(
            "normalize",
            bool,
            optional=True,
            default=True,
            doc=doc_only_pt_supported + doc_normalize,
        ),
        Argument(
            "temperature",
            float,
            optional=True,
            doc=doc_only_pt_supported + doc_temperature,
        ),
        Argument(
            "concat_output_tebd",
            bool,
            optional=True,
            default=True,
            doc=doc_only_pt_supported + doc_concat_output_tebd,
        ),
    ]


@descrpt_args_plugin.register("se_e3_tebd", doc=doc_only_pt_supported)
def descrpt_se_e3_tebd_args():
    doc_sel = 'This parameter set the number of selected neighbors. Note that this parameter is a little different from that in other descriptors. Instead of separating each type of atoms, only the summation matters. And this number is highly related with the efficiency, thus one should not make it too large. Usually 200 or less is enough, far away from the GPU limitation 4096. It can be:\n\n\
    - `int`. The maximum number of neighbor atoms to be considered. We recommend it to be less than 200. \n\n\
    - `list[int]`. The length of the list should be the same as the number of atom types in the system. `sel[i]` gives the selected number of type-i neighbors. Only the summation of `sel[i]` matters, and it is recommended to be less than 200.\
    - `str`. Can be "auto:factor" or "auto". "factor" is a float number larger than 1. This option will automatically determine the `sel`. In detail it counts the maximal number of neighbors with in the cutoff radius for each type of neighbor, then multiply the maximum by the "factor". Finally the number is wraped up to 4 divisible. The option "auto" is equivalent to "auto:1.1".'
    doc_rcut = "The cut-off radius."
    doc_rcut_smth = "Where to start smoothing. For example the 1/r term is smoothed from `rcut` to `rcut_smth`"
    doc_neuron = "Number of neurons in each hidden layers of the embedding net. When two layers are of the same size or one layer is twice as large as the previous layer, a skip connection is built."
    doc_activation_function = f'The activation function in the embedding net. Supported activation functions are {list_to_doc(ACTIVATION_FN_DICT.keys())} Note that "gelu" denotes the custom operator version, and "gelu_tf" denotes the TF standard version. If you set "None" or "none" here, no activation function will be used.'
    doc_resnet_dt = 'Whether to use a "Timestep" in the skip connection'
    doc_precision = f"The precision of the embedding net parameters, supported options are {list_to_doc(PRECISION_DICT.keys())} Default follows the interface precision."
    doc_trainable = "If the parameters in the embedding net is trainable"
    doc_seed = "Random seed for parameter initialization"
    doc_exclude_types = "The excluded pairs of types which have no interaction with each other. For example, `[[0, 1]]` means no interaction between type 0 and type 1."
    doc_env_protection = "Protection parameter to prevent division by zero errors during environment matrix calculations. For example, when using paddings, there may be zero distances of neighbors, which may make division by zero error during environment matrix calculations without protection."
    doc_smooth = "Whether to use smooth process in calculation when using stripped type embedding. Whether to dot smooth factor (both neighbors j and k) on the network output (out_jk) of type embedding to keep the network smooth, instead of setting `set_davg_zero` to be True."
    doc_set_davg_zero = "Set the normalization average to zero. This option should be set when `atom_ener` in the energy fitting is used"
    doc_tebd_dim = "The dimension of atom type embedding."
    doc_use_econf_tebd = r"Whether to use electronic configuration type embedding."
    doc_concat_output_tebd = (
        "Whether to concat type embedding at the output of the descriptor."
    )
    doc_tebd_input_mode = (
        "The input mode of the type embedding. Supported modes are ['concat', 'strip']."
        "- 'concat': Concatenate the type embedding with the smoothed angular information as the union input for the embedding network. "
        "The input is `input_jk = concat([angle_jk, tebd_j, tebd_k])`. "
        "The output is `out_jk = embeding(input_jk)` for the three-body representation of atom i with neighbors j and k."
        "- 'strip': Use a separated embedding network for the type embedding and combine the output with the angular embedding network output. "
        "The input is `input_t = concat([tebd_j, tebd_k])`."
        "The output is `out_jk = embeding_t(input_t) * embeding_s(angle_jk) + embeding_s(angle_jk)` for the three-body representation of atom i with neighbors j and k."
    )

    return [
        Argument(
            "sel", [int, list[int], str], optional=True, default="auto", doc=doc_sel
        ),
        Argument("rcut", float, optional=True, default=6.0, doc=doc_rcut),
        Argument("rcut_smth", float, optional=True, default=0.5, doc=doc_rcut_smth),
        Argument(
            "neuron", list[int], optional=True, default=[10, 20, 40], doc=doc_neuron
        ),
        Argument(
            "tebd_dim",
            int,
            optional=True,
            default=8,
            doc=doc_only_pt_supported + doc_tebd_dim,
        ),
        Argument(
            "tebd_input_mode",
            str,
            optional=True,
            default="concat",
            doc=doc_tebd_input_mode,
        ),
        Argument("resnet_dt", bool, optional=True, default=False, doc=doc_resnet_dt),
        Argument(
            "set_davg_zero", bool, optional=True, default=True, doc=doc_set_davg_zero
        ),
        Argument(
            "activation_function",
            str,
            optional=True,
            default="tanh",
            doc=doc_activation_function,
        ),
        Argument(
            "env_protection",
            float,
            optional=True,
            default=0.0,
            doc=doc_only_pt_supported + doc_env_protection,
        ),
        Argument(
            "smooth",
            bool,
            optional=True,
            default=True,
            doc=doc_smooth,
        ),
        Argument(
            "exclude_types",
            list[list[int]],
            optional=True,
            default=[],
            doc=doc_exclude_types,
        ),
        Argument("precision", str, optional=True, default="default", doc=doc_precision),
        Argument("trainable", bool, optional=True, default=True, doc=doc_trainable),
        Argument("seed", [int, None], optional=True, doc=doc_seed),
        Argument(
            "concat_output_tebd",
            bool,
            optional=True,
            default=True,
            doc=doc_only_pt_supported + doc_concat_output_tebd,
        ),
        Argument(
            "use_econf_tebd",
            bool,
            optional=True,
            default=False,
            doc=doc_only_pt_supported + doc_use_econf_tebd,
        ),
        Argument(
            "use_tebd_bias",
            bool,
            optional=True,
            default=True,
        ),
    ]


@descrpt_args_plugin.register("se_atten_v2")
def descrpt_se_atten_v2_args():
    doc_set_davg_zero = "Set the normalization average to zero. This option should be set when `se_atten` descriptor or `atom_ener` in the energy fitting is used"
    doc_trainable_ln = (
        "Whether to use trainable shift and scale weights in layer normalization."
    )
    doc_ln_eps = "The epsilon value for layer normalization. The default value for TensorFlow is set to 1e-3 to keep consistent with keras while set to 1e-5 in PyTorch and DP implementation."
    doc_tebd_dim = "The dimension of atom type embedding."
    doc_use_econf_tebd = r"Whether to use electronic configuration type embedding. For TensorFlow backend, please set `use_econf_tebd` in `type_embedding` block instead."
    doc_use_tebd_bias = "Whether to use bias in the type embedding layer."
    doc_temperature = "The scaling factor of normalization in calculations of attention weights, which is used to scale the matmul(Q, K)."
    doc_scaling_factor = (
        "The scaling factor of normalization in calculations of attention weights, which is used to scale the matmul(Q, K). "
        "If `temperature` is None, the scaling of attention weights is (N_hidden_dim * scaling_factor)**0.5. "
        "Else, the scaling of attention weights is setting to `temperature`."
    )
    doc_normalize = (
        "Whether to normalize the hidden vectors during attention calculation."
    )
    doc_concat_output_tebd = (
        "Whether to concat type embedding at the output of the descriptor."
    )

    return [
        *descrpt_se_atten_common_args(),
        Argument(
            "set_davg_zero", bool, optional=True, default=False, doc=doc_set_davg_zero
        ),
        Argument(
            "trainable_ln", bool, optional=True, default=True, doc=doc_trainable_ln
        ),
        Argument("ln_eps", float, optional=True, default=None, doc=doc_ln_eps),
        # pt only
        Argument(
            "tebd_dim",
            int,
            optional=True,
            default=8,
            doc=doc_only_pt_supported + doc_tebd_dim,
        ),
        Argument(
            "use_econf_tebd",
            bool,
            optional=True,
            default=False,
            doc=doc_only_pt_supported + doc_use_econf_tebd,
        ),
        Argument(
            "use_tebd_bias",
            bool,
            optional=True,
            default=False,
            doc=doc_use_tebd_bias,
        ),
        Argument(
            "scaling_factor",
            float,
            optional=True,
            default=1.0,
            doc=doc_only_pt_supported + doc_scaling_factor,
        ),
        Argument(
            "normalize",
            bool,
            optional=True,
            default=True,
            doc=doc_only_pt_supported + doc_normalize,
        ),
        Argument(
            "temperature",
            float,
            optional=True,
            doc=doc_only_pt_supported + doc_temperature,
        ),
        Argument(
            "concat_output_tebd",
            bool,
            optional=True,
            default=True,
            doc=doc_only_pt_supported + doc_concat_output_tebd,
        ),
    ]


@descrpt_args_plugin.register("dpa2", doc=doc_only_pt_supported)
def descrpt_dpa2_args():
    # repinit args
    doc_repinit = "The arguments used to initialize the repinit block."
    # repformer args
    doc_repformer = "The arguments used to initialize the repformer block."
    # descriptor args
    doc_concat_output_tebd = (
        "Whether to concat type embedding at the output of the descriptor."
    )
    doc_precision = f"The precision of the embedding net parameters, supported options are {list_to_doc(PRECISION_DICT.keys())} Default follows the interface precision."
    doc_smooth = (
        "Whether to use smoothness in processes such as attention weights calculation."
    )
    doc_exclude_types = "The excluded pairs of types which have no interaction with each other. For example, `[[0, 1]]` means no interaction between type 0 and type 1."
    doc_env_protection = "Protection parameter to prevent division by zero errors during environment matrix calculations. For example, when using paddings, there may be zero distances of neighbors, which may make division by zero error during environment matrix calculations without protection."
    doc_trainable = "If the parameters in the embedding net is trainable."
    doc_seed = "Random seed for parameter initialization."
    doc_add_tebd_to_repinit_out = "Add type embedding to the output representation from repinit before inputting it into repformer."
    doc_use_econf_tebd = "Whether to use electronic configuration type embedding."
    doc_use_tebd_bias = "Whether to use bias in the type embedding layer."
    return [
        # repinit args
        Argument("repinit", dict, dpa2_repinit_args(), doc=doc_repinit),
        # repformer args
        Argument("repformer", dict, dpa2_repformer_args(), doc=doc_repformer),
        # descriptor args
        Argument(
            "concat_output_tebd",
            bool,
            optional=True,
            default=True,
            doc=doc_concat_output_tebd,
        ),
        Argument("precision", str, optional=True, default="default", doc=doc_precision),
        Argument("smooth", bool, optional=True, default=True, doc=doc_smooth),
        Argument(
            "exclude_types",
            list[list[int]],
            optional=True,
            default=[],
            doc=doc_exclude_types,
        ),
        Argument(
            "env_protection",
            float,
            optional=True,
            default=0.0,
            doc=doc_only_pt_supported + doc_env_protection,
        ),
        Argument("trainable", bool, optional=True, default=True, doc=doc_trainable),
        Argument("seed", [int, None], optional=True, doc=doc_seed),
        Argument(
            "add_tebd_to_repinit_out",
            bool,
            optional=True,
            default=False,
            alias=["repformer_add_type_ebd_to_seq"],
            doc=doc_add_tebd_to_repinit_out,
        ),
        Argument(
            "use_econf_tebd",
            bool,
            optional=True,
            default=False,
            doc=doc_only_pt_supported + doc_use_econf_tebd,
        ),
        Argument(
            "use_tebd_bias",
            bool,
            optional=True,
            default=False,
            doc=doc_use_tebd_bias,
        ),
    ]


# repinit for dpa2
def dpa2_repinit_args():
    # repinit args
    doc_rcut = "The cut-off radius."
    doc_rcut_smth = "Where to start smoothing. For example the 1/r term is smoothed from `rcut` to `rcut_smth`."
    doc_nsel = "Maximally possible number of selected neighbors."
    doc_neuron = (
        "Number of neurons in each hidden layers of the embedding net."
        "When two layers are of the same size or one layer is twice as large as the previous layer, "
        "a skip connection is built."
    )
    doc_axis_neuron = "Size of the submatrix of G (embedding matrix)."
    doc_tebd_dim = "The dimension of atom type embedding."
    doc_tebd_input_mode = (
        "The input mode of the type embedding. Supported modes are ['concat', 'strip']."
        "- 'concat': Concatenate the type embedding with the smoothed radial information as the union input for the embedding network. "
        "When `type_one_side` is False, the input is `input_ij = concat([r_ij, tebd_j, tebd_i])`. When `type_one_side` is True, the input is `input_ij = concat([r_ij, tebd_j])`. "
        "The output is `out_ij = embeding(input_ij)` for the pair-wise representation of atom i with neighbor j."
        "- 'strip': Use a separated embedding network for the type embedding and combine the output with the radial embedding network output. "
        f"When `type_one_side` is False, the input is `input_t = concat([tebd_j, tebd_i])`. {doc_only_pt_supported} When `type_one_side` is True, the input is `input_t = tebd_j`. "
        "The output is `out_ij = embeding_t(input_t) * embeding_s(r_ij) + embeding_s(r_ij)` for the pair-wise representation of atom i with neighbor j."
    )
    doc_set_davg_zero = (
        "Set the normalization average to zero. "
        "This option should be set when `atom_ener` in the energy fitting is used."
    )
    doc_activation_function = f"The activation function in the embedding net. Supported activation functions are {list_to_doc(ACTIVATION_FN_DICT.keys())}."
    doc_type_one_side = r"If true, the embedding network parameters vary by types of neighbor atoms only, so there will be $N_\text{types}$ sets of embedding network parameters. Otherwise, the embedding network parameters vary by types of centric atoms and types of neighbor atoms, so there will be $N_\text{types}^2$ sets of embedding network parameters."
    doc_resnet_dt = 'Whether to use a "Timestep" in the skip connection.'
    doc_use_three_body = (
        "Whether to concatenate three-body representation in the output descriptor."
    )
    doc_three_body_neuron = (
        "Number of neurons in each hidden layers of the three-body embedding net."
        "When two layers are of the same size or one layer is twice as large as the previous layer, "
        "a skip connection is built."
    )
    doc_three_body_sel = "Maximally possible number of selected neighbors in the three-body representation."
    doc_three_body_rcut = "The cut-off radius in the three-body representation."
    doc_three_body_rcut_smth = "Where to start smoothing in the three-body representation. For example the 1/r term is smoothed from `three_body_rcut` to `three_body_rcut_smth`."

    return [
        # repinit args
        Argument("rcut", float, doc=doc_rcut),
        Argument("rcut_smth", float, doc=doc_rcut_smth),
        Argument("nsel", int, doc=doc_nsel),
        Argument(
            "neuron",
            list,
            optional=True,
            default=[25, 50, 100],
            doc=doc_neuron,
        ),
        Argument(
            "axis_neuron",
            int,
            optional=True,
            default=16,
            doc=doc_axis_neuron,
        ),
        Argument(
            "tebd_dim",
            int,
            optional=True,
            default=8,
            doc=doc_tebd_dim,
        ),
        Argument(
            "tebd_input_mode",
            str,
            optional=True,
            default="concat",
            doc=doc_tebd_input_mode,
        ),
        Argument(
            "set_davg_zero",
            bool,
            optional=True,
            default=True,
            doc=doc_set_davg_zero,
        ),
        Argument(
            "activation_function",
            str,
            optional=True,
            default="tanh",
            doc=doc_activation_function,
        ),
        Argument(
            "type_one_side",
            bool,
            optional=True,
            default=False,
            doc=doc_type_one_side,
        ),
        Argument(
            "resnet_dt",
            bool,
            optional=True,
            default=False,
            doc=doc_resnet_dt,
        ),
        Argument(
            "use_three_body",
            bool,
            optional=True,
            default=False,
            doc=doc_use_three_body,
        ),
        Argument(
            "three_body_neuron",
            list,
            optional=True,
            default=[2, 4, 8],
            doc=doc_three_body_neuron,
        ),
        Argument(
            "three_body_rcut",
            float,
            optional=True,
            default=4.0,
            doc=doc_three_body_rcut,
        ),
        Argument(
            "three_body_rcut_smth",
            float,
            optional=True,
            default=0.5,
            doc=doc_three_body_rcut_smth,
        ),
        Argument(
            "three_body_sel", int, optional=True, default=40, doc=doc_three_body_sel
        ),
    ]


# repformer for dpa2
def dpa2_repformer_args():
    # repformer args
    doc_rcut = "The cut-off radius."
    doc_rcut_smth = "Where to start smoothing. For example the 1/r term is smoothed from `rcut` to `rcut_smth`."
    doc_nsel = "Maximally possible number of selected neighbors."
    doc_nlayers = "The number of repformer layers."
    doc_g1_dim = "The dimension of invariant single-atom representation."
    doc_g2_dim = "The dimension of invariant pair-atom representation."
    doc_axis_neuron = "The number of dimension of submatrix in the symmetrization ops."
    doc_direct_dist = "Whether or not use direct distance as input for the embedding net to get g2 instead of smoothed 1/r."
    doc_update_g1_has_conv = "Update the g1 rep with convolution term."
    doc_update_g1_has_drrd = "Update the g1 rep with the drrd term."
    doc_update_g1_has_grrg = "Update the g1 rep with the grrg term."
    doc_update_g1_has_attn = "Update the g1 rep with the localized self-attention."
    doc_update_g2_has_g1g1 = "Update the g2 rep with the g1xg1 term."
    doc_update_g2_has_attn = "Update the g2 rep with the gated self-attention."
    doc_use_sqrt_nnei = "Whether to use the square root of the number of neighbors for symmetrization_op normalization instead of using the number of neighbors directly."
    doc_g1_out_conv = "Whether to put the convolutional update of g1 separately outside the concatenated MLP update."
    doc_g1_out_mlp = "Whether to put the self MLP update of g1 separately outside the concatenated MLP update."
    doc_update_h2 = "Update the h2 rep."
    doc_attn1_hidden = (
        "The hidden dimension of localized self-attention to update the g1 rep."
    )
    doc_attn1_nhead = (
        "The number of heads in localized self-attention to update the g1 rep."
    )
    doc_attn2_hidden = (
        "The hidden dimension of gated self-attention to update the g2 rep."
    )
    doc_attn2_nhead = (
        "The number of heads in gated self-attention to update the g2 rep."
    )
    doc_attn2_has_gate = (
        "Whether to use gate in the gated self-attention to update the g2 rep."
    )
    doc_activation_function = f"The activation function in the embedding net. Supported activation functions are {list_to_doc(ACTIVATION_FN_DICT.keys())}."
    doc_update_style = (
        "Style to update a representation. "
        "Supported options are: "
        "-'res_avg': Updates a rep `u` with: u = 1/\\sqrt{n+1} (u + u_1 + u_2 + ... + u_n) "
        "-'res_incr': Updates a rep `u` with: u = u + 1/\\sqrt{n} (u_1 + u_2 + ... + u_n)"
        "-'res_residual': Updates a rep `u` with: u = u + (r1*u_1 + r2*u_2 + ... + r3*u_n) "
        "where `r1`, `r2` ... `r3` are residual weights defined by `update_residual` "
        "and `update_residual_init`."
    )
    doc_update_residual = (
        "When update using residual mode, "
        "the initial std of residual vector weights."
    )
    doc_update_residual_init = (
        "When update using residual mode, "
        "the initialization mode of residual vector weights."
        "Supported modes are: ['norm', 'const']."
    )
    doc_set_davg_zero = (
        "Set the normalization average to zero. "
        "This option should be set when `atom_ener` in the energy fitting is used."
    )
    doc_trainable_ln = (
        "Whether to use trainable shift and scale weights in layer normalization."
    )
    doc_ln_eps = "The epsilon value for layer normalization. The default value for TensorFlow is set to 1e-3 to keep consistent with keras while set to 1e-5 in PyTorch and DP implementation."

    return [
        # repformer args
        Argument("rcut", float, doc=doc_rcut),
        Argument("rcut_smth", float, doc=doc_rcut_smth),
        Argument("nsel", int, doc=doc_nsel),
        Argument(
            "nlayers",
            int,
            optional=True,
            default=3,
            doc=doc_nlayers,
        ),
        Argument(
            "g1_dim",
            int,
            optional=True,
            default=128,
            doc=doc_g1_dim,
        ),
        Argument("g2_dim", int, optional=True, default=16, doc=doc_g2_dim),
        Argument(
            "axis_neuron",
            int,
            optional=True,
            default=4,
            doc=doc_axis_neuron,
        ),
        Argument(
            "direct_dist",
            bool,
            optional=True,
            default=False,
            doc=doc_direct_dist,
        ),
        Argument(
            "update_g1_has_conv",
            bool,
            optional=True,
            default=True,
            doc=doc_update_g1_has_conv,
        ),
        Argument(
            "update_g1_has_drrd",
            bool,
            optional=True,
            default=True,
            doc=doc_update_g1_has_drrd,
        ),
        Argument(
            "update_g1_has_grrg",
            bool,
            optional=True,
            default=True,
            doc=doc_update_g1_has_grrg,
        ),
        Argument(
            "update_g1_has_attn",
            bool,
            optional=True,
            default=True,
            doc=doc_update_g1_has_attn,
        ),
        Argument(
            "update_g2_has_g1g1",
            bool,
            optional=True,
            default=True,
            doc=doc_update_g2_has_g1g1,
        ),
        Argument(
            "update_g2_has_attn",
            bool,
            optional=True,
            default=True,
            doc=doc_update_g2_has_attn,
        ),
        Argument(
            "use_sqrt_nnei",
            bool,
            optional=True,
            default=True,
            doc=doc_use_sqrt_nnei,
        ),
        Argument(
            "g1_out_conv",
            bool,
            optional=True,
            default=True,
            doc=doc_g1_out_conv,
        ),
        Argument(
            "g1_out_mlp",
            bool,
            optional=True,
            default=True,
            doc=doc_g1_out_mlp,
        ),
        Argument(
            "update_h2",
            bool,
            optional=True,
            default=False,
            doc=doc_update_h2,
        ),
        Argument(
            "attn1_hidden",
            int,
            optional=True,
            default=64,
            doc=doc_attn1_hidden,
        ),
        Argument(
            "attn1_nhead",
            int,
            optional=True,
            default=4,
            doc=doc_attn1_nhead,
        ),
        Argument(
            "attn2_hidden",
            int,
            optional=True,
            default=16,
            doc=doc_attn2_hidden,
        ),
        Argument(
            "attn2_nhead",
            int,
            optional=True,
            default=4,
            doc=doc_attn2_nhead,
        ),
        Argument(
            "attn2_has_gate",
            bool,
            optional=True,
            default=False,
            doc=doc_attn2_has_gate,
        ),
        Argument(
            "activation_function",
            str,
            optional=True,
            default="tanh",
            doc=doc_activation_function,
        ),
        Argument(
            "update_style",
            str,
            optional=True,
            default="res_avg",
            doc=doc_update_style,
        ),
        Argument(
            "update_residual",
            float,
            optional=True,
            default=0.001,
            doc=doc_update_residual,
        ),
        Argument(
            "update_residual_init",
            str,
            optional=True,
            default="norm",
            doc=doc_update_residual_init,
        ),
        Argument(
            "set_davg_zero",
            bool,
            optional=True,
            default=True,
            doc=doc_set_davg_zero,
        ),
        Argument(
            "trainable_ln",
            bool,
            optional=True,
            default=True,
            doc=doc_trainable_ln,
        ),
        Argument(
            "ln_eps",
            float,
            optional=True,
            default=None,
            doc=doc_ln_eps,
        ),
    ]


@descrpt_args_plugin.register(
    "se_a_ebd_v2", alias=["se_a_tpe_v2"], doc=doc_only_tf_supported
)
def descrpt_se_a_ebd_v2_args():
    return descrpt_se_a_args()


@descrpt_args_plugin.register("se_a_mask", doc=doc_only_tf_supported)
def descrpt_se_a_mask_args():
    doc_sel = 'This parameter sets the number of selected neighbors for each type of atom. It can be:\n\n\
    - `list[int]`. The length of the list should be the same as the number of atom types in the system. `sel[i]` gives the selected number of type-i neighbors. `sel[i]` is recommended to be larger than the maximally possible number of type-i neighbors in the cut-off radius. It is noted that the total sel value must be less than 4096 in a GPU environment.\n\n\
    - `str`. Can be "auto:factor" or "auto". "factor" is a float number larger than 1. This option will automatically determine the `sel`. In detail it counts the maximal number of neighbors with in the cutoff radius for each type of neighbor, then multiply the maximum by the "factor". Finally the number is wraped up to 4 divisible. The option "auto" is equivalent to "auto:1.1".'

    doc_neuron = "Number of neurons in each hidden layers of the embedding net. When two layers are of the same size or one layer is twice as large as the previous layer, a skip connection is built."
    doc_axis_neuron = "Size of the submatrix of G (embedding matrix)."
    doc_activation_function = f'The activation function in the embedding net. Supported activation functions are {list_to_doc(ACTIVATION_FN_DICT.keys())} Note that "gelu" denotes the custom operator version, and "gelu_tf" denotes the TF standard version. If you set "None" or "none" here, no activation function will be used.'
    doc_resnet_dt = 'Whether to use a "Timestep" in the skip connection'
    doc_type_one_side = r"If true, the embedding network parameters vary by types of neighbor atoms only, so there will be $N_\text{types}$ sets of embedding network parameters. Otherwise, the embedding network parameters vary by types of centric atoms and types of neighbor atoms, so there will be $N_\text{types}^2$ sets of embedding network parameters."
    doc_exclude_types = "The excluded pairs of types which have no interaction with each other. For example, `[[0, 1]]` means no interaction between type 0 and type 1."
    doc_precision = f"The precision of the embedding net parameters, supported options are {list_to_doc(PRECISION_DICT.keys())} Default follows the interface precision."
    doc_trainable = "If the parameters in the embedding net is trainable"
    doc_seed = "Random seed for parameter initialization"

    return [
        Argument("sel", [list[int], str], optional=True, default="auto", doc=doc_sel),
        Argument(
            "neuron", list[int], optional=True, default=[10, 20, 40], doc=doc_neuron
        ),
        Argument(
            "axis_neuron",
            int,
            optional=True,
            default=4,
            alias=["n_axis_neuron"],
            doc=doc_axis_neuron,
        ),
        Argument(
            "activation_function",
            str,
            optional=True,
            default="tanh",
            doc=doc_activation_function,
        ),
        Argument("resnet_dt", bool, optional=True, default=False, doc=doc_resnet_dt),
        Argument(
            "type_one_side", bool, optional=True, default=False, doc=doc_type_one_side
        ),
        Argument(
            "exclude_types",
            list[list[int]],
            optional=True,
            default=[],
            doc=doc_exclude_types,
        ),
        Argument("precision", str, optional=True, default="default", doc=doc_precision),
        Argument("trainable", bool, optional=True, default=True, doc=doc_trainable),
        Argument("seed", [int, None], optional=True, doc=doc_seed),
    ]


def descrpt_variant_type_args(exclude_hybrid: bool = False) -> Variant:
    link_lf = make_link("loc_frame", "model/descriptor[loc_frame]")
    link_se_e2_a = make_link("se_e2_a", "model/descriptor[se_e2_a]")
    link_se_e2_r = make_link("se_e2_r", "model/descriptor[se_e2_r]")
    link_se_e3 = make_link("se_e3", "model/descriptor[se_e3]")
    link_se_a_tpe = make_link("se_a_tpe", "model/descriptor[se_a_tpe]")
    link_hybrid = make_link("hybrid", "model/descriptor[hybrid]")
    link_se_atten = make_link("se_atten", "model/descriptor[se_atten]")
    link_se_atten_v2 = make_link("se_atten_v2", "model/descriptor[se_atten_v2]")
    doc_descrpt_type = "The type of the descritpor. See explanation below. \n\n\
- `loc_frame`: Defines a local frame at each atom, and the compute the descriptor as local coordinates under this frame.\n\n\
- `se_e2_a`: Used by the smooth edition of Deep Potential. The full relative coordinates are used to construct the descriptor.\n\n\
- `se_e2_r`: Used by the smooth edition of Deep Potential. Only the distance between atoms is used to construct the descriptor.\n\n\
- `se_e3`: Used by the smooth edition of Deep Potential. The full relative coordinates are used to construct the descriptor. Three-body embedding will be used by this descriptor.\n\n\
- `se_a_tpe`: Used by the smooth edition of Deep Potential. The full relative coordinates are used to construct the descriptor. Type embedding will be used by this descriptor.\n\n\
- `se_atten`: Used by the smooth edition of Deep Potential. The full relative coordinates are used to construct the descriptor. Attention mechanism will be used by this descriptor.\n\n\
- `se_atten_v2`: Used by the smooth edition of Deep Potential. The full relative coordinates are used to construct the descriptor. Attention mechanism with new modifications will be used by this descriptor.\n\n\
- `se_a_mask`: Used by the smooth edition of Deep Potential. It can accept a variable number of atoms in a frame (Non-PBC system). *aparam* are required as an indicator matrix for the real/virtual sign of input atoms. \n\n\
- `hybrid`: Concatenate of a list of descriptors as a new descriptor."

    return Variant(
        "type",
        descrpt_args_plugin.get_all_argument(exclude_hybrid=exclude_hybrid),
        doc=doc_descrpt_type,
    )


#  --- Fitting net configurations: --- #
fitting_args_plugin = ArgsPlugin()


@fitting_args_plugin.register("ener")
def fitting_ener():
    doc_numb_fparam = "The dimension of the frame parameter. If set to >0, file `fparam.npy` should be included to provided the input fparams."
    doc_numb_aparam = "The dimension of the atomic parameter. If set to >0, file `aparam.npy` should be included to provided the input aparams."
    doc_neuron = "The number of neurons in each hidden layers of the fitting net. When two hidden layers are of the same size, a skip connection is built."
    doc_activation_function = f'The activation function in the fitting net. Supported activation functions are {list_to_doc(ACTIVATION_FN_DICT.keys())} Note that "gelu" denotes the custom operator version, and "gelu_tf" denotes the TF standard version. If you set "None" or "none" here, no activation function will be used.'
    doc_precision = f"The precision of the fitting net parameters, supported options are {list_to_doc(PRECISION_DICT.keys())} Default follows the interface precision."
    doc_resnet_dt = 'Whether to use a "Timestep" in the skip connection'
    doc_trainable = f"Whether the parameters in the fitting net are trainable. This option can be\n\n\
- bool: True if all parameters of the fitting net are trainable, False otherwise.\n\n\
- list of bool{doc_only_tf_supported}: Specifies if each layer is trainable. Since the fitting net is composed by hidden layers followed by a output layer, the length of this list should be equal to len(`neuron`)+1."
    doc_rcond = "The condition number used to determine the inital energy shift for each type of atoms. See `rcond` in :py:meth:`numpy.linalg.lstsq` for more details."
    doc_seed = "Random seed for parameter initialization of the fitting net"
    doc_atom_ener = "Specify the atomic energy in vacuum for each type"
    doc_layer_name = (
        "The name of the each layer. The length of this list should be equal to n_neuron + 1. "
        "If two layers, either in the same fitting or different fittings, "
        "have the same name, they will share the same neural network parameters. "
        "The shape of these layers should be the same. "
        "If null is given for a layer, parameters will not be shared."
    )
    doc_use_aparam_as_mask = (
        "Whether to use the aparam as a mask in input."
        "If True, the aparam will not be used in fitting net for embedding."
        "When descrpt is se_a_mask, the aparam will be used as a mask to indicate the input atom is real/virtual. And use_aparam_as_mask should be set to True."
    )

    return [
        Argument("numb_fparam", int, optional=True, default=0, doc=doc_numb_fparam),
        Argument("numb_aparam", int, optional=True, default=0, doc=doc_numb_aparam),
        Argument(
            "neuron",
            list[int],
            optional=True,
            default=[120, 120, 120],
            alias=["n_neuron"],
            doc=doc_neuron,
        ),
        Argument(
            "activation_function",
            str,
            optional=True,
            default="tanh",
            doc=doc_activation_function,
        ),
        Argument("precision", str, optional=True, default="default", doc=doc_precision),
        Argument("resnet_dt", bool, optional=True, default=True, doc=doc_resnet_dt),
        Argument(
            "trainable",
            [list[bool], bool],
            optional=True,
            default=True,
            doc=doc_trainable,
        ),
        Argument(
            "rcond", [float, type(None)], optional=True, default=None, doc=doc_rcond
        ),
        Argument("seed", [int, None], optional=True, doc=doc_seed),
        Argument(
            "atom_ener",
            list[Optional[float]],
            optional=True,
            default=[],
            doc=doc_atom_ener,
        ),
        Argument("layer_name", list[str], optional=True, doc=doc_layer_name),
        Argument(
            "use_aparam_as_mask",
            bool,
            optional=True,
            default=False,
            doc=doc_use_aparam_as_mask,
        ),
    ]


@fitting_args_plugin.register("dos")
def fitting_dos():
    doc_numb_fparam = "The dimension of the frame parameter. If set to >0, file `fparam.npy` should be included to provided the input fparams."
    doc_numb_aparam = "The dimension of the atomic parameter. If set to >0, file `aparam.npy` should be included to provided the input aparams."
    doc_neuron = "The number of neurons in each hidden layers of the fitting net. When two hidden layers are of the same size, a skip connection is built."
    doc_activation_function = f'The activation function in the fitting net. Supported activation functions are {list_to_doc(ACTIVATION_FN_DICT.keys())} Note that "gelu" denotes the custom operator version, and "gelu_tf" denotes the TF standard version. If you set "None" or "none" here, no activation function will be used.'
    doc_precision = f"The precision of the fitting net parameters, supported options are {list_to_doc(PRECISION_DICT.keys())} Default follows the interface precision."
    doc_resnet_dt = 'Whether to use a "Timestep" in the skip connection'
    doc_trainable = "Whether the parameters in the fitting net are trainable. This option can be\n\n\
- bool: True if all parameters of the fitting net are trainable, False otherwise.\n\n\
- list of bool: Specifies if each layer is trainable. Since the fitting net is composed by hidden layers followed by a output layer, the length of tihs list should be equal to len(`neuron`)+1."
    doc_rcond = "The condition number used to determine the inital energy shift for each type of atoms. See `rcond` in :py:meth:`numpy.linalg.lstsq` for more details."
    doc_seed = "Random seed for parameter initialization of the fitting net"
    doc_numb_dos = (
        "The number of gridpoints on which the DOS is evaluated (NEDOS in VASP)"
    )

    return [
        Argument("numb_fparam", int, optional=True, default=0, doc=doc_numb_fparam),
        Argument("numb_aparam", int, optional=True, default=0, doc=doc_numb_aparam),
        Argument(
            "neuron", list[int], optional=True, default=[120, 120, 120], doc=doc_neuron
        ),
        Argument(
            "activation_function",
            str,
            optional=True,
            default="tanh",
            doc=doc_activation_function,
        ),
        Argument("precision", str, optional=True, default="float64", doc=doc_precision),
        Argument("resnet_dt", bool, optional=True, default=True, doc=doc_resnet_dt),
        Argument(
            "trainable",
            [list[bool], bool],
            optional=True,
            default=True,
            doc=doc_trainable,
        ),
        Argument(
            "rcond", [float, type(None)], optional=True, default=None, doc=doc_rcond
        ),
        Argument("seed", [int, None], optional=True, doc=doc_seed),
        Argument("numb_dos", int, optional=True, default=300, doc=doc_numb_dos),
    ]


@fitting_args_plugin.register("property", doc=doc_only_pt_supported)
def fitting_property():
    doc_numb_fparam = "The dimension of the frame parameter. If set to >0, file `fparam.npy` should be included to provided the input fparams."
    doc_numb_aparam = "The dimension of the atomic parameter. If set to >0, file `aparam.npy` should be included to provided the input aparams."
    doc_neuron = "The number of neurons in each hidden layers of the fitting net. When two hidden layers are of the same size, a skip connection is built"
    doc_activation_function = f'The activation function in the fitting net. Supported activation functions are {list_to_doc(ACTIVATION_FN_DICT.keys())} Note that "gelu" denotes the custom operator version, and "gelu_tf" denotes the TF standard version. If you set "None" or "none" here, no activation function will be used.'
    doc_resnet_dt = 'Whether to use a "Timestep" in the skip connection'
    doc_precision = f"The precision of the fitting net parameters, supported options are {list_to_doc(PRECISION_DICT.keys())} Default follows the interface precision."
    doc_seed = "Random seed for parameter initialization of the fitting net"
    doc_task_dim = "The dimension of outputs of fitting net"
    doc_intensive = "Whether the fitting property is intensive"
    doc_bias_method = "The method of applying the bias to each atomic output, user can select 'normal' or 'no_bias'. If 'no_bias' is used, no bias will be added to the atomic output."
    return [
        Argument("numb_fparam", int, optional=True, default=0, doc=doc_numb_fparam),
        Argument("numb_aparam", int, optional=True, default=0, doc=doc_numb_aparam),
        Argument(
            "neuron",
            list[int],
            optional=True,
            default=[120, 120, 120],
            alias=["n_neuron"],
            doc=doc_neuron,
        ),
        Argument(
            "activation_function",
            str,
            optional=True,
            default="tanh",
            doc=doc_activation_function,
        ),
        Argument("resnet_dt", bool, optional=True, default=True, doc=doc_resnet_dt),
        Argument("precision", str, optional=True, default="default", doc=doc_precision),
        Argument("seed", [int, None], optional=True, doc=doc_seed),
        Argument("task_dim", int, optional=True, default=1, doc=doc_task_dim),
        Argument("intensive", bool, optional=True, default=False, doc=doc_intensive),
        Argument(
            "bias_method", str, optional=True, default="normal", doc=doc_bias_method
        ),
    ]


@fitting_args_plugin.register("polar")
def fitting_polar():
    doc_neuron = "The number of neurons in each hidden layers of the fitting net. When two hidden layers are of the same size, a skip connection is built."
    doc_activation_function = f'The activation function in the fitting net. Supported activation functions are {list_to_doc(ACTIVATION_FN_DICT.keys())} Note that "gelu" denotes the custom operator version, and "gelu_tf" denotes the TF standard version. If you set "None" or "none" here, no activation function will be used.'
    doc_resnet_dt = 'Whether to use a "Timestep" in the skip connection'
    doc_precision = f"The precision of the fitting net parameters, supported options are {list_to_doc(PRECISION_DICT.keys())} Default follows the interface precision."
    doc_scale = "The output of the fitting net (polarizability matrix) will be scaled by ``scale``"
    # doc_diag_shift = 'The diagonal part of the polarizability matrix  will be shifted by ``diag_shift``. The shift operation is carried out after ``scale``.'
    doc_fit_diag = "Fit the diagonal part of the rotational invariant polarizability matrix, which will be converted to normal polarizability matrix by contracting with the rotation matrix."
    doc_sel_type = "The atom types for which the atomic polarizability will be provided. If not set, all types will be selected."
    doc_seed = "Random seed for parameter initialization of the fitting net"

    # YWolfeee: user can decide whether to use shift diag
    doc_shift_diag = "Whether to shift the diagonal of polar, which is beneficial to training. Default is true."

    return [
        Argument(
            "neuron",
            list[int],
            optional=True,
            default=[120, 120, 120],
            alias=["n_neuron"],
            doc=doc_neuron,
        ),
        Argument(
            "activation_function",
            str,
            optional=True,
            default="tanh",
            doc=doc_activation_function,
        ),
        Argument("resnet_dt", bool, optional=True, default=True, doc=doc_resnet_dt),
        Argument("precision", str, optional=True, default="default", doc=doc_precision),
        Argument("fit_diag", bool, optional=True, default=True, doc=doc_fit_diag),
        Argument(
            "scale", [list[float], float], optional=True, default=1.0, doc=doc_scale
        ),
        # Argument("diag_shift", [list,float], optional = True, default = 0.0, doc = doc_diag_shift),
        Argument("shift_diag", bool, optional=True, default=True, doc=doc_shift_diag),
        Argument(
            "sel_type",
            [list[int], int, None],
            optional=True,
            alias=["pol_type"],
            doc=doc_sel_type + doc_only_tf_supported,
        ),
        Argument("seed", [int, None], optional=True, doc=doc_seed),
    ]


# def fitting_global_polar():
#    return fitting_polar()


@fitting_args_plugin.register("dipole")
def fitting_dipole():
    doc_neuron = "The number of neurons in each hidden layers of the fitting net. When two hidden layers are of the same size, a skip connection is built."
    doc_activation_function = f'The activation function in the fitting net. Supported activation functions are {list_to_doc(ACTIVATION_FN_DICT.keys())} Note that "gelu" denotes the custom operator version, and "gelu_tf" denotes the TF standard version. If you set "None" or "none" here, no activation function will be used.'
    doc_resnet_dt = 'Whether to use a "Timestep" in the skip connection'
    doc_precision = f"The precision of the fitting net parameters, supported options are {list_to_doc(PRECISION_DICT.keys())} Default follows the interface precision."
    doc_sel_type = "The atom types for which the atomic dipole will be provided. If not set, all types will be selected."
    doc_seed = "Random seed for parameter initialization of the fitting net"
    return [
        Argument(
            "neuron",
            list[int],
            optional=True,
            default=[120, 120, 120],
            alias=["n_neuron"],
            doc=doc_neuron,
        ),
        Argument(
            "activation_function",
            str,
            optional=True,
            default="tanh",
            doc=doc_activation_function,
        ),
        Argument("resnet_dt", bool, optional=True, default=True, doc=doc_resnet_dt),
        Argument("precision", str, optional=True, default="default", doc=doc_precision),
        Argument(
            "sel_type",
            [list[int], int, None],
            optional=True,
            alias=["dipole_type"],
            doc=doc_sel_type + doc_only_tf_supported,
        ),
        Argument("seed", [int, None], optional=True, doc=doc_seed),
    ]


#   YWolfeee: Delete global polar mode, merge it into polar mode and use loss setting to support.
def fitting_variant_type_args():
    doc_descrpt_type = "The type of the fitting. See explanation below. \n\n\
- `ener`: Fit an energy model (potential energy surface).\n\n\
- `dos` : Fit a density of states model. The total density of states / site-projected density of states labels should be provided by `dos.npy` or `atom_dos.npy` in each data system. The file has number of frames lines and number of energy grid columns (times number of atoms in `atom_dos.npy`). See `loss` parameter. \n\n\
- `dipole`: Fit an atomic dipole model. Global dipole labels or atomic dipole labels for all the selected atoms (see `sel_type`) should be provided by `dipole.npy` in each data system. The file either has number of frames lines and 3 times of number of selected atoms columns, or has number of frames lines and 3 columns. See `loss` parameter.\n\n\
- `polar`: Fit an atomic polarizability model. Global polarizazbility labels or atomic polarizability labels for all the selected atoms (see `sel_type`) should be provided by `polarizability.npy` in each data system. The file eith has number of frames lines and 9 times of number of selected atoms columns, or has number of frames lines and 9 columns. See `loss` parameter.\n\n"

    return Variant(
        "type",
        fitting_args_plugin.get_all_argument(),
        optional=True,
        default_tag="ener",
        doc=doc_descrpt_type,
    )


#  --- Modifier configurations: --- #
def modifier_dipole_charge():
    doc_model_name = "The name of the frozen dipole model file."
    doc_model_charge_map = f"The charge of the WFCC. The list length should be the same as the {make_link('sel_type', 'model/fitting_net[dipole]/sel_type')}. "
    doc_sys_charge_map = f"The charge of real atoms. The list length should be the same as the {make_link('type_map', 'model/type_map')}"
    doc_ewald_h = "The grid spacing of the FFT grid. Unit is A"
    doc_ewald_beta = f"The splitting parameter of Ewald sum. Unit is A^{-1}"

    return [
        Argument("model_name", str, optional=False, doc=doc_model_name),
        Argument(
            "model_charge_map", list[float], optional=False, doc=doc_model_charge_map
        ),
        Argument("sys_charge_map", list[float], optional=False, doc=doc_sys_charge_map),
        Argument("ewald_beta", float, optional=True, default=0.4, doc=doc_ewald_beta),
        Argument("ewald_h", float, optional=True, default=1.0, doc=doc_ewald_h),
    ]


def modifier_variant_type_args():
    doc_modifier_type = "The type of modifier. See explanation below.\n\n\
-`dipole_charge`: Use WFCC to model the electronic structure of the system. Correct the long-range interaction"
    return Variant(
        "type",
        [
            Argument("dipole_charge", dict, modifier_dipole_charge()),
        ],
        optional=False,
        doc=doc_modifier_type,
    )


#  --- model compression configurations: --- #
def model_compression():
    doc_model_file = "The input model file, which will be compressed by the DeePMD-kit."
    doc_table_config = "The arguments of model compression, including extrapolate(scale of model extrapolation), stride(uniform stride of tabulation's first and second table), and frequency(frequency of tabulation overflow check)."
    doc_min_nbor_dist = (
        "The nearest distance between neighbor atoms saved in the frozen model."
    )

    return [
        Argument("model_file", str, optional=False, doc=doc_model_file),
        Argument("table_config", list[float], optional=False, doc=doc_table_config),
        Argument("min_nbor_dist", float, optional=False, doc=doc_min_nbor_dist),
    ]


#  --- model compression configurations: --- #
def model_compression_type_args():
    doc_compress_type = "The type of model compression, which should be consistent with the descriptor type."

    return Variant(
        "type",
        [Argument("se_e2_a", dict, model_compression(), alias=["se_a"])],
        optional=True,
        default_tag="se_e2_a",
        doc=doc_compress_type,
    )


def model_args(exclude_hybrid=False):
    doc_type_map = "A list of strings. Give the name to each type of atoms. It is noted that the number of atom type of training system must be less than 128 in a GPU environment. If not given, type.raw in each system should use the same type indexes, and type_map.raw will take no effect."
    doc_data_stat_nbatch = "The model determines the normalization from the statistics of the data. This key specifies the number of `frames` in each `system` used for statistics."
    doc_data_stat_protect = "Protect parameter for atomic energy regression."
    doc_data_bias_nsample = "The number of training samples in a system to compute and change the energy bias."
    doc_type_embedding = "The type embedding."
    doc_modifier = "The modifier of model output."
    doc_use_srtab = "The table for the short-range pairwise interaction added on top of DP. The table is a text data file with (N_t + 1) * N_t / 2 + 1 columes. The first colume is the distance between atoms. The second to the last columes are energies for pairs of certain types. For example we have two atom types, 0 and 1. The columes from 2nd to 4th are for 0-0, 0-1 and 1-1 correspondingly."
    doc_smin_alpha = "The short-range tabulated interaction will be swithed according to the distance of the nearest neighbor. This distance is calculated by softmin. This parameter is the decaying parameter in the softmin. It is only required when `use_srtab` is provided."
    doc_sw_rmin = "The lower boundary of the interpolation between short-range tabulated interaction and DP. It is only required when `use_srtab` is provided."
    doc_sw_rmax = "The upper boundary of the interpolation between short-range tabulated interaction and DP. It is only required when `use_srtab` is provided."
    doc_srtab_add_bias = "Whether add energy bias from the statistics of the data to short-range tabulated atomic energy. It only takes effect when `use_srtab` is provided."
    doc_compress_config = "Model compression configurations"
    doc_spin = "The settings for systems with spin."
    doc_atom_exclude_types = "Exclude the atomic contribution of the listed atom types"
    doc_pair_exclude_types = "The atom pairs of the listed types are not treated to be neighbors, i.e. they do not see each other."
    doc_preset_out_bias = "The preset bias of the atomic output. Note that the set_davg_zero should be set to true. The bias is provided as a dict. Taking the energy model that has three atom types for example, the `preset_out_bias` may be given as `{ 'energy': [null, 0., 1.] }`. In this case the energy bias of type 1 and 2 are set to 0. and 1., respectively. A dipole model with two atom types may set `preset_out_bias` as `{ 'dipole': [null, [0., 1., 2.]] }`"
    doc_finetune_head = (
        "The chosen fitting net to fine-tune on, when doing multi-task fine-tuning. "
        "If not set or set to 'RANDOM', the fitting net will be randomly initialized."
    )

    hybrid_models = []
    if not exclude_hybrid:
        hybrid_models.extend(
            [
                pairwise_dprc(),
                linear_ener_model_args(),
            ]
        )
    return Argument(
        "model",
        dict,
        [
            Argument("type_map", list[str], optional=True, doc=doc_type_map),
            Argument(
                "data_stat_nbatch",
                int,
                optional=True,
                default=10,
                doc=doc_data_stat_nbatch,
            ),
            Argument(
                "data_stat_protect",
                float,
                optional=True,
                default=1e-2,
                doc=doc_data_stat_protect,
            ),
            Argument(
                "data_bias_nsample",
                int,
                optional=True,
                default=10,
                doc=doc_data_bias_nsample,
            ),
            Argument(
                "use_srtab",
                str,
                optional=True,
                doc=doc_use_srtab,
            ),
            Argument(
                "smin_alpha",
                float,
                optional=True,
                doc=doc_smin_alpha,
            ),
            Argument("sw_rmin", float, optional=True, doc=doc_sw_rmin),
            Argument("sw_rmax", float, optional=True, doc=doc_sw_rmax),
            Argument(
                "pair_exclude_types",
                list,
                optional=True,
                default=[],
                doc=doc_only_pt_supported + doc_pair_exclude_types,
            ),
            Argument(
                "atom_exclude_types",
                list,
                optional=True,
                default=[],
                doc=doc_only_pt_supported + doc_atom_exclude_types,
            ),
            Argument(
                "preset_out_bias",
                dict[str, list[Optional[Union[float, list[float]]]]],
                optional=True,
                default=None,
                doc=doc_only_pt_supported + doc_preset_out_bias,
            ),
            Argument(
                "srtab_add_bias",
                bool,
                optional=True,
                default=True,
                doc=doc_only_tf_supported + doc_srtab_add_bias,
            ),
            Argument(
                "type_embedding",
                dict,
                type_embedding_args(),
                [],
                optional=True,
                doc=doc_only_tf_supported + doc_type_embedding,
            ),
            Argument(
                "modifier",
                dict,
                [],
                [modifier_variant_type_args()],
                optional=True,
                doc=doc_only_tf_supported + doc_modifier,
            ),
            Argument(
                "compress",
                dict,
                [],
                [model_compression_type_args()],
                optional=True,
                doc=doc_only_tf_supported + doc_compress_config,
                fold_subdoc=True,
            ),
            Argument("spin", dict, spin_args(), [], optional=True, doc=doc_spin),
            Argument(
                "finetune_head",
                str,
                optional=True,
                doc=doc_only_pt_supported + doc_finetune_head,
            ),
        ],
        [
            Variant(
                "type",
                [
                    standard_model_args(),
                    frozen_model_args(),
                    pairtab_model_args(),
                    *hybrid_models,
                ],
                optional=True,
                default_tag="standard",
            ),
        ],
    )


def standard_model_args() -> Argument:
    doc_descrpt = "The descriptor of atomic environment."
    doc_fitting = "The fitting of physical properties."

    ca = Argument(
        "standard",
        dict,
        [
            Argument(
                "descriptor", dict, [], [descrpt_variant_type_args()], doc=doc_descrpt
            ),
            Argument(
                "fitting_net",
                dict,
                [],
                [fitting_variant_type_args()],
                doc=doc_fitting,
            ),
        ],
        doc="Stardard model, which contains a descriptor and a fitting.",
    )
    return ca


def pairwise_dprc() -> Argument:
    qm_model_args = model_args(exclude_hybrid=True)
    qm_model_args.name = "qm_model"
    qm_model_args.fold_subdoc = True
    qmmm_model_args = model_args(exclude_hybrid=True)
    qmmm_model_args.name = "qmmm_model"
    qmmm_model_args.fold_subdoc = True
    ca = Argument(
        "pairwise_dprc",
        dict,
        [
            qm_model_args,
            qmmm_model_args,
        ],
        doc=doc_only_tf_supported,
    )
    return ca


def frozen_model_args() -> Argument:
    doc_model_file = "Path to the frozen model file."
    ca = Argument(
        "frozen",
        dict,
        [
            Argument("model_file", str, optional=False, doc=doc_model_file),
        ],
    )
    return ca


def pairtab_model_args() -> Argument:
    doc_tab_file = "Path to the tabulation file."
    doc_rcut = "The cut-off radius."
    doc_sel = 'This parameter set the number of selected neighbors. Note that this parameter is a little different from that in other descriptors. Instead of separating each type of atoms, only the summation matters. And this number is highly related with the efficiency, thus one should not make it too large. Usually 200 or less is enough, far away from the GPU limitation 4096. It can be:\n\n\
    - `int`. The maximum number of neighbor atoms to be considered. We recommend it to be less than 200. \n\n\
    - `list[int]`. The length of the list should be the same as the number of atom types in the system. `sel[i]` gives the selected number of type-i neighbors. Only the summation of `sel[i]` matters, and it is recommended to be less than 200.\
    - `str`. Can be "auto:factor" or "auto". "factor" is a float number larger than 1. This option will automatically determine the `sel`. In detail it counts the maximal number of neighbors with in the cutoff radius for each type of neighbor, then multiply the maximum by the "factor". Finally the number is wraped up to 4 divisible. The option "auto" is equivalent to "auto:1.1".'
    ca = Argument(
        "pairtab",
        dict,
        [
            Argument("tab_file", str, optional=False, doc=doc_tab_file),
            Argument("rcut", float, optional=False, doc=doc_rcut),
            Argument("sel", [int, list[int], str], optional=False, doc=doc_sel),
        ],
        doc=doc_only_tf_supported + "Pairwise tabulation energy model.",
    )
    return ca


def linear_ener_model_args() -> Argument:
    doc_weights = (
        "If the type is list of float, a list of weights for each model. "
        'If "mean", the weights are set to be 1 / len(models). '
        'If "sum", the weights are set to be 1.'
    )
    models_args = model_args(exclude_hybrid=True)
    models_args.name = "models"
    models_args.fold_subdoc = True
    models_args.set_dtype(list)
    models_args.set_repeat(True)
    models_args.doc = "The sub-models."
    ca = Argument(
        "linear_ener",
        dict,
        [
            models_args,
            Argument(
                "weights",
                [list, str],
                optional=False,
                doc=doc_weights,
            ),
        ],
        doc=doc_only_tf_supported,
    )
    return ca


#  --- Learning rate configurations: --- #
def learning_rate_exp():
    doc_start_lr = "The learning rate at the start of the training."
    doc_stop_lr = (
        "The desired learning rate at the end of the training. "
        f"When decay_rate {doc_only_pt_supported}is explicitly set, "
        "this value will serve as the minimum learning rate during training. "
        "In other words, if the learning rate decays below stop_lr, stop_lr will be applied instead."
    )
    doc_decay_steps = (
        "The learning rate is decaying every this number of training steps."
    )
    doc_decay_rate = (
        "The decay rate for the learning rate. "
        "If this is provided, it will be used directly as the decay rate for learning rate "
        "instead of calculating it through interpolation between start_lr and stop_lr."
    )

    args = [
        Argument("start_lr", float, optional=True, default=1e-3, doc=doc_start_lr),
        Argument("stop_lr", float, optional=True, default=1e-8, doc=doc_stop_lr),
        Argument("decay_steps", int, optional=True, default=5000, doc=doc_decay_steps),
        Argument(
            "decay_rate",
            float,
            optional=True,
            default=None,
            doc=doc_only_pt_supported + doc_decay_rate,
        ),
    ]
    return args


def learning_rate_variant_type_args():
    doc_lr = "The type of the learning rate."

    return Variant(
        "type",
        [Argument("exp", dict, learning_rate_exp())],
        optional=True,
        default_tag="exp",
        doc=doc_lr,
    )


def learning_rate_args():
    doc_scale_by_worker = "When parallel training or batch size scaled, how to alter learning rate. Valid values are `linear`(default), `sqrt` or `none`."
    doc_lr = "The definitio of learning rate"
    return Argument(
        "learning_rate",
        dict,
        [
            Argument(
                "scale_by_worker",
                str,
                optional=True,
                default="linear",
                doc=doc_scale_by_worker,
            )
        ],
        [learning_rate_variant_type_args()],
        optional=True,
        doc=doc_lr,
    )


#  --- Loss configurations: --- #
def start_pref(item, label=None, abbr=None):
    if label is None:
        label = item
    if abbr is None:
        abbr = item
    return f"The prefactor of {item} loss at the start of the training. Should be larger than or equal to 0. If set to none-zero value, the {label} label should be provided by file {label}.npy in each data system. If both start_pref_{abbr} and limit_pref_{abbr} are set to 0, then the {item} will be ignored."


def limit_pref(item):
    return f"The prefactor of {item} loss at the limit of the training, Should be larger than or equal to 0. i.e. the training step goes to infinity."


loss_args_plugin = ArgsPlugin()


@loss_args_plugin.register("ener")
def loss_ener():
    doc_start_pref_e = start_pref("energy", abbr="e")
    doc_limit_pref_e = limit_pref("energy")
    doc_start_pref_f = start_pref("force", abbr="f")
    doc_limit_pref_f = limit_pref("force")
    doc_start_pref_v = start_pref("virial", abbr="v")
    doc_limit_pref_v = limit_pref("virial")
    doc_start_pref_h = start_pref("hessian", abbr="h")  # prefactor of hessian
    doc_limit_pref_h = limit_pref("hessian")
    doc_start_pref_ae = start_pref("atomic energy", label="atom_ener", abbr="ae")
    doc_limit_pref_ae = limit_pref("atomic energy")
    doc_start_pref_pf = start_pref(
        "atomic prefactor force", label="atom_pref", abbr="pf"
    )
    doc_limit_pref_pf = limit_pref("atomic prefactor force")
    doc_start_pref_gf = start_pref("generalized force", label="drdq", abbr="gf")
    doc_limit_pref_gf = limit_pref("generalized force")
    doc_numb_generalized_coord = "The dimension of generalized coordinates. Required when generalized force loss is used."
    doc_relative_f = "If provided, relative force error will be used in the loss. The difference of force will be normalized by the magnitude of the force in the label with a shift given by `relative_f`, i.e. DF_i / ( || F || + relative_f ) with DF denoting the difference between prediction and label and || F || denoting the L2 norm of the label."
    doc_enable_atom_ener_coeff = "If true, the energy will be computed as \\sum_i c_i E_i. c_i should be provided by file atom_ener_coeff.npy in each data system, otherwise it's 1."
    return [
        Argument(
            "start_pref_e",
            [float, int],
            optional=True,
            default=0.02,
            doc=doc_start_pref_e,
        ),
        Argument(
            "limit_pref_e",
            [float, int],
            optional=True,
            default=1.00,
            doc=doc_limit_pref_e,
        ),
        Argument(
            "start_pref_f",
            [float, int],
            optional=True,
            default=1000,
            doc=doc_start_pref_f,
        ),
        Argument(
            "limit_pref_f",
            [float, int],
            optional=True,
            default=1.00,
            doc=doc_limit_pref_f,
        ),
        Argument(
            "start_pref_v",
            [float, int],
            optional=True,
            default=0.00,
            doc=doc_start_pref_v,
        ),
        Argument(
            "limit_pref_v",
            [float, int],
            optional=True,
            default=0.00,
            doc=doc_limit_pref_v,
        ),
        Argument(
            "start_pref_h",
            [float, int],
            optional=True,
            default=0.00,
            doc=doc_start_pref_h,
        ),
        Argument(
            "limit_pref_h",
            [float, int],
            optional=True,
            default=0.00,
            doc=doc_limit_pref_h,
        ),
        Argument(
            "start_pref_ae",
            [float, int],
            optional=True,
            default=0.00,
            doc=doc_start_pref_ae,
        ),
        Argument(
            "limit_pref_ae",
            [float, int],
            optional=True,
            default=0.00,
            doc=doc_limit_pref_ae,
        ),
        Argument(
            "start_pref_pf",
            [float, int],
            optional=True,
            default=0.00,
            doc=doc_start_pref_pf,
        ),
        Argument(
            "limit_pref_pf",
            [float, int],
            optional=True,
            default=0.00,
            doc=doc_limit_pref_pf,
        ),
        Argument("relative_f", [float, None], optional=True, doc=doc_relative_f),
        Argument(
            "enable_atom_ener_coeff",
            [bool],
            optional=True,
            default=False,
            doc=doc_enable_atom_ener_coeff,
        ),
        Argument(
            "start_pref_gf",
            float,
            optional=True,
            default=0.0,
            doc=doc_start_pref_gf,
        ),
        Argument(
            "limit_pref_gf",
            float,
            optional=True,
            default=0.0,
            doc=doc_limit_pref_gf,
        ),
        Argument(
            "numb_generalized_coord",
            int,
            optional=True,
            default=0,
            doc=doc_numb_generalized_coord,
        ),
    ]

@loss_args_plugin.register("ener_hess")
def loss_ener_hess():  # loss of fitting EnergyHessianModel
    doc_start_pref_e = start_pref("energy", abbr="e")
    doc_limit_pref_e = limit_pref("energy")
    doc_start_pref_f = start_pref("force", abbr="f")
    doc_limit_pref_f = limit_pref("force")
    doc_start_pref_v = start_pref("virial", abbr="v")
    doc_limit_pref_v = limit_pref("virial")
    doc_start_pref_h = start_pref("hessian", abbr="h")
    doc_limit_pref_h = limit_pref("hessian")
    doc_start_pref_ae = start_pref("atomic energy", label="atom_ener", abbr="ae")
    doc_limit_pref_ae = limit_pref("atomic energy")
    doc_start_pref_pf = start_pref(
        "atomic prefactor force", label="atom_pref", abbr="pf"
    )
    doc_limit_pref_pf = limit_pref("atomic prefactor force")
    doc_start_pref_gf = start_pref("generalized force", label="drdq", abbr="gf")
    doc_limit_pref_gf = limit_pref("generalized force")
    doc_numb_generalized_coord = "The dimension of generalized coordinates. Required when generalized force loss is used."
    doc_relative_f = "If provided, relative force error will be used in the loss. The difference of force will be normalized by the magnitude of the force in the label with a shift given by `relative_f`, i.e. DF_i / ( || F || + relative_f ) with DF denoting the difference between prediction and label and || F || denoting the L2 norm of the label."
    doc_enable_atom_ener_coeff = "If true, the energy will be computed as \\sum_i c_i E_i. c_i should be provided by file atom_ener_coeff.npy in each data system, otherwise it's 1."
    return [
        Argument(
            "start_pref_e",
            [float, int],
            optional=True,
            default=0.02,
            doc=doc_start_pref_e,
        ),
        Argument(
            "limit_pref_e",
            [float, int],
            optional=True,
            default=1.00,
            doc=doc_limit_pref_e,
        ),
        Argument(
            "start_pref_f",
            [float, int],
            optional=True,
            default=1000,
            doc=doc_start_pref_f,
        ),
        Argument(
            "limit_pref_f",
            [float, int],
            optional=True,
            default=1.00,
            doc=doc_limit_pref_f,
        ),
        Argument(
            "start_pref_v",
            [float, int],
            optional=True,
            default=0.00,
            doc=doc_start_pref_v,
        ),
        Argument(
            "limit_pref_v",
            [float, int],
            optional=True,
            default=0.00,
            doc=doc_limit_pref_v,
        ),
        Argument(
            "start_pref_h",
            [float, int],
            optional=True,
            default=0.00,
            doc=doc_start_pref_h,
        ),
        Argument(
            "limit_pref_h",
            [float, int],
            optional=True,
            default=0.00,
            doc=doc_limit_pref_h,
        ),
        Argument(
            "start_pref_ae",
            [float, int],
            optional=True,
            default=0.00,
            doc=doc_start_pref_ae,
        ),
        Argument(
            "limit_pref_ae",
            [float, int],
            optional=True,
            default=0.00,
            doc=doc_limit_pref_ae,
        ),
        Argument(
            "start_pref_pf",
            [float, int],
            optional=True,
            default=0.00,
            doc=doc_start_pref_pf,
        ),
        Argument(
            "limit_pref_pf",
            [float, int],
            optional=True,
            default=0.00,
            doc=doc_limit_pref_pf,
        ),
        Argument("relative_f", [float, None], optional=True, doc=doc_relative_f),
        Argument(
            "enable_atom_ener_coeff",
            [bool],
            optional=True,
            default=False,
            doc=doc_enable_atom_ener_coeff,
        ),
        Argument(
            "start_pref_gf",
            float,
            optional=True,
            default=0.0,
            doc=doc_start_pref_gf,
        ),
        Argument(
            "limit_pref_gf",
            float,
            optional=True,
            default=0.0,
            doc=doc_limit_pref_gf,
        ),
        Argument(
            "numb_generalized_coord",
            int,
            optional=True,
            default=0,
            doc=doc_numb_generalized_coord,
        ),
    ]

@loss_args_plugin.register("ener_spin")
def loss_ener_spin():
    doc_start_pref_e = start_pref("energy")
    doc_limit_pref_e = limit_pref("energy")
    doc_start_pref_fr = start_pref("force_real_atom")
    doc_limit_pref_fr = limit_pref("force_real_atom")
    doc_start_pref_fm = start_pref("force_magnetic")
    doc_limit_pref_fm = limit_pref("force_magnetic")
    doc_start_pref_v = start_pref("virial")
    doc_limit_pref_v = limit_pref("virial")
    doc_start_pref_h = start_pref("hessian")
    doc_limit_pref_h = limit_pref("hessian")
    doc_start_pref_ae = start_pref("atom_ener")
    doc_limit_pref_ae = limit_pref("atom_ener")
    doc_start_pref_pf = start_pref("atom_pref")
    doc_limit_pref_pf = limit_pref("atom_pref")
    doc_relative_f = "If provided, relative force error will be used in the loss. The difference of force will be normalized by the magnitude of the force in the label with a shift given by `relative_f`, i.e. DF_i / ( || F || + relative_f ) with DF denoting the difference between prediction and label and || F || denoting the L2 norm of the label."
    doc_enable_atom_ener_coeff = r"If true, the energy will be computed as \sum_i c_i E_i. c_i should be provided by file atom_ener_coeff.npy in each data system, otherwise it's 1."
    return [
        Argument(
            "start_pref_e",
            [float, int],
            optional=True,
            default=0.02,
            doc=doc_start_pref_e,
        ),
        Argument(
            "limit_pref_e",
            [float, int],
            optional=True,
            default=1.00,
            doc=doc_limit_pref_e,
        ),
        Argument(
            "start_pref_fr",
            [float, int],
            optional=True,
            default=1000,
            doc=doc_start_pref_fr,
        ),
        Argument(
            "limit_pref_fr",
            [float, int],
            optional=True,
            default=1.00,
            doc=doc_limit_pref_fr,
        ),
        Argument(
            "start_pref_fm",
            [float, int],
            optional=True,
            default=10000,
            doc=doc_start_pref_fm,
        ),
        Argument(
            "limit_pref_fm",
            [float, int],
            optional=True,
            default=10.0,
            doc=doc_limit_pref_fm,
        ),
        Argument(
            "start_pref_v",
            [float, int],
            optional=True,
            default=0.00,
            doc=doc_start_pref_v,
        ),
        Argument(
            "limit_pref_v",
            [float, int],
            optional=True,
            default=0.00,
            doc=doc_limit_pref_v,
        ),
        Argument(
            "start_pref_h",
            [float, int],
            optional=True,
            default=0.00,
            doc=doc_start_pref_h,
        ),
        Argument(
            "limit_pref_h",
            [float, int],
            optional=True,
            default=0.00,
            doc=doc_limit_pref_h,
        ),
        Argument(
            "start_pref_ae",
            [float, int],
            optional=True,
            default=0.00,
            doc=doc_start_pref_ae,
        ),
        Argument(
            "limit_pref_ae",
            [float, int],
            optional=True,
            default=0.00,
            doc=doc_limit_pref_ae,
        ),
        Argument(
            "start_pref_pf",
            [float, int],
            optional=True,
            default=0.00,
            doc=doc_start_pref_pf,
        ),
        Argument(
            "limit_pref_pf",
            [float, int],
            optional=True,
            default=0.00,
            doc=doc_limit_pref_pf,
        ),
        Argument("relative_f", [float, None], optional=True, doc=doc_relative_f),
        Argument(
            "enable_atom_ener_coeff",
            [bool],
            optional=True,
            default=False,
            doc=doc_enable_atom_ener_coeff,
        ),
    ]


@loss_args_plugin.register("dos")
def loss_dos():
    doc_start_pref_dos = start_pref("Density of State (DOS)")
    doc_limit_pref_dos = limit_pref("Density of State (DOS)")
    doc_start_pref_cdf = start_pref(
        "Cumulative Distribution Function (cumulative intergral of DOS)"
    )
    doc_limit_pref_cdf = limit_pref(
        "Cumulative Distribution Function (cumulative intergral of DOS)"
    )
    doc_start_pref_ados = start_pref("atomic DOS (site-projected DOS)")
    doc_limit_pref_ados = limit_pref("atomic DOS (site-projected DOS)")
    doc_start_pref_acdf = start_pref("Cumulative integral of atomic DOS")
    doc_limit_pref_acdf = limit_pref("Cumulative integral of atomic DOS")
    return [
        Argument(
            "start_pref_dos",
            [float, int],
            optional=True,
            default=0.00,
            doc=doc_start_pref_dos,
        ),
        Argument(
            "limit_pref_dos",
            [float, int],
            optional=True,
            default=0.00,
            doc=doc_limit_pref_dos,
        ),
        Argument(
            "start_pref_cdf",
            [float, int],
            optional=True,
            default=0.00,
            doc=doc_start_pref_cdf,
        ),
        Argument(
            "limit_pref_cdf",
            [float, int],
            optional=True,
            default=0.00,
            doc=doc_limit_pref_cdf,
        ),
        Argument(
            "start_pref_ados",
            [float, int],
            optional=True,
            default=1.00,
            doc=doc_start_pref_ados,
        ),
        Argument(
            "limit_pref_ados",
            [float, int],
            optional=True,
            default=1.00,
            doc=doc_limit_pref_ados,
        ),
        Argument(
            "start_pref_acdf",
            [float, int],
            optional=True,
            default=0.00,
            doc=doc_start_pref_acdf,
        ),
        Argument(
            "limit_pref_acdf",
            [float, int],
            optional=True,
            default=0.00,
            doc=doc_limit_pref_acdf,
        ),
    ]


@loss_args_plugin.register("property")
def loss_property():
    doc_loss_func = "The loss function to minimize, such as 'mae','smooth_mae'."
    doc_metric = "The metric for display. This list can include 'smooth_mae', 'mae', 'mse' and 'rmse'."
    doc_beta = "The 'beta' parameter in 'smooth_mae' loss."
    return [
        Argument(
            "loss_func",
            str,
            optional=True,
            default="smooth_mae",
            doc=doc_loss_func,
        ),
        Argument(
            "metric",
            list,
            optional=True,
            default=["mae"],
            doc=doc_metric,
        ),
        Argument(
            "beta",
            [float, int],
            optional=True,
            default=1.00,
            doc=doc_beta,
        ),
    ]


# YWolfeee: Modified to support tensor type of loss args.
@loss_args_plugin.register("tensor")
def loss_tensor():
    # doc_global_weight = "The prefactor of the weight of global loss. It should be larger than or equal to 0. If only `pref` is provided or both are not provided, training will be global mode, i.e. the shape of 'polarizability.npy` or `dipole.npy` should be #frams x [9 or 3]."
    # doc_local_weight =  "The prefactor of the weight of atomic loss. It should be larger than or equal to 0. If only `pref_atomic` is provided, training will be atomic mode, i.e. the shape of `polarizability.npy` or `dipole.npy` should be #frames x ([9 or 3] x #selected atoms). If both `pref` and `pref_atomic` are provided, training will be combined mode, and atomic label should be provided as well."
    doc_global_weight = "The prefactor of the weight of global loss. It should be larger than or equal to 0. If controls the weight of loss corresponding to global label, i.e. 'polarizability.npy` or `dipole.npy`, whose shape should be #frames x [9 or 3]. If it's larger than 0.0, this npy should be included."
    doc_local_weight = "The prefactor of the weight of atomic loss. It should be larger than or equal to 0. If controls the weight of loss corresponding to atomic label, i.e. `atomic_polarizability.npy` or `atomic_dipole.npy`, whose shape should be #frames x ([9 or 3] x #selected atoms). If it's larger than 0.0, this npy should be included. Both `pref` and `pref_atomic` should be provided, and either can be set to 0.0."
    return [
        Argument(
            "pref", [float, int], optional=False, default=None, doc=doc_global_weight
        ),
        Argument(
            "pref_atomic",
            [float, int],
            optional=False,
            default=None,
            doc=doc_local_weight,
        ),
    ]


def loss_variant_type_args():
    doc_loss = "The type of the loss. When the fitting type is `ener`, the loss type should be set to `ener` or left unset. When the fitting type is `dipole` or `polar`, the loss type should be set to `tensor`."

    return Variant(
        "type",
        loss_args_plugin.get_all_argument(),
        optional=True,
        default_tag="ener",
        doc=doc_loss,
    )


def loss_args():
    doc_loss = "The definition of loss function. The loss type should be set to `tensor`, `ener` or left unset."
    ca = Argument(
        "loss", dict, [], [loss_variant_type_args()], optional=True, doc=doc_loss
    )
    return ca


#  --- Training configurations: --- #
def training_data_args():  # ! added by Ziyao: new specification style for data systems.
    link_sys = make_link("systems", "training/training_data/systems")
    doc_systems = (
        "The data systems for training. "
        "This key can be provided with a list that specifies the systems, or be provided with a string "
        "by which the prefix of all systems are given and the list of the systems is automatically generated."
    )
    doc_batch_size = f'This key can be \n\n\
- list: the length of which is the same as the {link_sys}. The batch size of each system is given by the elements of the list.\n\n\
- int: all {link_sys} use the same batch size.\n\n\
- string "auto": automatically determines the batch size so that the batch_size times the number of atoms in the system is no less than 32.\n\n\
- string "auto:N": automatically determines the batch size so that the batch_size times the number of atoms in the system is no less than N.\n\n\
- string "mixed:N": the batch data will be sampled from all systems and merged into a mixed system with the batch size N. Only support the se_atten descriptor for TensorFlow backend.\n\n\
If MPI is used, the value should be considered as the batch size per task.'
    doc_auto_prob_style = 'Determine the probability of systems automatically. The method is assigned by this key and can be\n\n\
- "prob_uniform"  : the probability all the systems are equal, namely 1.0/self.get_nsystems()\n\n\
- "prob_sys_size" : the probability of a system is proportional to the number of batches in the system\n\n\
- "prob_sys_size;stt_idx:end_idx:weight;stt_idx:end_idx:weight;..." : the list of systems is devided into blocks. A block is specified by `stt_idx:end_idx:weight`, where `stt_idx` is the starting index of the system, `end_idx` is then ending (not including) index of the system, the probabilities of the systems in this block sums up to `weight`, and the relatively probabilities within this block is proportional to the number of batches in the system.'
    doc_sys_probs = (
        "A list of float if specified. "
        "Should be of the same length as `systems`, "
        "specifying the probability of each system."
    )

    args = [
        Argument(
            "systems", [list[str], str], optional=False, default=".", doc=doc_systems
        ),
        Argument(
            "batch_size",
            [list[int], int, str],
            optional=True,
            default="auto",
            doc=doc_batch_size,
        ),
        Argument(
            "auto_prob",
            str,
            optional=True,
            default="prob_sys_size",
            doc=doc_auto_prob_style,
            alias=[
                "auto_prob_style",
            ],
        ),
        Argument(
            "sys_probs",
            list[float],
            optional=True,
            default=None,
            doc=doc_sys_probs,
            alias=["sys_weights"],
        ),
    ]

    doc_training_data = "Configurations of training data."
    return Argument(
        "training_data",
        dict,
        optional=True,
        sub_fields=args,
        sub_variants=[],
        doc=doc_training_data,
        extra_check=deprecate_argument_extra_check("set_prefix"),
    )


def validation_data_args():  # ! added by Ziyao: new specification style for data systems.
    link_sys = make_link("systems", "training/validation_data/systems")
    doc_systems = (
        "The data systems for validation. "
        "This key can be provided with a list that specifies the systems, or be provided with a string "
        "by which the prefix of all systems are given and the list of the systems is automatically generated."
    )
    doc_batch_size = f'This key can be \n\n\
- list: the length of which is the same as the {link_sys}. The batch size of each system is given by the elements of the list.\n\n\
- int: all {link_sys} use the same batch size.\n\n\
- string "auto": automatically determines the batch size so that the batch_size times the number of atoms in the system is no less than 32.\n\n\
- string "auto:N": automatically determines the batch size so that the batch_size times the number of atoms in the system is no less than N.'
    doc_auto_prob_style = 'Determine the probability of systems automatically. The method is assigned by this key and can be\n\n\
- "prob_uniform"  : the probability all the systems are equal, namely 1.0/self.get_nsystems()\n\n\
- "prob_sys_size" : the probability of a system is proportional to the number of batches in the system\n\n\
- "prob_sys_size;stt_idx:end_idx:weight;stt_idx:end_idx:weight;..." : the list of systems is devided into blocks. A block is specified by `stt_idx:end_idx:weight`, where `stt_idx` is the starting index of the system, `end_idx` is then ending (not including) index of the system, the probabilities of the systems in this block sums up to `weight`, and the relatively probabilities within this block is proportional to the number of batches in the system.'
    doc_sys_probs = (
        "A list of float if specified. "
        "Should be of the same length as `systems`, "
        "specifying the probability of each system."
    )
    doc_numb_btch = "An integer that specifies the number of batches to be sampled for each validation period."

    args = [
        Argument(
            "systems", [list[str], str], optional=False, default=".", doc=doc_systems
        ),
        Argument(
            "batch_size",
            [list[int], int, str],
            optional=True,
            default="auto",
            doc=doc_batch_size,
        ),
        Argument(
            "auto_prob",
            str,
            optional=True,
            default="prob_sys_size",
            doc=doc_auto_prob_style,
            alias=[
                "auto_prob_style",
            ],
        ),
        Argument(
            "sys_probs",
            list[float],
            optional=True,
            default=None,
            doc=doc_sys_probs,
            alias=["sys_weights"],
        ),
        Argument(
            "numb_btch",
            int,
            optional=True,
            default=1,
            doc=doc_numb_btch,
            alias=[
                "numb_batch",
            ],
        ),
    ]

    doc_validation_data = (
        "Configurations of validation data. Similar to that of training data, "
        "except that a `numb_btch` argument may be configured"
    )
    return Argument(
        "validation_data",
        dict,
        optional=True,
        default=None,
        sub_fields=args,
        sub_variants=[],
        doc=doc_validation_data,
        extra_check=deprecate_argument_extra_check("set_prefix"),
    )


def mixed_precision_args():  # ! added by Denghui.
    doc_output_prec = 'The precision for mixed precision params. " \
        "The trainable variables precision during the mixed precision training process, " \
        "supported options are float32 only currently.'
    doc_compute_prec = 'The precision for mixed precision compute. " \
        "The compute precision during the mixed precision training process, "" \
        "supported options are float16 and bfloat16 currently.'

    args = [
        Argument(
            "output_prec", str, optional=True, default="float32", doc=doc_output_prec
        ),
        Argument(
            "compute_prec", str, optional=False, default="float16", doc=doc_compute_prec
        ),
    ]

    doc_mixed_precision = "Configurations of mixed precision."
    return Argument(
        "mixed_precision",
        dict,
        optional=True,
        sub_fields=args,
        sub_variants=[],
        doc=doc_mixed_precision,
    )


def training_args(
    multi_task=False,
):  # ! modified by Ziyao: data configuration isolated.
    doc_numb_steps = "Number of training batch. Each training uses one batch of data."
    doc_seed = "The random seed for getting frames from the training data set."
    doc_disp_file = "The file for printing learning curve."
    doc_disp_freq = "The frequency of printing learning curve."
    doc_save_freq = "The frequency of saving check point."
    doc_save_ckpt = "The path prefix of saving check point files."
    doc_max_ckpt_keep = (
        "The maximum number of checkpoints to keep. "
        "The oldest checkpoints will be deleted once the number of checkpoints exceeds max_ckpt_keep. "
        "Defaults to 5."
    )
    doc_change_bias_after_training = (
        "Whether to change the output bias after the last training step, "
        "by performing predictions using trained model on training data and "
        "doing least square on the errors to add the target shift on the bias."
    )
    doc_disp_training = "Displaying verbose information during training."
    doc_time_training = "Timing durining training."
    doc_profiling = "Export the profiling results to the Chrome JSON file for performance analysis, driven by the legacy TensorFlow profiling API or PyTorch Profiler. The output file will be saved to `profiling_file`."
    doc_profiling_file = "Output file for profiling."
    doc_enable_profiler = "Export the profiling results to the TensorBoard log for performance analysis, driven by TensorFlow Profiler (available in TensorFlow 2.3) or PyTorch Profiler. The log will be saved to `tensorboard_log_dir`."
    doc_tensorboard = "Enable tensorboard"
    doc_tensorboard_log_dir = "The log directory of tensorboard outputs"
    doc_tensorboard_freq = "The frequency of writing tensorboard events."
    doc_warmup_steps = (
        "The number of steps for learning rate warmup. During warmup, "
        "the learning rate begins at zero and progressively increases linearly to `start_lr`, "
        "rather than starting directly from `start_lr`"
    )
    doc_gradient_max_norm = (
        "Clips the gradient norm to a maximum value. "
        "If the gradient norm exceeds this value, it will be clipped to this limit. "
        "No gradient clipping will occur if set to 0."
    )
    doc_stat_file = (
        "The file path for saving the data statistics results. "
        "If set, the results will be saved and directly loaded during the next training session, "
        "avoiding the need to recalculate the statistics. "
        "If the file extension is .h5 or .hdf5, an HDF5 file is used to store the statistics; "
        "otherwise, a directory containing NumPy binary files are used."
    )
    doc_opt_type = "The type of optimizer to use."
    doc_kf_blocksize = "The blocksize for the Kalman filter."
    doc_model_prob = "The visiting probability of each model for each training step in the multi-task mode."
    doc_data_dict = "The multiple definition of the data, used in the multi-task mode."

    arg_training_data = training_data_args()
    arg_validation_data = validation_data_args()
    mixed_precision_data = mixed_precision_args()

    data_args = [
        arg_training_data,
        arg_validation_data,
        Argument(
            "stat_file", str, optional=True, doc=doc_only_pt_supported + doc_stat_file
        ),
    ]
    args = (
        data_args
        if not multi_task
        else [
            Argument("model_prob", dict, optional=True, default={}, doc=doc_model_prob),
            Argument("data_dict", dict, data_args, repeat=True, doc=doc_data_dict),
        ]
    )

    args += [
        mixed_precision_data,
        Argument(
            "numb_steps", int, optional=False, doc=doc_numb_steps, alias=["stop_batch"]
        ),
        Argument("seed", [int, None], optional=True, doc=doc_seed),
        Argument(
            "disp_file", str, optional=True, default="lcurve.out", doc=doc_disp_file
        ),
        Argument("disp_freq", int, optional=True, default=1000, doc=doc_disp_freq),
        Argument("save_freq", int, optional=True, default=1000, doc=doc_save_freq),
        Argument(
            "save_ckpt", str, optional=True, default="model.ckpt", doc=doc_save_ckpt
        ),
        Argument("max_ckpt_keep", int, optional=True, default=5, doc=doc_max_ckpt_keep),
        Argument(
            "change_bias_after_training",
            bool,
            optional=True,
            default=False,
            doc=doc_change_bias_after_training,
        ),
        Argument(
            "disp_training", bool, optional=True, default=True, doc=doc_disp_training
        ),
        Argument(
            "time_training", bool, optional=True, default=True, doc=doc_time_training
        ),
        Argument(
            "profiling",
            bool,
            optional=True,
            default=False,
            doc=doc_profiling,
        ),
        Argument(
            "profiling_file",
            str,
            optional=True,
            default="timeline.json",
            doc=doc_profiling_file,
        ),
        Argument(
            "enable_profiler",
            bool,
            optional=True,
            default=False,
            doc=doc_enable_profiler,
        ),
        Argument(
            "tensorboard", bool, optional=True, default=False, doc=doc_tensorboard
        ),
        Argument(
            "tensorboard_log_dir",
            str,
            optional=True,
            default="log",
            doc=doc_tensorboard_log_dir,
        ),
        Argument(
            "tensorboard_freq", int, optional=True, default=1, doc=doc_tensorboard_freq
        ),
        Argument(
            "warmup_steps",
            int,
            optional=True,
            doc=doc_only_pt_supported + doc_warmup_steps,
        ),
        Argument(
            "gradient_max_norm",
            float,
            optional=True,
            doc=doc_only_pt_supported + doc_gradient_max_norm,
        ),
    ]
    variants = [
        Variant(
            "opt_type",
            choices=[
                Argument("Adam", dict, [], [], optional=True),
                Argument(
                    "LKF",
                    dict,
                    [
                        Argument(
                            "kf_blocksize",
                            int,
                            optional=True,
                            doc=doc_only_pt_supported + doc_kf_blocksize,
                        ),
                    ],
                    [],
                    optional=True,
                ),
            ],
            optional=True,
            default_tag="Adam",
            doc=doc_only_pt_supported + doc_opt_type,
        )
    ]

    doc_training = "The training options."
    return Argument("training", dict, args, variants, doc=doc_training)


def multi_model_args():
    model_dict = model_args()
    model_dict.name = "model_dict"
    model_dict.repeat = True
    model_dict.doc = (
        "The multiple definition of the model, used in the multi-task mode."
    )
    doc_shared_dict = "The definition of the shared parameters used in the `model_dict` within multi-task mode."
    return Argument(
        "model",
        dict,
        [
            model_dict,
            Argument(
                "shared_dict", dict, optional=True, default={}, doc=doc_shared_dict
            ),
        ],
    )


def multi_loss_args():
    loss_dict = loss_args()
    loss_dict.name = "loss_dict"
    loss_dict.repeat = True
    loss_dict.doc = "The multiple definition of the loss, used in the multi-task mode."
    return loss_dict


def make_index(keys):
    ret = []
    for ii in keys:
        ret.append(make_link(ii, ii))
    return ", ".join(ret)


def gen_doc(*, make_anchor=True, make_link=True, **kwargs):
    if make_link:
        make_anchor = True
    ptr = []
    for ii in gen_args():
        ptr.append(ii.gen_doc(make_anchor=make_anchor, make_link=make_link, **kwargs))

    key_words = []
    for ii in "\n\n".join(ptr).split("\n"):
        if "argument path" in ii:
            key_words.append(ii.split(":")[1].replace("`", "").strip())
    # ptr.insert(0, make_index(key_words))

    return "\n\n".join(ptr)


def gen_json(**kwargs):
    return json.dumps(
        tuple(gen_args()),
        cls=ArgumentEncoder,
    )


<<<<<<< HEAD
def gen_args(multi_task=False) -> List[Argument]:
=======
def gen_args(multi_task: bool = False) -> list[Argument]:
>>>>>>> 9a15bc0f
    if not multi_task:
        return [
            model_args(),
            learning_rate_args(),
            loss_args(),
            training_args(multi_task=multi_task),
            nvnmd_args(),
        ]
    else:
        return [
            multi_model_args(),
            learning_rate_args(),
            multi_loss_args(),
            training_args(multi_task=multi_task),
            nvnmd_args(),
        ]


def gen_json_schema() -> str:
    """Generate JSON schema.

    Returns
    -------
    str
        JSON schema.
    """
    arg = Argument("DeePMD-kit", dict, gen_args(), doc=f"DeePMD-kit {__version__}")
    return json.dumps(generate_json_schema(arg))


def normalize(data, multi_task=False):
    base = Argument("base", dict, gen_args(multi_task=multi_task))
    data = base.normalize_value(data, trim_pattern="_*")
    base.check_value(data, strict=True)

    return data


if __name__ == "__main__":
    gen_doc()
<|MERGE_RESOLUTION|>--- conflicted
+++ resolved
@@ -163,16 +163,11 @@
         self.__plugin = Plugin()
 
     def register(
-<<<<<<< HEAD
-        self, name: str, alias: Optional[List[str]] = None, doc: str = ""
-    ) -> Callable[[], List[Argument]]:
-=======
         self, name: str, alias: Optional[list[str]] = None, doc: str = ""
     ) -> Callable[
         [Union[Callable[[], Argument], Callable[[], list[Argument]]]],
         Union[Callable[[], Argument], Callable[[], list[Argument]]],
     ]:
->>>>>>> 9a15bc0f
         """Register a descriptor argument plugin.
 
         Parameters
@@ -184,13 +179,8 @@
 
         Returns
         -------
-<<<<<<< HEAD
-        Callable[[], List[Argument]]
-            the registered descriptor argument method
-=======
         Callable[[Union[Callable[[], Argument], Callable[[], list[Argument]]]], Union[Callable[[], Argument], Callable[[], list[Argument]]]]
             decorator to return the registered descriptor argument method
->>>>>>> 9a15bc0f
 
         Examples
         --------
@@ -3038,11 +3028,7 @@
     )
 
 
-<<<<<<< HEAD
-def gen_args(multi_task=False) -> List[Argument]:
-=======
 def gen_args(multi_task: bool = False) -> list[Argument]:
->>>>>>> 9a15bc0f
     if not multi_task:
         return [
             model_args(),
