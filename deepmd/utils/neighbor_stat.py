import logging
import math
from typing import (
    List,
    Tuple,
)

import numpy as np
import paddle

from deepmd.env import (
<<<<<<< HEAD
    GLOBAL_PD_FLOAT_PRECISION,
=======
>>>>>>> 36e0082f
    op_module,
)
from deepmd.utils.data_system import (
    DeepmdDataSystem,
)

log = logging.getLogger(__name__)


class NeighborStat:
    """Class for getting training data information.

    It loads data from DeepmdData object, and measures the data info, including neareest nbor distance between atoms, max nbor size of atoms and the output data range of the environment matrix.

    Parameters
    ----------
    ntypes
            The num of atom types
    rcut
            The cut-off radius
    one_type : bool, optional, default=False
        Treat all types as a single type.
    """

    def __init__(
        self,
        ntypes: int,
        rcut: float,
        one_type: bool = False,
    ) -> None:
        """Constructor."""
        self.rcut = rcut
        self.ntypes = ntypes
        self.one_type = one_type
<<<<<<< HEAD
        # sub_graph = tf.Graph()

        # def builder():
        #     place_holders = {}
        #     for ii in ["coord", "box"]:
        #         place_holders[ii] = tf.placeholder(
        #             GLOBAL_NP_FLOAT_PRECISION, [None, None], name="t_" + ii
        #         )
        #     place_holders["type"] = tf.placeholder(
        #         tf.int32, [None, None], name="t_type"
        #     )
        #     place_holders["natoms_vec"] = tf.placeholder(
        #         tf.int32, [self.ntypes + 2], name="t_natoms"
        #     )
        #     place_holders["default_mesh"] = tf.placeholder(
        #         tf.int32, [None], name="t_mesh"
        #     )
        #     t_type = place_holders["type"]
        #     t_natoms = place_holders["natoms_vec"]
        #     if self.one_type:
        #         # all types = 0, natoms_vec = [natoms, natoms, natoms]
        #         t_type = tf.clip_by_value(t_type, -1, 0)
        #         t_natoms = tf.tile(t_natoms[0:1], [3])
        #     _max_nbor_size, _min_nbor_dist = op_module.neighbor_stat( # 这里只计算一次
        #         place_holders["coord"],
        #         t_type,
        #         t_natoms,
        #         place_holders["box"],
        #         place_holders["default_mesh"],
        #         rcut=self.rcut,
        #     )
        #     place_holders["dir"] = tf.placeholder(tf.string)
        #     return place_holders, (_max_nbor_size, _min_nbor_dist, place_holders["dir"])

        # with sub_graph.as_default():
        #     self.p = ParallelOp(builder, config=default_tf_session_config)

        # self.sub_sess = tf.Session(graph=sub_graph, config=default_tf_session_config)
=======
>>>>>>> 36e0082f

    def get_stat(self, data: DeepmdDataSystem) -> Tuple[float, List[int]]:
        """Get the data statistics of the training data, including nearest nbor distance between atoms, max nbor size of atoms.

        Parameters
        ----------
        data
            Class for manipulating many data systems. It is implemented with the help of DeepmdData.

        Returns
        -------
        min_nbor_dist
            The nearest distance between neighbor atoms
        max_nbor_size
            A list with ntypes integers, denotes the actual achieved max sel
        """
        self.min_nbor_dist = 100.0
        self.max_nbor_size = [0]
        if not self.one_type:
            self.max_nbor_size *= self.ntypes

<<<<<<< HEAD
        # def feed():
        #     for ii in range(len(data.system_dirs)):
        #         for jj in data.data_systems[ii].dirs:
        #             data_set = data.data_systems[ii]._load_set(jj)
        #             for kk in range(np.array(data_set["type"]).shape[0]):
        #                 ret = {
        #                     "coord": np.array(data_set["coord"])[kk].reshape(
        #                         [-1, data.natoms[ii] * 3]
        #                     ), # (1, 576)
        #                     "type": np.array(data_set["type"])[kk].reshape(
        #                         [-1, data.natoms[ii]]
        #                     ), # (1, 192)
        #                     "natoms_vec": np.array(data.natoms_vec[ii]), # (4,)
        #                     "box": np.array(data_set["box"])[kk].reshape([-1, 9]), # (1, 9)
        #                     "default_mesh": np.array(data.default_mesh[ii]), # (6,)
        #                     "dir": str(jj), # ../data/data_0/set.xxx
        #                 }
        #                 print(str(jj))
        #                 print("coord", ret["coord"].shape, ret["coord"].dtype)
        #                 print("type", ret["type"].shape, ret["type"].dtype)
        #                 print("natoms_vec", ret["natoms_vec"].shape, ret["natoms_vec"].dtype)
        #                 print("box", ret["box"].shape, ret["box"].dtype)
        #                 print("default_mesh", ret["default_mesh"].shape, ret["default_mesh"].dtype)
        #                 # np.save("/workspace/hesensen/deepmd-kit/cuda_ext/coord.npy", ret["coord"])
        #                 # np.save("/workspace/hesensen/deepmd-kit/cuda_ext/type.npy", ret["type"])
        #                 # np.save("/workspace/hesensen/deepmd-kit/cuda_ext/natoms_vec.npy", ret["natoms_vec"])
        #                 # np.save("/workspace/hesensen/deepmd-kit/cuda_ext/box.npy", ret["box"])
        #                 # np.save("/workspace/hesensen/deepmd-kit/cuda_ext/default_mesh.npy", ret["default_mesh"])
        #                 yield ret
        import paddle

=======
>>>>>>> 36e0082f
        for ii in range(len(data.system_dirs)):
            for jj in data.data_systems[ii].dirs:
                data_set = data.data_systems[ii]._load_set(jj)
                for kk in range(np.array(data_set["type"]).shape[0]):
                    coord = np.array(data_set["coord"])[kk].reshape(
                        [-1, data.natoms[ii] * 3]
                    )
<<<<<<< HEAD
                    coord = paddle.to_tensor(
                        coord, GLOBAL_PD_FLOAT_PRECISION, "cpu"
                    )  # [1, 576]
=======
                    coord = paddle.to_tensor(coord, dtype="float32", place="cpu")
>>>>>>> 36e0082f

                    _type = np.array(data_set["type"])[kk].reshape(
                        [-1, data.natoms[ii]]
                    )
<<<<<<< HEAD
                    _type = paddle.to_tensor(_type, "int32", "cpu")  # [1, 192]

                    natoms_vec = np.array(data.natoms_vec[ii])
                    natoms_vec = paddle.to_tensor(natoms_vec, "int32", "cpu")  # [4]

                    box = np.array(data_set["box"])[kk].reshape([-1, 9])
                    box = paddle.to_tensor(
                        box, GLOBAL_PD_FLOAT_PRECISION, "cpu"
                    )  # [1, 9]

                    default_mesh = np.array(data.default_mesh[ii])
                    default_mesh = paddle.to_tensor(default_mesh, "int32", "cpu")  # [6]
=======
                    _type = paddle.to_tensor(_type, dtype="int32", place="cpu")

                    natoms_vec = np.array(data.natoms_vec[ii])
                    natoms_vec = paddle.to_tensor(
                        natoms_vec, dtype="int64", place="cpu"
                    )

                    box = np.array(data_set["box"])[kk].reshape([-1, 9])
                    box = paddle.to_tensor(box, dtype="float32", place="cpu")

                    default_mesh = np.array(data.default_mesh[ii])
                    default_mesh = paddle.to_tensor(
                        default_mesh, dtype="int32", place="cpu"
                    )
>>>>>>> 36e0082f

                    rcut = self.rcut
                    mn, dt = op_module.neighbor_stat(
                        coord,
                        _type,
                        natoms_vec,
                        box,
                        default_mesh,
                        rcut,
                    )
                    if dt.size != 0:
                        dt = paddle.min(dt).item()
                    else:
                        dt = self.rcut
                        log.warning(
                            "Atoms with no neighbors found in %s. Please make sure it's what you expected."
                            % jj
                        )
                    if dt < self.min_nbor_dist:
                        if math.isclose(dt, 0.0, rel_tol=1e-6):
                            # it's unexpected that the distance between two atoms is zero
                            # zero distance will cause nan (#874)
                            raise RuntimeError(
                                "Some atoms are overlapping in %s. Please check your"
                                " training data to remove duplicated atoms." % jj
                            )
                        self.min_nbor_dist = dt
                    var = paddle.max(mn, axis=0).numpy()
                    self.max_nbor_size = np.maximum(var, self.max_nbor_size)
<<<<<<< HEAD

        # for mn, dt, jj in self.p.generate(self.sub_sess, feed()): # _max_nbor_size, _min_nbor_dist, dir
        #     # print(mn.shape, dt.shape, jj)
        #     # np.save("/workspace/hesensen/deepmd-kit/cuda_ext/max_nbor_size.npy", mn)
        #     # np.save("/workspace/hesensen/deepmd-kit/cuda_ext/min_nbor_dist.npy", dt)
        #     if dt.size != 0:
        #         dt = np.min(dt)
        #     else:
        #         dt = self.rcut
        #         log.warning(
        #             "Atoms with no neighbors found in %s. Please make sure it's what you expected."
        #             % jj
        #         )
        #     if dt < self.min_nbor_dist:
        #         if math.isclose(dt, 0.0, rel_tol=1e-6):
        #             # it's unexpected that the distance between two atoms is zero
        #             # zero distance will cause nan (#874)
        #             raise RuntimeError(
        #                 "Some atoms are overlapping in %s. Please check your"
        #                 " training data to remove duplicated atoms." % jj
        #             )
        #         self.min_nbor_dist = dt
        #     var = np.max(mn, axis=0)
        #     self.max_nbor_size = np.maximum(var, self.max_nbor_size)
=======
>>>>>>> 36e0082f

        log.info("training data with min nbor dist: " + str(self.min_nbor_dist))
        log.info("training data with max nbor size: " + str(self.max_nbor_size))
        return self.min_nbor_dist, self.max_nbor_size<|MERGE_RESOLUTION|>--- conflicted
+++ resolved
@@ -9,10 +9,7 @@
 import paddle
 
 from deepmd.env import (
-<<<<<<< HEAD
     GLOBAL_PD_FLOAT_PRECISION,
-=======
->>>>>>> 36e0082f
     op_module,
 )
 from deepmd.utils.data_system import (
@@ -47,47 +44,6 @@
         self.rcut = rcut
         self.ntypes = ntypes
         self.one_type = one_type
-<<<<<<< HEAD
-        # sub_graph = tf.Graph()
-
-        # def builder():
-        #     place_holders = {}
-        #     for ii in ["coord", "box"]:
-        #         place_holders[ii] = tf.placeholder(
-        #             GLOBAL_NP_FLOAT_PRECISION, [None, None], name="t_" + ii
-        #         )
-        #     place_holders["type"] = tf.placeholder(
-        #         tf.int32, [None, None], name="t_type"
-        #     )
-        #     place_holders["natoms_vec"] = tf.placeholder(
-        #         tf.int32, [self.ntypes + 2], name="t_natoms"
-        #     )
-        #     place_holders["default_mesh"] = tf.placeholder(
-        #         tf.int32, [None], name="t_mesh"
-        #     )
-        #     t_type = place_holders["type"]
-        #     t_natoms = place_holders["natoms_vec"]
-        #     if self.one_type:
-        #         # all types = 0, natoms_vec = [natoms, natoms, natoms]
-        #         t_type = tf.clip_by_value(t_type, -1, 0)
-        #         t_natoms = tf.tile(t_natoms[0:1], [3])
-        #     _max_nbor_size, _min_nbor_dist = op_module.neighbor_stat( # 这里只计算一次
-        #         place_holders["coord"],
-        #         t_type,
-        #         t_natoms,
-        #         place_holders["box"],
-        #         place_holders["default_mesh"],
-        #         rcut=self.rcut,
-        #     )
-        #     place_holders["dir"] = tf.placeholder(tf.string)
-        #     return place_holders, (_max_nbor_size, _min_nbor_dist, place_holders["dir"])
-
-        # with sub_graph.as_default():
-        #     self.p = ParallelOp(builder, config=default_tf_session_config)
-
-        # self.sub_sess = tf.Session(graph=sub_graph, config=default_tf_session_config)
-=======
->>>>>>> 36e0082f
 
     def get_stat(self, data: DeepmdDataSystem) -> Tuple[float, List[int]]:
         """Get the data statistics of the training data, including nearest nbor distance between atoms, max nbor size of atoms.
@@ -109,40 +65,6 @@
         if not self.one_type:
             self.max_nbor_size *= self.ntypes
 
-<<<<<<< HEAD
-        # def feed():
-        #     for ii in range(len(data.system_dirs)):
-        #         for jj in data.data_systems[ii].dirs:
-        #             data_set = data.data_systems[ii]._load_set(jj)
-        #             for kk in range(np.array(data_set["type"]).shape[0]):
-        #                 ret = {
-        #                     "coord": np.array(data_set["coord"])[kk].reshape(
-        #                         [-1, data.natoms[ii] * 3]
-        #                     ), # (1, 576)
-        #                     "type": np.array(data_set["type"])[kk].reshape(
-        #                         [-1, data.natoms[ii]]
-        #                     ), # (1, 192)
-        #                     "natoms_vec": np.array(data.natoms_vec[ii]), # (4,)
-        #                     "box": np.array(data_set["box"])[kk].reshape([-1, 9]), # (1, 9)
-        #                     "default_mesh": np.array(data.default_mesh[ii]), # (6,)
-        #                     "dir": str(jj), # ../data/data_0/set.xxx
-        #                 }
-        #                 print(str(jj))
-        #                 print("coord", ret["coord"].shape, ret["coord"].dtype)
-        #                 print("type", ret["type"].shape, ret["type"].dtype)
-        #                 print("natoms_vec", ret["natoms_vec"].shape, ret["natoms_vec"].dtype)
-        #                 print("box", ret["box"].shape, ret["box"].dtype)
-        #                 print("default_mesh", ret["default_mesh"].shape, ret["default_mesh"].dtype)
-        #                 # np.save("/workspace/hesensen/deepmd-kit/cuda_ext/coord.npy", ret["coord"])
-        #                 # np.save("/workspace/hesensen/deepmd-kit/cuda_ext/type.npy", ret["type"])
-        #                 # np.save("/workspace/hesensen/deepmd-kit/cuda_ext/natoms_vec.npy", ret["natoms_vec"])
-        #                 # np.save("/workspace/hesensen/deepmd-kit/cuda_ext/box.npy", ret["box"])
-        #                 # np.save("/workspace/hesensen/deepmd-kit/cuda_ext/default_mesh.npy", ret["default_mesh"])
-        #                 yield ret
-        import paddle
-
-=======
->>>>>>> 36e0082f
         for ii in range(len(data.system_dirs)):
             for jj in data.data_systems[ii].dirs:
                 data_set = data.data_systems[ii]._load_set(jj)
@@ -150,18 +72,13 @@
                     coord = np.array(data_set["coord"])[kk].reshape(
                         [-1, data.natoms[ii] * 3]
                     )
-<<<<<<< HEAD
                     coord = paddle.to_tensor(
                         coord, GLOBAL_PD_FLOAT_PRECISION, "cpu"
                     )  # [1, 576]
-=======
-                    coord = paddle.to_tensor(coord, dtype="float32", place="cpu")
->>>>>>> 36e0082f
 
                     _type = np.array(data_set["type"])[kk].reshape(
                         [-1, data.natoms[ii]]
                     )
-<<<<<<< HEAD
                     _type = paddle.to_tensor(_type, "int32", "cpu")  # [1, 192]
 
                     natoms_vec = np.array(data.natoms_vec[ii])
@@ -174,22 +91,6 @@
 
                     default_mesh = np.array(data.default_mesh[ii])
                     default_mesh = paddle.to_tensor(default_mesh, "int32", "cpu")  # [6]
-=======
-                    _type = paddle.to_tensor(_type, dtype="int32", place="cpu")
-
-                    natoms_vec = np.array(data.natoms_vec[ii])
-                    natoms_vec = paddle.to_tensor(
-                        natoms_vec, dtype="int64", place="cpu"
-                    )
-
-                    box = np.array(data_set["box"])[kk].reshape([-1, 9])
-                    box = paddle.to_tensor(box, dtype="float32", place="cpu")
-
-                    default_mesh = np.array(data.default_mesh[ii])
-                    default_mesh = paddle.to_tensor(
-                        default_mesh, dtype="int32", place="cpu"
-                    )
->>>>>>> 36e0082f
 
                     rcut = self.rcut
                     mn, dt = op_module.neighbor_stat(
@@ -219,33 +120,6 @@
                         self.min_nbor_dist = dt
                     var = paddle.max(mn, axis=0).numpy()
                     self.max_nbor_size = np.maximum(var, self.max_nbor_size)
-<<<<<<< HEAD
-
-        # for mn, dt, jj in self.p.generate(self.sub_sess, feed()): # _max_nbor_size, _min_nbor_dist, dir
-        #     # print(mn.shape, dt.shape, jj)
-        #     # np.save("/workspace/hesensen/deepmd-kit/cuda_ext/max_nbor_size.npy", mn)
-        #     # np.save("/workspace/hesensen/deepmd-kit/cuda_ext/min_nbor_dist.npy", dt)
-        #     if dt.size != 0:
-        #         dt = np.min(dt)
-        #     else:
-        #         dt = self.rcut
-        #         log.warning(
-        #             "Atoms with no neighbors found in %s. Please make sure it's what you expected."
-        #             % jj
-        #         )
-        #     if dt < self.min_nbor_dist:
-        #         if math.isclose(dt, 0.0, rel_tol=1e-6):
-        #             # it's unexpected that the distance between two atoms is zero
-        #             # zero distance will cause nan (#874)
-        #             raise RuntimeError(
-        #                 "Some atoms are overlapping in %s. Please check your"
-        #                 " training data to remove duplicated atoms." % jj
-        #             )
-        #         self.min_nbor_dist = dt
-        #     var = np.max(mn, axis=0)
-        #     self.max_nbor_size = np.maximum(var, self.max_nbor_size)
-=======
->>>>>>> 36e0082f
 
         log.info("training data with min nbor dist: " + str(self.min_nbor_dist))
         log.info("training data with max nbor size: " + str(self.max_nbor_size))
