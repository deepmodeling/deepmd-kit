import numpy as np

from deepmd.common import (
    get_precision,
)
from deepmd.env import (
    GLOBAL_PD_FLOAT_PRECISION,
<<<<<<< HEAD
=======
    GLOBAL_TF_FLOAT_PRECISION,
>>>>>>> 36e0082f
    paddle,
    tf,
)


def one_layer_rand_seed_shift():
    return 3


def one_layer(
    inputs,
    outputs_size,
    activation_fn=tf.nn.tanh,
    precision=GLOBAL_PD_FLOAT_PRECISION,
    stddev=1.0,
    bavg=0.0,
    name="linear",
    scope="",
    reuse=None,
    seed=None,
    use_timestep=False,
    trainable=True,
    useBN=False,
    uniform_seed=False,
    initial_variables=None,
    mixed_prec=None,
    final_layer=False,
):
    # For good accuracy, the last layer of the fitting network uses a higher precision neuron network.
    if mixed_prec is not None and final_layer:
        inputs = tf.cast(inputs, get_precision(mixed_prec["output_prec"]))
    with tf.variable_scope(name, reuse=reuse):
        shape = inputs.get_shape().as_list()
        w_initializer = tf.random_normal_initializer(
            stddev=stddev / np.sqrt(shape[1] + outputs_size),
            seed=seed if (seed is None or uniform_seed) else seed + 0,
        )
        b_initializer = tf.random_normal_initializer(
            stddev=stddev,
            mean=bavg,
            seed=seed if (seed is None or uniform_seed) else seed + 1,
        )
        if initial_variables is not None:
            w_initializer = tf.constant_initializer(
                initial_variables[scope + name + "/matrix"]
            )
            b_initializer = tf.constant_initializer(
                initial_variables[scope + name + "/bias"]
            )
        w = tf.get_variable(
            "matrix",
            [shape[1], outputs_size],
            precision,
            w_initializer,
            trainable=trainable,
        )
        variable_summaries(w, "matrix")
        b = tf.get_variable(
            "bias", [outputs_size], precision, b_initializer, trainable=trainable
        )
        variable_summaries(b, "bias")

        if mixed_prec is not None and not final_layer:
            inputs = tf.cast(inputs, get_precision(mixed_prec["compute_prec"]))
            w = tf.cast(w, get_precision(mixed_prec["compute_prec"]))
            b = tf.cast(b, get_precision(mixed_prec["compute_prec"]))

        hidden = tf.nn.bias_add(tf.matmul(inputs, w), b)
        if activation_fn is not None and use_timestep:
            idt_initializer = tf.random_normal_initializer(
                stddev=0.001,
                mean=0.1,
                seed=seed if (seed is None or uniform_seed) else seed + 2,
            )
            if initial_variables is not None:
                idt_initializer = tf.constant_initializer(
                    initial_variables[scope + name + "/idt"]
                )
            idt = tf.get_variable(
                "idt", [outputs_size], precision, idt_initializer, trainable=trainable
            )
            variable_summaries(idt, "idt")
        if activation_fn is not None:
            if useBN:
                None
                # hidden_bn = self._batch_norm(hidden, name=name+'_normalization', reuse=reuse)
                # return activation_fn(hidden_bn)
            else:
                if use_timestep:
                    if mixed_prec is not None and not final_layer:
                        idt = tf.cast(idt, get_precision(mixed_prec["compute_prec"]))
                    hidden = tf.reshape(activation_fn(hidden), [-1, outputs_size]) * idt
                else:
                    hidden = tf.reshape(activation_fn(hidden), [-1, outputs_size])

        if mixed_prec is not None:
            hidden = tf.cast(hidden, get_precision(mixed_prec["output_prec"]))
        return hidden


def embedding_net_rand_seed_shift(network_size):
    shift = 3 * (len(network_size) + 1)
    return shift


def embedding_net(
    xx,
    network_size,
    precision,
    activation_fn=tf.nn.tanh,
    resnet_dt=False,
    name_suffix="",
    stddev=1.0,
    bavg=0.0,
    seed=None,
    trainable=True,
    uniform_seed=False,
    initial_variables=None,
    mixed_prec=None,
):
    r"""The embedding network.

    The embedding network function :math:`\mathcal{N}` is constructed by is the
    composition of multiple layers :math:`\mathcal{L}^{(i)}`:

    .. math::
        \mathcal{N} = \mathcal{L}^{(n)} \circ \mathcal{L}^{(n-1)}
        \circ \cdots \circ \mathcal{L}^{(1)}

    A layer :math:`\mathcal{L}` is given by one of the following forms,
    depending on the number of nodes: [1]_

    .. math::
        \mathbf{y}=\mathcal{L}(\mathbf{x};\mathbf{w},\mathbf{b})=
        \begin{cases}
            \boldsymbol{\phi}(\mathbf{x}^T\mathbf{w}+\mathbf{b}) + \mathbf{x}, & N_2=N_1 \\
            \boldsymbol{\phi}(\mathbf{x}^T\mathbf{w}+\mathbf{b}) + (\mathbf{x}, \mathbf{x}), & N_2 = 2N_1\\
            \boldsymbol{\phi}(\mathbf{x}^T\mathbf{w}+\mathbf{b}), & \text{otherwise} \\
        \end{cases}

    where :math:`\mathbf{x} \in \mathbb{R}^{N_1}` is the input vector and :math:`\mathbf{y} \in \mathbb{R}^{N_2}`
    is the output vector. :math:`\mathbf{w} \in \mathbb{R}^{N_1 \times N_2}` and
    :math:`\mathbf{b} \in \mathbb{R}^{N_2}` are weights and biases, respectively,
    both of which are trainable if `trainable` is `True`. :math:`\boldsymbol{\phi}`
    is the activation function.

    Parameters
    ----------
    xx : Tensor
        Input tensor :math:`\mathbf{x}` of shape [-1,1]
    network_size : list of int
        Size of the embedding network. For example [16,32,64]
    precision:
        Precision of network weights. For example, tf.float64
    activation_fn:
        Activation function :math:`\boldsymbol{\phi}`
    resnet_dt : boolean
        Using time-step in the ResNet construction
    name_suffix : str
        The name suffix append to each variable.
    stddev : float
        Standard deviation of initializing network parameters
    bavg : float
        Mean of network intial bias
    seed : int
        Random seed for initializing network parameters
    trainable : boolean
        If the network is trainable
    uniform_seed : boolean
        Only for the purpose of backward compatibility, retrieves the old behavior of using the random seed
    initial_variables : dict
        The input dict which stores the embedding net variables
    mixed_prec
        The input dict which stores the mixed precision setting for the embedding net

    References
    ----------
    .. [1] Kaiming  He,  Xiangyu  Zhang,  Shaoqing  Ren,  and  Jian  Sun. Identitymappings
       in deep residual networks. InComputer Vision – ECCV 2016,pages 630–645. Springer
       International Publishing, 2016.
    """
    input_shape = xx.get_shape().as_list()
    outputs_size = [input_shape[1]] + network_size

    for ii in range(1, len(outputs_size)):
        w_initializer = tf.random_normal_initializer(
            stddev=stddev / np.sqrt(outputs_size[ii] + outputs_size[ii - 1]),
            seed=seed if (seed is None or uniform_seed) else seed + ii * 3 + 0,
        )
        b_initializer = tf.random_normal_initializer(
            stddev=stddev,
            mean=bavg,
            seed=seed if (seed is None or uniform_seed) else seed + 3 * ii + 1,
        )
        if initial_variables is not None:
            scope = tf.get_variable_scope().name
            w_initializer = tf.constant_initializer(
                initial_variables[scope + "/matrix_" + str(ii) + name_suffix]
            )
            b_initializer = tf.constant_initializer(
                initial_variables[scope + "/bias_" + str(ii) + name_suffix]
            )
        w = tf.get_variable(
            "matrix_" + str(ii) + name_suffix,
            [outputs_size[ii - 1], outputs_size[ii]],
            precision,
            w_initializer,
            trainable=trainable,
        )
        variable_summaries(w, "matrix_" + str(ii) + name_suffix)

        b = tf.get_variable(
            "bias_" + str(ii) + name_suffix,
            [outputs_size[ii]],
            precision,
            b_initializer,
            trainable=trainable,
        )
        variable_summaries(b, "bias_" + str(ii) + name_suffix)

        if mixed_prec is not None:
            xx = tf.cast(xx, get_precision(mixed_prec["compute_prec"]))
            w = tf.cast(w, get_precision(mixed_prec["compute_prec"]))
            b = tf.cast(b, get_precision(mixed_prec["compute_prec"]))
        if activation_fn is not None:
            hidden = tf.reshape(
                activation_fn(tf.nn.bias_add(tf.matmul(xx, w), b)),
                [-1, outputs_size[ii]],
            )
        else:
            hidden = tf.reshape(
                tf.nn.bias_add(tf.matmul(xx, w), b), [-1, outputs_size[ii]]
            )
        if resnet_dt:
            idt_initializer = tf.random_normal_initializer(
                stddev=0.001,
                mean=1.0,
                seed=seed if (seed is None or uniform_seed) else seed + 3 * ii + 2,
            )
            if initial_variables is not None:
                scope = tf.get_variable_scope().name
                idt_initializer = tf.constant_initializer(
                    initial_variables[scope + "/idt_" + str(ii) + name_suffix]
                )
            idt = tf.get_variable(
                "idt_" + str(ii) + name_suffix,
                [1, outputs_size[ii]],
                precision,
                idt_initializer,
                trainable=trainable,
            )
            variable_summaries(idt, "idt_" + str(ii) + name_suffix)
            if mixed_prec is not None:
                idt = tf.cast(idt, get_precision(mixed_prec["compute_prec"]))

        if outputs_size[ii] == outputs_size[ii - 1]:
            if resnet_dt:
                xx += hidden * idt
            else:
                xx += hidden
        elif outputs_size[ii] == outputs_size[ii - 1] * 2:
            if resnet_dt:
                xx = tf.concat([xx, xx], 1) + hidden * idt
            else:
                xx = tf.concat([xx, xx], 1) + hidden
        else:
            xx = hidden
    if mixed_prec is not None:
        xx = tf.cast(xx, get_precision(mixed_prec["output_prec"]))
    return xx


def variable_summaries(var: tf.Variable, name: str):
    """Attach a lot of summaries to a Tensor (for TensorBoard visualization).

    Parameters
    ----------
    var : tf.Variable
        [description]
    name : str
        variable name
    """
    with tf.name_scope(name):
        mean = tf.reduce_mean(var)
        tf.summary.scalar("mean", mean)

        with tf.name_scope("stddev"):
            stddev = tf.sqrt(tf.reduce_mean(tf.square(var - mean)))
        tf.summary.scalar("stddev", stddev)
        tf.summary.scalar("max", tf.reduce_max(var))
        tf.summary.scalar("min", tf.reduce_min(var))
        tf.summary.histogram("histogram", var)


class OneLayer(paddle.nn.Layer):
    def __init__(
        self,
        in_features,
        out_features,
        activation_fn=paddle.nn.functional.tanh,
        precision=GLOBAL_PD_FLOAT_PRECISION,
        stddev=1.0,
        bavg=0.0,
        name="linear",
        seed=None,
        use_timestep=False,
        trainable=True,
        useBN=False,
    ):
        super().__init__(name)
        self.out_features = out_features
        self.activation_fn = activation_fn
        self.use_timestep = use_timestep
        self.useBN = useBN
        self.seed = seed
<<<<<<< HEAD
        # paddle.seed(seed)
=======
        paddle.seed(seed)
>>>>>>> 36e0082f

        self.weight = self.create_parameter(
            shape=[in_features, out_features],
            dtype=precision,
            is_bias=False,
            attr=paddle.ParamAttr(trainable=trainable),
            default_initializer=paddle.nn.initializer.Normal(
                std=stddev / np.sqrt(in_features + out_features)
            ),
        )
        self.bias = self.create_parameter(
            shape=[out_features],
            dtype=precision,
            is_bias=True,
            attr=paddle.ParamAttr(trainable=trainable),
<<<<<<< HEAD
            default_initializer=paddle.nn.initializer.Normal(mean=bavg, std=stddev),
=======
            default_initializer=paddle.nn.initializer.Normal(
                mean=bavg if isinstance(bavg, float) else bavg[0], std=stddev
            ),
>>>>>>> 36e0082f
        )
        if self.activation_fn is not None and self.use_timestep:
            self.idt = self.create_parameter(
                shape=[out_features],
                dtype=precision,
                attr=paddle.ParamAttr(trainable=trainable),
                default_initializer=paddle.nn.initializer.Normal(mean=0.1, std=0.001),
            )

    def forward(self, input):
        hidden = paddle.matmul(input, self.weight) + self.bias
        if self.activation_fn is not None:
            if self.useBN:
                None
                # hidden_bn = self._batch_norm(hidden, name=name+'_normalization', reuse=reuse)
                # return activation_fn(hidden_bn)
            else:
                if self.use_timestep:
                    hidden = (
                        paddle.reshape(
                            self.activation_fn(hidden), [-1, self.out_features]
                        )
                        * self.idt
                    )
                else:
                    hidden = paddle.reshape(
                        self.activation_fn(hidden), [-1, self.out_features]
                    )
        return hidden


class EmbeddingNet(paddle.nn.Layer):
    """Parameters
    ----------
    xx : Tensor
        Input tensor of shape [-1,1]
    network_size: list of int
        Size of the embedding network. For example [16,32,64]
    precision:
        Precision of network weights. For example, tf.float64
    activation_fn:
        Activation function
    resnet_dt: boolean
        Using time-step in the ResNet construction
    name_suffix: str
        The name suffix append to each variable.
    stddev: float
        Standard deviation of initializing network parameters
    bavg: float
        Mean of network intial bias
    seed: int
        Random seed for initializing network parameters
    trainable: boolean
        If the netowk is trainable
    """

    def __init__(
        self,
        network_size,
        precision,
        activation_fn=paddle.nn.functional.tanh,
        resnet_dt=False,
        stddev=1.0,
        bavg=0.0,
        seed=42,
        trainable=True,
        name="",
    ):
        super().__init__(name)
        self.name = name
        self.outputs_size = [1] + network_size
        self.activation_fn = activation_fn
        self.resnet_dt = resnet_dt
        self.seed = seed
<<<<<<< HEAD
        # paddle.seed(seed)
=======
        paddle.seed(seed)
>>>>>>> 36e0082f

        outputs_size = self.outputs_size
        weight = []
        bias = []
        idt = []
        for ii in range(1, len(outputs_size)):
            weight.append(
                self.create_parameter(
                    shape=[outputs_size[ii - 1], outputs_size[ii]],
                    dtype=precision,
                    is_bias=False,
                    attr=paddle.ParamAttr(trainable=trainable),
                    default_initializer=paddle.nn.initializer.Normal(
                        std=stddev / np.sqrt(outputs_size[ii] + outputs_size[ii - 1])
                    ),
                )
            )
            bias.append(
                self.create_parameter(
<<<<<<< HEAD
                    shape=[outputs_size[ii]],
=======
                    shape=[1, outputs_size[ii]],
>>>>>>> 36e0082f
                    dtype=precision,
                    is_bias=True,
                    attr=paddle.ParamAttr(trainable=trainable),
                    default_initializer=paddle.nn.initializer.Normal(
                        mean=bavg, std=stddev
                    ),
                )
            )
            if resnet_dt:
                idt.append(
                    self.create_parameter(
                        shape=[1, outputs_size[ii]],
                        dtype=precision,
                        attr=paddle.ParamAttr(trainable=trainable),
                        default_initializer=paddle.nn.initializer.Normal(
                            mean=1.0, std=0.001
                        ),
                    )
                )

        self.weight = paddle.nn.ParameterList(weight)
        self.bias = paddle.nn.ParameterList(bias)
        self.idt = paddle.nn.ParameterList(idt)

    def forward(self, xx):
        outputs_size = self.outputs_size
        for ii in range(1, len(outputs_size)):
            if self.activation_fn is not None:
                hidden = paddle.reshape(
                    self.activation_fn(
                        paddle.matmul(xx, self.weight[ii - 1]) + self.bias[ii - 1]
                    ),
                    [-1, outputs_size[ii]],
                )
            else:
                hidden = paddle.reshape(
                    paddle.matmul(xx, self.weight[ii - 1]) + self.bias[ii - 1],
                    [-1, outputs_size[ii]],
                )

            if outputs_size[ii] == outputs_size[ii - 1]:
                if self.resnet_dt:
<<<<<<< HEAD
                    xx += hidden * self.idt[ii - 1]
=======
                    xx += hidden * self.idt[ii]
>>>>>>> 36e0082f
                else:
                    xx += hidden
            elif outputs_size[ii] == outputs_size[ii - 1] * 2:
                if self.resnet_dt:
<<<<<<< HEAD
                    xx = paddle.concat([xx, xx], axis=1) + hidden * self.idt[ii - 1]
=======
                    xx = paddle.concat([xx, xx], axis=1) + hidden * self.idt[ii]
>>>>>>> 36e0082f
                else:
                    xx = paddle.concat([xx, xx], axis=1) + hidden
            else:
                xx = hidden

        return xx<|MERGE_RESOLUTION|>--- conflicted
+++ resolved
@@ -5,10 +5,6 @@
 )
 from deepmd.env import (
     GLOBAL_PD_FLOAT_PRECISION,
-<<<<<<< HEAD
-=======
-    GLOBAL_TF_FLOAT_PRECISION,
->>>>>>> 36e0082f
     paddle,
     tf,
 )
@@ -324,11 +320,7 @@
         self.use_timestep = use_timestep
         self.useBN = useBN
         self.seed = seed
-<<<<<<< HEAD
         # paddle.seed(seed)
-=======
-        paddle.seed(seed)
->>>>>>> 36e0082f
 
         self.weight = self.create_parameter(
             shape=[in_features, out_features],
@@ -344,13 +336,7 @@
             dtype=precision,
             is_bias=True,
             attr=paddle.ParamAttr(trainable=trainable),
-<<<<<<< HEAD
             default_initializer=paddle.nn.initializer.Normal(mean=bavg, std=stddev),
-=======
-            default_initializer=paddle.nn.initializer.Normal(
-                mean=bavg if isinstance(bavg, float) else bavg[0], std=stddev
-            ),
->>>>>>> 36e0082f
         )
         if self.activation_fn is not None and self.use_timestep:
             self.idt = self.create_parameter(
@@ -425,11 +411,6 @@
         self.activation_fn = activation_fn
         self.resnet_dt = resnet_dt
         self.seed = seed
-<<<<<<< HEAD
-        # paddle.seed(seed)
-=======
-        paddle.seed(seed)
->>>>>>> 36e0082f
 
         outputs_size = self.outputs_size
         weight = []
@@ -449,11 +430,7 @@
             )
             bias.append(
                 self.create_parameter(
-<<<<<<< HEAD
                     shape=[outputs_size[ii]],
-=======
-                    shape=[1, outputs_size[ii]],
->>>>>>> 36e0082f
                     dtype=precision,
                     is_bias=True,
                     attr=paddle.ParamAttr(trainable=trainable),
@@ -496,20 +473,12 @@
 
             if outputs_size[ii] == outputs_size[ii - 1]:
                 if self.resnet_dt:
-<<<<<<< HEAD
                     xx += hidden * self.idt[ii - 1]
-=======
-                    xx += hidden * self.idt[ii]
->>>>>>> 36e0082f
                 else:
                     xx += hidden
             elif outputs_size[ii] == outputs_size[ii - 1] * 2:
                 if self.resnet_dt:
-<<<<<<< HEAD
                     xx = paddle.concat([xx, xx], axis=1) + hidden * self.idt[ii - 1]
-=======
-                    xx = paddle.concat([xx, xx], axis=1) + hidden * self.idt[ii]
->>>>>>> 36e0082f
                 else:
                     xx = paddle.concat([xx, xx], axis=1) + hidden
             else:
