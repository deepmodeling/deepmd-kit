--- conflicted
+++ resolved
@@ -23,14 +23,6 @@
 [PyTorch](https://pytorch.org/) 2.0 or above is required.
 While `.pth` and `.pt` are the same in the PyTorch package, they have different meanings in the DeePMD-kit to distinguish the model and the checkpoint.
 
-<<<<<<< HEAD
-### Paddle {{ paddle_icon }}
-
-- Model filename extension: `.json` and `.pdiparams`
-- Checkpoint filename extension: `.pd`
-
-[Paddle](https://www.paddlepaddle.org.cn/) 3.0 or above is required.
-=======
 ### JAX {{ jax_icon }}
 
 - Model filename extension: `.xlo`
@@ -39,7 +31,13 @@
 [JAX](https://jax.readthedocs.io/) 0.4.33 (which requires Python 3.10 or above) or above is required.
 Both `.xlo` and `.jax` are customized format extensions defined in DeePMD-kit, since JAX has no convention for file extensions.
 Currently, this backend is developed actively, and has no support for training and the C++ interface.
->>>>>>> d165fee9
+
+### Paddle {{ paddle_icon }}
+
+- Model filename extension: `.json` and `.pdiparams`
+- Checkpoint filename extension: `.pd`
+
+[Paddle](https://www.paddlepaddle.org.cn/) 3.0 or above is required.
 
 ### DP {{ dpmodel_icon }}
 
