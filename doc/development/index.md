--- conflicted
+++ resolved
@@ -1,9 +1,5 @@
 # Developer Guide
    
-<<<<<<< HEAD
-- [API](api.rst)
-=======
 - [Python API](../api.rst)
 - [C++ API](../API_CC/api_cc.rst)
->>>>>>> c200e9a4
 - [Coding Conventions](coding-conventions.rst)