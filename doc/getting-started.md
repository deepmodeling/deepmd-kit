# Getting Started
In this text, we will call the deep neural network that is used to represent the interatomic interactions (Deep Potential) the **model**. The typical procedure of using DeePMD-kit is 

1. [Prepare data](#prepare-data)
2. [Train a model](#train-a-model)
    - [Write the input script](#write-the-input-script)
    - [Training](#training)
    - [Training analysis with Tensorboard](#training-analysis-with-tensorboard)
3. [Freeze a model](#freeze-a-model)
4. [Test a model](#test-a-model)
5. [Compress a model](#compress-a-model)
6. [Model inference](#model-inference)
    - [Python interface](#python-interface)
    - [C++ interface](#c-interface)
7. [Run MD](#run-md)
    - [Run MD with LAMMPS](#run-md-with-lammps)
    - [Run path-integral MD with i-PI](#run-path-integral-md-with-i-pi)
    - [Use deep potential with ASE](#use-deep-potential-with-ase)
8. [Known limitations](#known-limitations)


## Prepare data
One needs to provide the following information to train a model: the atom type, the simulation box, the atom coordinate, the atom force, system energy and virial. A snapshot of a system that contains these information is called a **frame**. We use the following convention of units:


Property | Unit 
---|---
Time     | ps   
Length   | Å    
Energy   | eV   
Force    | eV/Å 
Virial   | eV   
Pressure | Bar  


The frames of the system are stored in two formats. A raw file is a plain text file with each information item written in one file and one frame written on one line. The default files that provide box, coordinate, force, energy and virial are `box.raw`, `coord.raw`, `force.raw`, `energy.raw` and `virial.raw`, respectively. *We recommend you use these file names*. Here is an example of force.raw:
```bash
$ cat force.raw
-0.724  2.039 -0.951  0.841 -0.464  0.363
 6.737  1.554 -5.587 -2.803  0.062  2.222
-1.968 -0.163  1.020 -0.225 -0.789  0.343
```
This `force.raw` contains 3 frames with each frame having the forces of 2 atoms, thus it has 3 lines and 6 columns. Each line provides all the 3 force components of 2 atoms in 1 frame. The first three numbers are the 3 force components of the first atom, while the second three numbers are the 3 force components of the second atom. The coordinate file `coord.raw` is organized similarly. In `box.raw`, the 9 components of the box vectors should be provided on each line. In `virial.raw`, the 9 components of the virial tensor should be provided on each line in the order `XX XY XZ YX YY YZ ZX ZY ZZ`. The number of lines of all raw files should be identical.

We assume that the atom types do not change in all frames. It is provided by `type.raw`, which has one line with the types of atoms written one by one. The atom types should be integers. For example the `type.raw` of a system that has 2 atoms with 0 and 1:
```bash
$ cat type.raw
0 1
```

Sometimes one needs to map the integer types to atom name. The mapping can be given by the file `type_map.raw`. For example
```bash
$ cat type_map.raw
O H
```
The type `0` is named by `"O"` and the type `1` is named by `"H"`.

The second format is the data sets of `numpy` binary data that are directly used by the training program. User can use the script `$deepmd_source_dir/data/raw/raw_to_set.sh` to convert the prepared raw files to data sets. For example, if we have a raw file that contains 6000 frames, 
```bash
$ ls 
box.raw  coord.raw  energy.raw  force.raw  type.raw  virial.raw
$ $deepmd_source_dir/data/raw/raw_to_set.sh 2000
nframe is 6000
nline per set is 2000
will make 3 sets
making set 0 ...
making set 1 ...
making set 2 ...
$ ls 
box.raw  coord.raw  energy.raw  force.raw  set.000  set.001  set.002  type.raw  virial.raw
```
It generates three sets `set.000`, `set.001` and `set.002`, with each set contains 2000 frames. One do not need to take care of the binary data files in each of the `set.*` directories. The path containing `set.*` and `type.raw` is called a *system*. 

### Data preparation with dpdata

One can use the a convenient tool `dpdata` to convert data directly from the output of first priciple packages to the DeePMD-kit format. One may follow the [example](data-conv.md) of using `dpdata` to find out how to use it.

## Train a model

### Write the input script

A model has two parts, a descriptor that maps atomic configuration to a set of symmetry invariant features, and a fitting net that takes descriptor as input and predicts the atomic contribution to the target physical property.

DeePMD-kit implements the following descriptors:
1. [`se_e2_a`](train-se-e2-a.md#descriptor): DeepPot-SE constructed from all information (both angular and radial) of atomic configurations. The embedding takes the distance between atoms as input.
2. [`se_e2_r`](train-se-e2-r.md): DeepPot-SE constructed from radial information of atomic configurations. The embedding takes the distance between atoms as input.
3. [`se_e3`](train-se-e3.md): DeepPot-SE constructed from all information (both angular and radial) of atomic configurations. The embedding takes angles between two neighboring atoms as input.
4. `loc_frame`: Defines a local frame at each atom, and the compute the descriptor as local coordinates under this frame.
5. [`hybrid`](train-hybrid.md): Concate a list of descriptors to form a new descriptor.

The fitting of the following physical properties are supported
1. [`ener`](train-se-e2-a.md#fitting): Fitting the energy of the system. The force (derivative with atom positions) and the virial (derivative with the box tensor) can also be trained. See [the example](train-se-e2-a.md#loss).
2. `dipole`: The dipole moment.
3. `polar`: The polarizability.


### Training

The training can be invoked by
```bash
$ dp train input.json
```
where `input.json` is the name of the input script. See [the example](train-se-e2-a.md#train-a-deep-potential-model) for more details.

During the training, checkpoints will be written to files with prefix `save_ckpt` every `save_freq` training steps. 

Several command line options can be passed to `dp train`, which can be checked with
```bash
$ dp train --help
```
An explanation will be provided
```
positional arguments:
  INPUT                 the input json database

optional arguments:
  -h, --help            show this help message and exit
  --init-model INIT_MODEL
                        Initialize a model by the provided checkpoint
  --restart RESTART     Restart the training from the provided checkpoint
```

**`--init-model model.ckpt`**, initializes the model training with an existing model that is stored in the checkpoint `model.ckpt`, the network architectures should match.

**`--restart model.ckpt`**, continues the training from the checkpoint `model.ckpt`.

On some resources limited machines, one may want to control the number of threads used by DeePMD-kit. This is achieved by three environmental variables: `OMP_NUM_THREADS`, `TF_INTRA_OP_PARALLELISM_THREADS` and `TF_INTER_OP_PARALLELISM_THREADS`. `OMP_NUM_THREADS` controls the multithreading of DeePMD-kit implemented operations. `TF_INTRA_OP_PARALLELISM_THREADS` and `TF_INTER_OP_PARALLELISM_THREADS` controls `intra_op_parallelism_threads` and `inter_op_parallelism_threads`, which are  Tensorflow configurations for multithreading. An explanation is found [here](https://stackoverflow.com/questions/41233635/meaning-of-inter-op-parallelism-threads-and-intra-op-parallelism-threads).

For example if you wish to use 3 cores of 2 CPUs on one node, you may set the environmental variables and run DeePMD-kit as follows:
```bash
export OMP_NUM_THREADS=6
export TF_INTRA_OP_PARALLELISM_THREADS=3
export TF_INTER_OP_PARALLELISM_THREADS=2
dp train input.json
```

### Training analysis with Tensorboard

If enbled in json/yaml input file DeePMD-kit will create log files which can be
used to analyze training procedure with Tensorboard. For a short tutorial
please read this [document](tensorboard.md).

## Freeze a model

The trained neural network is extracted from a checkpoint and dumped into a database. This process is called "freezing" a model. The idea and part of our code are from [Morgan](https://blog.metaflow.fr/tensorflow-how-to-freeze-a-model-and-serve-it-with-a-python-api-d4f3596b3adc). To freeze a model, typically one does
```bash
$ dp freeze -o graph.pb
```
in the folder where the model is trained. The output database is called `graph.pb`.


## Test a model

The frozen model can be used in many ways. The most straightforward test can be performed using `dp test`. A typical usage of `dp test` is 
```bash
dp test -m graph.pb -s /path/to/system -n 30
```
where `-m` gives the tested model, `-s` the path to the tested system and `-n` the number of tested frames. Several other command line options can be passed to `dp test`, which can be checked with
```bash
$ dp test --help
```
An explanation will be provided
```
usage: dp test [-h] [-m MODEL] [-s SYSTEM] [-S SET_PREFIX] [-n NUMB_TEST]
               [-r RAND_SEED] [--shuffle-test] [-d DETAIL_FILE]

optional arguments:
  -h, --help            show this help message and exit
  -m MODEL, --model MODEL
                        Frozen model file to import
  -s SYSTEM, --system SYSTEM
                        The system dir
  -S SET_PREFIX, --set-prefix SET_PREFIX
                        The set prefix
  -n NUMB_TEST, --numb-test NUMB_TEST
                        The number of data for test
  -r RAND_SEED, --rand-seed RAND_SEED
                        The random seed
  --shuffle-test        Shuffle test data
  -d DETAIL_FILE, --detail-file DETAIL_FILE
                        The file containing details of energy force and virial
                        accuracy
```

### Calculate Model Deviation

One can also use a subcommand to calculate deviation of prediced forces or virials for a bunch of models in the following way:
```bash
dp model-devi -m graph.000.pb graph.001.pb graph.002.pb graph.003.pb -s ./data -o model_devi.out
```
where `-m` specifies graph files to be calculated, `-s` gives the data to be evaluated, `-o` the file to which model deviation results is dumped. Here is more information on this sub-command:
```bash
usage: dp model-devi [-h] [-v {DEBUG,3,INFO,2,WARNING,1,ERROR,0}]
                     [-l LOG_PATH] [-m MODELS [MODELS ...]] [-s SYSTEM]
                     [-S SET_PREFIX] [-o OUTPUT] [-f FREQUENCY] [-i ITEMS]

optional arguments:
  -h, --help            show this help message and exit
  -v {DEBUG,3,INFO,2,WARNING,1,ERROR,0}, --log-level {DEBUG,3,INFO,2,WARNING,1,ERROR,0}
                        set verbosity level by string or number, 0=ERROR,
                        1=WARNING, 2=INFO and 3=DEBUG (default: INFO)
  -l LOG_PATH, --log-path LOG_PATH
                        set log file to log messages to disk, if not
                        specified, the logs will only be output to console
                        (default: None)
  -m MODELS [MODELS ...], --models MODELS [MODELS ...]
                        Frozen models file to import (default:
                        ['graph.000.pb', 'graph.001.pb', 'graph.002.pb',
                        'graph.003.pb'])
  -s SYSTEM, --system SYSTEM
                        The system directory, not support recursive detection.
                        (default: .)
  -S SET_PREFIX, --set-prefix SET_PREFIX
                        The set prefix (default: set)
  -o OUTPUT, --output OUTPUT
                        The output file for results of model deviation
                        (default: model_devi.out)
  -f FREQUENCY, --frequency FREQUENCY
                        The trajectory frequency of the system (default: 1)
```

For more details with respect to definition of model deviation and its application, please refer to `Yuzhi Zhang, Haidi Wang, Weijie Chen, Jinzhe Zeng, Linfeng Zhang, Han Wang, and Weinan E, DP-GEN: A concurrent learning platform for the generation of reliable deep learning based potential energy models, Computer Physics Communications, 2020, 253, 107206.`

## Compress a model

Once the frozen model is obtained from deepmd-kit, we can get the neural network structure and its parameters (weights, biases, etc.) from the trained model, and compress it in the following way:
```bash
dp compress input.json -i graph.pb -o graph-compress.pb
```
where input.json denotes the original training input script, `-i` gives the original frozen model, `-o` gives the compressed model. Several other command line options can be passed to `dp compress`, which can be checked with
```bash
$ dp compress --help
```
An explanation will be provided
```
usage: dp compress [-h] [-i INPUT] [-o OUTPUT] [-e EXTRAPOLATE] [-s STRIDE]
                   [-f FREQUENCY] [-d FOLDER]
                   INPUT

positional arguments:
  INPUT                 The input parameter file in json or yaml format, which
                        should be consistent with the original model parameter
                        file

optional arguments:
  -h, --help            show this help message and exit
  -i INPUT, --input INPUT
                        The original frozen model, which will be compressed by
                        the deepmd-kit
  -o OUTPUT, --output OUTPUT
                        The compressed model
  -e EXTRAPOLATE, --extrapolate EXTRAPOLATE
                        The scale of model extrapolation
  -s STRIDE, --stride STRIDE
                        The uniform stride of tabulation's first table, the
                        second table will use 10 * stride as it's uniform
                        stride
  -f FREQUENCY, --frequency FREQUENCY
                        The frequency of tabulation overflow check(If the
                        input environment matrix overflow the first or second
                        table range). By default do not check the overflow
  -d FOLDER, --folder FOLDER
                        path to checkpoint folder
```
**Parameter explanation**

Model compression, which including tabulating the embedding-net.
The table is composed of fifth-order polynomial coefficients and is assembled from two sub-tables. The first sub-table takes the stride(parameter) as it's uniform stride, while the second sub-table takes 10 * stride as it's uniform stride.
The range of the first table is automatically detected by deepmd-kit, while the second table ranges from the first table's upper boundary(upper) to the extrapolate(parameter) * upper.
Finally, we added a check frequency parameter. It indicates how often the program checks for overflow(if the input environment matrix overflow the first or second table range) during the MD inference.

**Justification of model compression**

Model compression, with little loss of accuracy, can greatly speed up MD inference time. According to different simulation systems and training parameters, the speedup can reach more than 10 times at both CPU and GPU devices. At the same time, model compression can greatly change the memory usage, reducing as much as 20 times under the same hardware conditions.

**Acceptable original model version**

The model compression method requires that the version of DeePMD-kit used in original model generation should be 1.3 or above. If one has a frozen 1.2 model, one can first use the convenient conversion interface of DeePMD-kit-v1.2.4 to get a 1.3 executable model.(eg: ```dp convert-to-1.3 -i frozen_1.2.pb -o frozen_1.3.pb```) 

## Model inference 

### Python interface
One may use the python interface of DeePMD-kit for model inference, an example is given as follows
```python
from deepmd.infer import DeepPot
import numpy as np
dp = DeepPot('graph.pb')
coord = np.array([[1,0,0], [0,0,1.5], [1,0,3]]).reshape([1, -1])
cell = np.diag(10 * np.ones(3)).reshape([1, -1])
atype = [1,0,1]
e, f, v = dp.eval(coord, cell, atype)
```
where `e`, `f` and `v` are predicted energy, force and virial of the system, respectively.

<<<<<<< HEAD
=======
Furthermore, one can use the python interface to calulate model deviation.
```python
from deepmd.infer import calc_model_devi
from deepmd.infer import DeepPot as DP
import numpy as np

coord = np.array([[1,0,0], [0,0,1.5], [1,0,3]]).reshape([1, -1])
cell = np.diag(10 * np.ones(3)).reshape([1, -1])
atype = [1,0,1]
graphs = [DP("graph.000.pb"), DP("graph.001.pb")]
model_devi = calc_model_devi(coord, cell, atype, graphs)
```

>>>>>>> c200e9a4
### C++ interface
The C++ interface of DeePMD-kit is also avaiable for model interface, which is considered faster than Python interface. An example `infer_water.cpp` is given below:
```cpp
#include "deepmd/DeepPot.h"

int main(){
  deepmd::DeepPot dp ("graph.pb");
  std::vector<double > coord = {1., 0., 0., 0., 0., 1.5, 1. ,0. ,3.};
  std::vector<double > cell = {10., 0., 0., 0., 10., 0., 0., 0., 10.};
  std::vector<int > atype = {1, 0, 1};
  double e;
  std::vector<double > f, v;
  dp.compute (e, f, v, coord, atype, cell);
}
```
where `e`, `f` and `v` are predicted energy, force and virial of the system, respectively.

You can compile `infer_water.cpp` using `gcc`:
```sh
gcc infer_water.cpp -D HIGH_PREC -L $deepmd_root/lib -L $tensorflow_root/lib -I $deepmd_root/include -I $tensorflow_root/lib -Wl,--no-as-needed -ldeepmd_op -ldeepmd -ldeepmd_cc -ltensorflow_cc -ltensorflow_framework -lstdc++ -Wl,-rpath=$deepmd_root/lib -Wl,-rpath=$tensorflow_root/lib -o infer_water
```
and then run the program:
```sh
./infer_water
```

## Run MD

### Run MD with LAMMPS
Include deepmd in the pair_style

#### Syntax
```
pair_style deepmd models ... keyword value ...
```
- deepmd = style of this pair_style
- models = frozen model(s) to compute the interaction. If multiple models are provided, then the model deviation will be computed
- keyword = *out_file* or *out_freq* or *fparam* or *atomic* or *relative*
<pre>
    <i>out_file</i> value = filename
        filename = The file name for the model deviation output. Default is model_devi.out
    <i>out_freq</i> value = freq
        freq = Frequency for the model deviation output. Default is 100.
    <i>fparam</i> value = parameters
        parameters = one or more frame parameters required for model evaluation.
    <i>atomic</i> = no value is required. 
        If this keyword is set, the model deviation of each atom will be output.
    <i>relative</i> value = level
        level = The level parameter for computing the relative model deviation
</pre>

#### Examples
```
pair_style deepmd graph.pb
pair_style deepmd graph.pb fparam 1.2
pair_style deepmd graph_0.pb graph_1.pb graph_2.pb out_file md.out out_freq 10 atomic relative 1.0
```

#### Description
Evaluate the interaction of the system by using [Deep Potential][DP] or [Deep Potential Smooth Edition][DP-SE]. It is noticed that deep potential is not a "pairwise" interaction, but a multi-body interaction. 

This pair style takes the deep potential defined in a model file that usually has the .pb extension. The model can be trained and frozen by package [DeePMD-kit](https://github.com/deepmodeling/deepmd-kit).

The model deviation evalulate the consistency of the force predictions from multiple models. By default, only the maximal, minimal and averge model deviations are output. If the key `atomic` is set, then the model deviation of force prediction of each atom will be output.

By default, the model deviation is output in absolute value. If the keyword `relative` is set, then the relative model deviation will be output. The relative model deviation of the force on atom `i` is defined by
```math
           |Df_i|
Ef_i = -------------
       |f_i| + level
```
where `Df_i` is the absolute model deviation of the force on atom `i`, `|f_i|` is the norm of the the force and `level` is provided as the parameter of the keyword `relative`.


#### Restrictions
- The `deepmd` pair style is provided in the USER-DEEPMD package, which is compiled from the DeePMD-kit, visit the [DeePMD-kit website](https://github.com/deepmodeling/deepmd-kit) for more information.


#### Long-range interaction
The reciprocal space part of the long-range interaction can be calculated by LAMMPS command `kspace_style`. To use it with DeePMD-kit, one writes 
```bash
pair_style	deepmd graph.pb
pair_coeff
kspace_style	pppm 1.0e-5
kspace_modify	gewald 0.45
```
Please notice that the DeePMD does nothing to the direct space part of the electrostatic interaction, because this part is assumed to be fitted in the DeePMD model (the direct space cut-off is thus the cut-off of the DeePMD model). The splitting parameter `gewald` is modified by the `kspace_modify` command.

### Run path-integral MD with i-PI
The i-PI works in a client-server model. The i-PI provides the server for integrating the replica positions of atoms, while the DeePMD-kit provides a client named `dp_ipi` that computes the interactions (including energy, force and virial). The server and client communicates via the Unix domain socket or the Internet socket. Installation instructions of i-PI can be found [here](install.md#install-i-pi). The client can be started by
```bash
i-pi input.xml &
dp_ipi water.json
```
It is noted that multiple instances of the client is allow for computing, in parallel, the interactions of multiple replica of the path-integral MD.

`water.json` is the parameter file for the client `dp_ipi`, and an example is provided:
```json
{
    "verbose":		false,
    "use_unix":		true,
    "port":		31415,
    "host":		"localhost",
    "graph_file":	"graph.pb",
    "coord_file":	"conf.xyz",
    "atom_type" : {
	"OW":		0, 
	"HW1":		1,
	"HW2":		1
    }
}
```
The option **`use_unix`** is set to `true` to activate the Unix domain socket, otherwise, the Internet socket is used.

The option **`port`** should be the same as that in input.xml:
```xml
<port>31415</port>
```

The option **`graph_file`** provides the file name of the frozen model.

The `dp_ipi` gets the atom names from an [XYZ file](https://en.wikipedia.org/wiki/XYZ_file_format) provided by **`coord_file`** (meanwhile ignores all coordinates in it), and translates the names to atom types by rules provided by **`atom_type`**.

### Use deep potential with ASE

Deep potential can be set up as a calculator with ASE to obtain potential energies and forces.
```python
from ase import Atoms
from deepmd.calculator import DP

water = Atoms('H2O',
              positions=[(0.7601, 1.9270, 1),
                         (1.9575, 1, 1),
                         (1., 1., 1.)],
              cell=[100, 100, 100],
              calculator=DP(model="frozen_model.pb"))
print(water.get_potential_energy())
print(water.get_forces())
```

Optimization is also available:
```python
from ase.optimize import BFGS
dyn = BFGS(water)
dyn.run(fmax=1e-6)
print(water.get_positions())
```

## Known limitations
If you use deepmd-kit in a GPU environment, the acceptable value range of some variables are additionally restricted compared to the CPU environment due to the software's GPU implementations: 
1. The number of atom type of a given system must be less than 128.
2. The maximum distance between an atom and it's neighbors must be less than 128. It can be controlled by setting the rcut value of training parameters.
3. Theoretically, the maximum number of atoms that a single GPU can accept is about 10,000,000. However, this value is actually limited by the GPU memory size currently, usually within 1000,000 atoms even at the model compression mode.
4. The total sel value of training parameters(in model/descriptor section) must be less than 4096.

[DP]:https://journals.aps.org/prl/abstract/10.1103/PhysRevLett.120.143001
[DP-SE]:https://dl.acm.org/doi/10.5555/3327345.3327356<|MERGE_RESOLUTION|>--- conflicted
+++ resolved
@@ -292,8 +292,6 @@
 ```
 where `e`, `f` and `v` are predicted energy, force and virial of the system, respectively.
 
-<<<<<<< HEAD
-=======
 Furthermore, one can use the python interface to calulate model deviation.
 ```python
 from deepmd.infer import calc_model_devi
@@ -307,7 +305,6 @@
 model_devi = calc_model_devi(coord, cell, atype, graphs)
 ```
 
->>>>>>> c200e9a4
 ### C++ interface
 The C++ interface of DeePMD-kit is also avaiable for model interface, which is considered faster than Python interface. An example `infer_water.cpp` is given below:
 ```cpp
