# Install from source code

Please follow our [GitHub](https://github.com/deepmodeling/deepmd-kit) webpage to download the [latest released version](https://github.com/deepmodeling/deepmd-kit/tree/master) and [development version](https://github.com/deepmodeling/deepmd-kit/tree/devel).

Or get the DeePMD-kit source code by `git clone`

```bash
cd /some/workspace
git clone https://github.com/deepmodeling/deepmd-kit.git deepmd-kit
```

For convenience, you may want to record the location of the source to a variable, saying `deepmd_source_dir` by

```bash
cd deepmd-kit
deepmd_source_dir=`pwd`
```

## Install the Python interface

### Install Backend's Python interface

First, check the Python version on your machine.
Python 3.9 or above is required.

```bash
python --version
```

We follow the virtual environment approach to install the backend's Python interface.
Now we assume that the Python interface will be installed in the virtual environment directory `$deepmd_venv`:

```bash
virtualenv -p python3 $deepmd_venv
source $deepmd_venv/bin/activate
pip install --upgrade pip
```

::::{tab-set}

:::{tab-item} TensorFlow {{ tensorflow_icon }}

The full instruction to install TensorFlow can be found on the official [TensorFlow website](https://www.tensorflow.org/install/pip). TensorFlow 2.7 or later is supported.

```bash
pip install --upgrade tensorflow
```

If one does not need the GPU support of DeePMD-kit and is concerned about package size, the CPU-only version of TensorFlow should be installed by

```bash
pip install --upgrade tensorflow-cpu
```

One can also [use conda](https://docs.deepmodeling.org/faq/conda.html) to install TensorFlow from [conda-forge](https://conda-forge.org).

To verify the installation, run

```bash
python -c "import tensorflow as tf;print(tf.reduce_sum(tf.random.normal([1000, 1000])))"
```

One can also [build the TensorFlow Python interface from source](https://www.tensorflow.org/install/source) for customized hardware optimization, such as CUDA, ROCM, or OneDNN support.

:::

:::{tab-item} PyTorch {{ pytorch_icon }}

To install PyTorch, run

```sh
pip install torch
```

Follow [PyTorch documentation](https://pytorch.org/get-started/locally/) to install PyTorch built against different CUDA versions or without CUDA.

One can also [use conda](https://docs.deepmodeling.org/faq/conda.html) to install PyTorch from [conda-forge](https://conda-forge.org).

:::

<<<<<<< HEAD
:::{tab-item} Paddle {{ paddle_icon }}

To install Paddle, run

```sh
# cu123
python -m pip install --pre paddlepaddle-gpu -i https://www.paddlepaddle.org.cn/packages/nightly/cu123/
# cu118
python -m pip install --pre paddlepaddle-gpu -i https://www.paddlepaddle.org.cn/packages/nightly/cu118/
# cpu
python -m pip install --pre paddlepaddle -i https://www.paddlepaddle.org.cn/packages/nightly/cpu/
```

Follow [Paddle documentation](https://www.paddlepaddle.org.cn/install/quick?docurl=/documentation/docs/zh/install/pip/linux-pip.html) to install Paddle built against different CUDA versions or without CUDA.
=======
:::{tab-item} JAX {{ jax_icon }}

To install [JAX AI Stack](https://github.com/jax-ml/jax-ai-stack), run

```sh
pip install jax-ai-stack
```

One can also install packages in JAX AI Stack manually.
Follow [JAX documentation](https://jax.readthedocs.io/en/latest/installation.html) to install JAX built against different CUDA versions or without CUDA.

One can also [use conda](https://docs.deepmodeling.org/faq/conda.html) to install JAX from [conda-forge](https://conda-forge.org).
>>>>>>> d165fee9

:::

::::

It is important that every time a new shell is started and one wants to use `DeePMD-kit`, the virtual environment should be activated by

```bash
source $deepmd_venv/bin/activate
```

if one wants to skip out of the virtual environment, he/she can do

```bash
deactivate
```

If one has multiple python interpreters named something like python3.x, it can be specified by, for example

```bash
virtualenv -p python3.9 $deepmd_venv
```

One should remember to activate the virtual environment every time he/she uses DeePMD-kit.

### Install the DeePMD-kit's python interface

Check the compiler version on your machine

```bash
gcc --version
```

By default, DeePMD-kit uses C++ 14, so the compiler needs to support C++ 14 (GCC 5 or later).
The backend package may use a higher C++ standard version, and thus require a higher compiler version (for example, GCC 7 for C++ 17).

::::{tab-set}

:::{tab-item} TensorFlow {{ tensorflow_icon }}

Note that TensorFlow may have specific requirements for the compiler version to support the C++ standard version and [`_GLIBCXX_USE_CXX11_ABI`](https://gcc.gnu.org/onlinedocs/libstdc++/manual/using_dual_abi.html) used by TensorFlow. It is recommended to use [the same compiler version as TensorFlow](https://www.tensorflow.org/install/source#tested_build_configurations), which can be printed by `python -c "import tensorflow;print(tensorflow.version.COMPILER_VERSION)"`.

:::

:::{tab-item} PyTorch {{ pytorch_icon }}

You can set the environment variable `export DP_ENABLE_PYTORCH=1` to enable customized C++ OPs in the PyTorch backend.
Note that PyTorch may have specific requirements for the compiler version to support the C++ standard version and [`_GLIBCXX_USE_CXX11_ABI`](https://gcc.gnu.org/onlinedocs/libstdc++/manual/using_dual_abi.html) used by PyTorch.

:::

:::{tab-item} Paddle {{ paddle_icon }}

You can set the environment variable `export DP_ENABLE_PADDLE=1` to enable customized C++ OPs in the Paddle backend.

:::

::::

Execute

```bash
cd $deepmd_source_dir
pip install .
```

One may set the following environment variables before executing `pip`:

:::{envvar} DP_VARIANT

**Choices**: `cpu`, `cuda`, `rocm`; **Default**: `cpu`

Build CPU variant or GPU variant with CUDA or ROCM support.
:::

:::{envvar} CUDAToolkit_ROOT

**Type**: Path; **Default**: Detected automatically

The path to the CUDA toolkit directory. CUDA 9.0 or later is supported. NVCC is required.
:::

:::{envvar} ROCM_ROOT

**Type**: Path; **Default**: Detected automatically

The path to the ROCM toolkit directory. If `ROCM_ROOT` is not set, it will look for `ROCM_PATH`; if `ROCM_PATH` is also not set, it will be detected using `hipconfig --rocmpath`.

:::

:::{envvar} DP_ENABLE_TENSORFLOW

**Choices**: `0`, `1`; **Default**: `1`

{{ tensorflow_icon }} Enable the TensorFlow backend.
:::

:::{envvar} DP_ENABLE_PYTORCH

**Choices**: `0`, `1`; **Default**: `0`

{{ pytorch_icon }} Enable customized C++ OPs for the PyTorch backend. PyTorch can still run without customized C++ OPs, but features will be limited.
:::

:::{envvar} DP_ENABLE_PADDLE

**Choices**: `0`, `1`; **Default**: `0`

{{ paddle_icon }} Enable customized C++ OPs for the Paddle backend. Paddle can still run without customized C++ OPs, but features will be limited.
:::

:::{envvar} TENSORFLOW_ROOT

**Type**: Path; **Default**: Detected automatically

{{ tensorflow_icon }} The path to TensorFlow Python library. If not given, by default the installer only finds TensorFlow under user site-package directory (`site.getusersitepackages()`) or system site-package directory (`sysconfig.get_path("purelib")`) due to limitation of [PEP-517](https://peps.python.org/pep-0517/). If not found, the latest TensorFlow (or the environment variable `TENSORFLOW_VERSION` if given) from PyPI will be built against.
:::

:::{envvar} PYTORCH_ROOT

**Type**: Path; **Default**: Detected automatically

{{ pytorch_icon }} The path to PyTorch Python library. If not given, by default, the installer only finds PyTorch under the user site-package directory (`site.getusersitepackages()`) or the system site-package directory (`sysconfig.get_path("purelib")`) due to the limitation of [PEP-517](https://peps.python.org/pep-0517/). If not found, the latest PyTorch (or the environment variable `PYTORCH_VERSION` if given) from PyPI will be built against.
:::

:::{envvar} PADDLE_INFERENCE_DIR

**Type**: Path; **Default**: None

{{ paddle_icon }} The path to Paddle inference library, e.g. `/path/to/paddle_inference_install_dir`. If `DP_ENABLE_PADDLE` is enabled, it needs to be specified manually; otherwise, installation will fail.
:::

:::{envvar} DP_ENABLE_NATIVE_OPTIMIZATION

**Choices**: `0`, `1`; **Default**: `0`

Enable compilation optimization for the native machine's CPU type. Do not enable it if generated code will run on different CPUs.
:::

:::{envvar} CMAKE_ARGS

**Type**: string

Additional CMake arguments.
:::

:::{envvar} <LANG>FLAGS

`<LANG>`=`CXX`, `CUDA` or `HIP`

**Type**: string

Default compilation flags to be used when compiling `<LANG>` files. See [CMake documentation](https://cmake.org/cmake/help/latest/variable/CMAKE_LANG_FLAGS.html) for details.
:::

Other [CMake environment variables](https://cmake.org/cmake/help/latest/manual/cmake-env-variables.7.html) may also be critical.

To test the installation, one should first jump out of the source directory

```bash
cd /some/other/workspace
```

then execute

```bash
dp -h
```

It will print the help information like

```{program-output} dp -h

```

### Install horovod and mpi4py {{ tensorflow_icon }}

[Horovod](https://github.com/horovod/horovod) and [mpi4py](https://github.com/mpi4py/mpi4py) are used for parallel training. For better performance on GPU, please follow the tuning steps in [Horovod on GPU](https://github.com/horovod/horovod/blob/master/docs/gpus.rst).

```bash
# With GPU, prefer NCCL as a communicator.
HOROVOD_WITHOUT_GLOO=1 HOROVOD_WITH_TENSORFLOW=1 HOROVOD_GPU_OPERATIONS=NCCL HOROVOD_NCCL_HOME=/path/to/nccl pip install horovod mpi4py
```

If your work in a CPU environment, please prepare runtime as below:

```bash
# By default, MPI is used as communicator.
HOROVOD_WITHOUT_GLOO=1 HOROVOD_WITH_TENSORFLOW=1 pip install horovod mpi4py
```

To ensure Horovod has been built with proper framework support enabled, one can invoke the `horovodrun --check-build` command, e.g.,

```bash
$ horovodrun --check-build

Horovod v0.22.1:

Available Frameworks:
    [X] TensorFlow
    [X] PyTorch
    [ ] MXNet

Available Controllers:
    [X] MPI
    [X] Gloo

Available Tensor Operations:
    [X] NCCL
    [ ] DDL
    [ ] CCL
    [X] MPI
    [X] Gloo
```

Since version 2.0.1, Horovod and mpi4py with MPICH support are shipped with the installer.

If you don't install Horovod, DeePMD-kit will fall back to serial mode.

## Install the C++ interface

If one does not need to use DeePMD-kit with LAMMPS or i-PI, then the python interface installed in the previous section does everything and he/she can safely skip this section.

### Install Backends' C++ interface (optional)

::::{tab-set}

:::{tab-item} TensorFlow {{ tensorflow_icon }}

Since TensorFlow 2.12, TensorFlow C++ library (`libtensorflow_cc`) is packaged inside the Python library. Thus, you can skip building TensorFlow C++ library manually. If that does not work for you, you can still build it manually.

The C++ interface of DeePMD-kit was tested with compiler GCC >= 4.8. It is noticed that the i-PI support is only compiled with GCC >= 4.8. Note that TensorFlow may have specific requirements for the compiler version.

First, the C++ interface of TensorFlow should be installed. It is noted that the version of TensorFlow should be consistent with the python interface. You may follow [the instruction](install-tf.2.12.md) or run the script `$deepmd_source_dir/source/install/build_tf.py` to install the corresponding C++ interface.

:::

:::{tab-item} PyTorch {{ pytorch_icon }}

If you have installed PyTorch using pip, you can use libtorch inside the PyTorch Python package.
You can also download libtorch prebuilt library from the [PyTorch website](https://pytorch.org/get-started/locally/).

:::

:::{tab-item} Paddle {{ paddle_icon }}

If you want to use C++ interface of Paddle, you need to compile the Paddle inference library(C++ interface) manually from the [linux-compile-by-make](https://www.paddlepaddle.org.cn/documentation/docs/zh/develop/install/compile/linux-compile-by-make.html), then use the `.so` and `.a` files in `Paddle/build/paddle_inference_install_dir/`.
:::

::::

### Install DeePMD-kit's C++ interface

Now go to the source code directory of DeePMD-kit and make a building place.

```bash
cd $deepmd_source_dir/source
mkdir build
cd build
```

The installation requires CMake 3.16 or later for the CPU version, CMake 3.23 or later for the CUDA support, and CMake 3.21 or later for the ROCM support. One can install CMake via `pip` if it is not installed or the installed version does not satisfy the requirement:

```sh
pip install -U cmake
```

You must enable at least one backend.
If you enable two or more backends, these backend libraries must be built in a compatible way, e.g. using the same `_GLIBCXX_USE_CXX11_ABI` flag.
We recommend using [conda packages](https://docs.deepmodeling.org/faq/conda.html) from [conda-forge](https://conda-forge.org), which are usually compatible to each other.

::::{tab-set}

:::{tab-item} TensorFlow {{ tensorflow_icon }}

I assume you have activated the TensorFlow Python environment and want to install DeePMD-kit into path `$deepmd_root`, then execute CMake

```bash
cmake -DENABLE_TENSORFLOW=TRUE -DUSE_TF_PYTHON_LIBS=TRUE -DCMAKE_INSTALL_PREFIX=$deepmd_root ..
```

If you specify `-DUSE_TF_PYTHON_LIBS=FALSE`, you need to give the location where TensorFlow's C++ interface is installed to `-DTENSORFLOW_ROOT=${tensorflow_root}`.

:::

:::{tab-item} PyTorch {{ pytorch_icon }}

I assume you have installed the PyTorch (either Python or C++ interface) to `$torch_root`, then execute CMake

```bash
cmake -DENABLE_PYTORCH=TRUE -DCMAKE_PREFIX_PATH=$torch_root -DCMAKE_INSTALL_PREFIX=$deepmd_root ..
```

You can specify `-DUSE_PT_PYTHON_LIBS=TRUE` to use libtorch from the Python installation,
but you need to be careful that [PyTorch PyPI packages are still built using `_GLIBCXX_USE_CXX11_ABI=0`](https://github.com/pytorch/pytorch/issues/51039), which may be not compatible with other libraries.

```bash
cmake -DENABLE_PYTORCH=TRUE -DUSE_PT_PYTHON_LIBS=TRUE -DCMAKE_INSTALL_PREFIX=$deepmd_root ..
```

:::

:::{tab-item} Paddle {{ paddle_icon }}

I assume you have compiled the Paddle inference library(C++ interface) to `$PADDLE_INFERENCE_DIR`, then execute CMake

```bash
cmake -DENABLE_PADDLE=ON -DPADDLE_INFERENCE_DIR=$PADDLE_INFERENCE_DIR -DCMAKE_INSTALL_PREFIX=$deepmd_root ..
```

:::

::::

One may add the following CMake variables to `cmake` using the [`-D <var>=<value>` option](https://cmake.org/cmake/help/latest/manual/cmake.1.html#cmdoption-cmake-D):

:::{cmake:variable} ENABLE_TENSORFLOW

**Type**: `BOOL` (`ON`/`OFF`), Default: `OFF`

{{ tensorflow_icon }} Whether building the TensorFlow backend.

:::

:::{cmake:variable} ENABLE_PYTORCH

**Type**: `BOOL` (`ON`/`OFF`), Default: `OFF`

{{ pytorch_icon }} Whether building the PyTorch backend.

:::

:::{cmake:variable} ENABLE_PADDLE

**Type**: `BOOL` (`ON`/`OFF`), Default: `OFF`

{{ paddle_icon }} Whether building the Paddle backend.

:::

:::{cmake:variable} TENSORFLOW_ROOT

**Type**: `PATH`

{{ tensorflow_icon }} The Path to TensorFlow's C++ interface.

:::

:::{cmake:variable} PADDLE_INFERENCE_DIR

**Type**: `PATH`

{{ paddle_icon }} The Path to Paddle's C++ inference directory, such as `/path/to/paddle_inference_install_dir` or `/path/to/paddle_inference`.

:::

:::{cmake:variable} CMAKE_INSTALL_PREFIX

**Type**: `PATH`

The Path where DeePMD-kit will be installed.
See also [CMake documentation](https://cmake.org/cmake/help/latest/variable/CMAKE_INSTALL_PREFIX.html).

:::

:::{cmake:variable} USE_CUDA_TOOLKIT

**Type**: `BOOL` (`ON`/`OFF`), Default: `OFF`

If `TRUE`, Build GPU support with CUDA toolkit.

:::

:::{cmake:variable} CUDAToolkit_ROOT

**Type**: `PATH`, **Default**: [Search automatically](https://cmake.org/cmake/help/latest/module/FindCUDAToolkit.html)

The path to the CUDA toolkit directory. CUDA 9.0 or later is supported. NVCC is required.
See also [CMake documentation](https://cmake.org/cmake/help/latest/module/FindCUDAToolkit.html).

:::

:::{cmake:variable} USE_ROCM_TOOLKIT

**Type**: `BOOL` (`ON`/`OFF`), Default: `OFF`

If `TRUE`, Build GPU support with ROCM toolkit.

:::

:::{cmake:variable} CMAKE_HIP_COMPILER_ROCM_ROOT

**Type**: `PATH`, **Default**: [Search automatically](https://rocm.docs.amd.com/en/latest/conceptual/cmake-packages.html)

The path to the ROCM toolkit directory.
See also [ROCm documentation](https://rocm.docs.amd.com/en/latest/conceptual/cmake-packages.html).

:::

:::{cmake:variable} LAMMPS_SOURCE_ROOT

**Type**: `PATH`

Only necessary for using [LAMMPS plugin mode](./install-lammps.md#install-lammps-plugin-mode).
The path to the [LAMMPS source code](install-lammps.md).
LAMMPS 8Apr2021 or later is supported.
If not assigned, the plugin mode will not be enabled.

:::

:::{cmake:variable} USE_TF_PYTHON_LIBS

**Type**: `BOOL` (`ON`/`OFF`), Default: `OFF`

{{ tensorflow_icon }} If `TRUE`, Build C++ interface with TensorFlow's Python libraries (TensorFlow's Python Interface is required).
There's no need for building TensorFlow's C++ interface.

:::

:::{cmake:variable} USE_PT_PYTHON_LIBS

**Type**: `BOOL` (`ON`/`OFF`), Default: `OFF`

{{ pytorch_icon }} If `TRUE`, Build C++ interface with PyTorch's Python libraries (PyTorch's Python Interface is required).
There's no need for downloading PyTorch's C++ libraries.

:::

:::{cmake:variable} ENABLE_NATIVE_OPTIMIZATION

**Type**: `BOOL` (`ON`/`OFF`), Default: `OFF`

Enable compilation optimization for the native machine's CPU type.
Do not enable it if generated code will run on different CPUs.

:::

<!-- prettier-ignore -->
:::{cmake:variable} CMAKE_<LANG>_FLAGS

(`<LANG>`=`CXX`, `CUDA` or `HIP`)

**Type**: `STRING`

Default compilation flags to be used when compiling `<LANG>` files.
See also [CMake documentation](https://cmake.org/cmake/help/latest/variable/CMAKE_LANG_FLAGS.html).

:::

---

If the CMake has been executed successfully, then run the following make commands to build the package:

```bash
make -j4
make install
```

Option `-j4` means using 4 processes in parallel. You may want to use a different number according to your hardware.

If everything works fine, you will have the executable and libraries installed in `$deepmd_root/bin` and `$deepmd_root/lib`

```bash
$ ls $deepmd_root/bin
$ ls $deepmd_root/lib
```<|MERGE_RESOLUTION|>--- conflicted
+++ resolved
@@ -78,7 +78,21 @@
 
 :::
 
-<<<<<<< HEAD
+:::{tab-item} JAX {{ jax_icon }}
+
+To install [JAX AI Stack](https://github.com/jax-ml/jax-ai-stack), run
+
+```sh
+pip install jax-ai-stack
+```
+
+One can also install packages in JAX AI Stack manually.
+Follow [JAX documentation](https://jax.readthedocs.io/en/latest/installation.html) to install JAX built against different CUDA versions or without CUDA.
+
+One can also [use conda](https://docs.deepmodeling.org/faq/conda.html) to install JAX from [conda-forge](https://conda-forge.org).
+
+:::
+
 :::{tab-item} Paddle {{ paddle_icon }}
 
 To install Paddle, run
@@ -92,22 +106,6 @@
 python -m pip install --pre paddlepaddle -i https://www.paddlepaddle.org.cn/packages/nightly/cpu/
 ```
 
-Follow [Paddle documentation](https://www.paddlepaddle.org.cn/install/quick?docurl=/documentation/docs/zh/install/pip/linux-pip.html) to install Paddle built against different CUDA versions or without CUDA.
-=======
-:::{tab-item} JAX {{ jax_icon }}
-
-To install [JAX AI Stack](https://github.com/jax-ml/jax-ai-stack), run
-
-```sh
-pip install jax-ai-stack
-```
-
-One can also install packages in JAX AI Stack manually.
-Follow [JAX documentation](https://jax.readthedocs.io/en/latest/installation.html) to install JAX built against different CUDA versions or without CUDA.
-
-One can also [use conda](https://docs.deepmodeling.org/faq/conda.html) to install JAX from [conda-forge](https://conda-forge.org).
->>>>>>> d165fee9
-
 :::
 
 ::::
