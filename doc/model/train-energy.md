--- conflicted
+++ resolved
@@ -1,14 +1,7 @@
-<<<<<<< HEAD
-# Fit energy {{ tensorflow_icon }} {{ pytorch_icon }} {{ paddle_icon }} {{ dpmodel_icon }}
-
-:::{note}
-**Supported backends**: TensorFlow {{ tensorflow_icon }}, PyTorch {{ pytorch_icon }}, Paddle {{ paddle_icon }}, DP {{ dpmodel_icon }}
-=======
 # Fit energy {{ tensorflow_icon }} {{ pytorch_icon }} {{ jax_icon }} {{ dpmodel_icon }}
 
 :::{note}
-**Supported backends**: TensorFlow {{ tensorflow_icon }}, PyTorch {{ pytorch_icon }}, JAX {{ jax_icon }}, DP {{ dpmodel_icon }}
->>>>>>> d165fee9
+**Supported backends**: TensorFlow {{ tensorflow_icon }}, PyTorch {{ pytorch_icon }}, JAX {{ jax_icon }}, Paddle {{ paddle_icon }}, DP {{ dpmodel_icon }}
 :::
 
 In this section, we will take `$deepmd_source_dir/examples/water/se_e2_a/input.json` as an example of the input file.
