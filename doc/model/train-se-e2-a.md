--- conflicted
+++ resolved
@@ -1,14 +1,7 @@
-<<<<<<< HEAD
-# Descriptor `"se_e2_a"` {{ tensorflow_icon }} {{ pytorch_icon }} {{ paddle_icon }} {{ dpmodel_icon }}
-
-:::{note}
-**Supported backends**: TensorFlow {{ tensorflow_icon }}, PyTorch {{ pytorch_icon }}, {{ paddle_icon }}, DP {{ dpmodel_icon }}
-=======
 # Descriptor `"se_e2_a"` {{ tensorflow_icon }} {{ pytorch_icon }} {{ jax_icon }} {{ dpmodel_icon }}
 
 :::{note}
-**Supported backends**: TensorFlow {{ tensorflow_icon }}, PyTorch {{ pytorch_icon }}, JAX {{ jax_icon }}, DP {{ dpmodel_icon }}
->>>>>>> d165fee9
+**Supported backends**: TensorFlow {{ tensorflow_icon }}, PyTorch {{ pytorch_icon }}, JAX {{ jax_icon }}, Paddle {{ paddle_icon }}, DP {{ dpmodel_icon }}
 :::
 
 The notation of `se_e2_a` is short for the Deep Potential Smooth Edition (DeepPot-SE) constructed from all information (both angular and radial) of atomic configurations. The `e2` stands for the embedding with two-atoms information. This descriptor was described in detail in [the DeepPot-SE paper](https://arxiv.org/abs/1805.09003).
