--- conflicted
+++ resolved
@@ -261,11 +261,7 @@
 | platform     | resource provider                                                                                                          | "hnugba"          |
 | project_id   | the project ID to which the job belongs, which can be viewed on the "Projects" page                                        | a integer      |
 
-<<<<<<< HEAD
-Notice：The task will use 4 CPU cores for computation, so do not repeatedly use the `mpirun` command, otherwise an error will be reported. All 0000 after "project_id" need to be replaced with your own project ID, which can be viewed on the "Projects" page. Also, the JSON file format requires that no commas be added after the last field within the {}, otherwise, there will be a syntax error. Please check the (documentation)[https://github.com/LiuGroupHNU/md-data/blob/master/code/doc/mdpu/hardware.md] for the latest hardware configuration information.
-=======
 Notice：The task will use 4 CPU cores for computation, so do not repeatedly use the `mpirun` command, otherwise an error will be reported. All 0000 after "project_id" need to be replaced with your own project ID, which can be viewed on the "Projects" page. Also, the JSON file format requires that no commas be added after the last field within the {}, otherwise, there will be a syntax error. Please check the [documentation](https://github.com/LiuGroupHNU/md-data/blob/master/code/doc/mdpu/hardware.md) for the latest hardware configuration information.
->>>>>>> 4c888d86
 
 In addition, it is necessary to prepare input script of the MD simulation, the ML model named `model.pb` obtained by QNN training and data files containing information required for running an MD simulation (e.g., `coord.lmp` containing initial atom coordinates).
 
