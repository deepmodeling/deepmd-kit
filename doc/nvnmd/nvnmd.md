--- conflicted
+++ resolved
@@ -172,11 +172,7 @@
 
 After the training process, you will get two folders: `nvnmd_cnn` and `nvnmd_qnn`. The `nvnmd_cnn` contains the model after continuous neural network (CNN) training. The `nvnmd_qnn` contains the model after quantized neural network (QNN) training. The binary file `nvnmd_qnn/model.pb` is the model file that is used to perform NVNMD in the server [http://nvnmd.picp.vip].
 
-<<<<<<< HEAD
-You can also restart the CNN training from the checkpoint (`nvnmd_cnn/model.ckpt`) by 
-=======
 You can also restart the CNN training from the checkpoint (`nvnmd_cnn/model.ckpt`) by
->>>>>>> 8568521a
 
 ``` bash
 dp train-nvnmd train_cnn.json -r nvnmd_cnn/model.ckpt -s s1
