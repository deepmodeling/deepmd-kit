[build-system]
requires = [
    # TODO: unpin the upper bound when scikit-build dynamic metadata API is stable
    # dynamic metadata API is still unstable
    "scikit-build-core>=0.5,<0.10,!=0.6.0",
    "packaging",
    'tomli >= 1.1.0 ; python_version < "3.11"',
]
build-backend = "backend.dp_backend"
backend-path = ["."]

[project]
name = "deepmd-kit"
dynamic = ["version", "optional-dependencies", "scripts", "readme"]
description = "A deep learning package for many-body potential energy representation and molecular dynamics"
authors = [
  {name = "DeepModeling"},
  {name = "Han Wang", email = "wang_han@iapcm.ac.cn"},
]
license = {file = "LICENSE"}
classifiers = [
    "Natural Language :: English",
    "Operating System :: POSIX :: Linux",
    "Operating System :: Microsoft :: Windows",
    "Development Status :: 5 - Production/Stable",
    "Programming Language :: C",
    "Programming Language :: C++",
    "Programming Language :: Python :: 3 :: Only",
    "Environment :: GPU :: NVIDIA CUDA :: 12 :: 12.2",
    "Intended Audience :: Science/Research",
    "Programming Language :: Python :: 3.9",
    "Programming Language :: Python :: 3.10",
    "Programming Language :: Python :: 3.11",
    "Programming Language :: Python :: 3.12",
    "License :: OSI Approved :: GNU Lesser General Public License v3 (LGPLv3)",
    "Topic :: Scientific/Engineering :: Artificial Intelligence",
    "Topic :: Scientific/Engineering :: Physics",
    "Topic :: Scientific/Engineering :: Chemistry",
    "Environment :: Console",
]
dependencies = [
    # array-api-compat requires numpy>=1.21
    'numpy>=1.21',
    'scipy',
    'pyyaml',
    'dargs >= 0.4.7',
    'typing_extensions; python_version < "3.8"',
    'importlib_metadata>=1.4; python_version < "3.8"',
    'h5py',
    "h5py>=3.6.0,!=3.11.0; platform_system=='Linux' and platform_machine=='aarch64'",
    'wcmatch',
    'packaging',
    'ml_dtypes',
    'mendeleev',
    'array-api-compat',
]
requires-python = ">=3.9"
keywords = ["deepmd"]

[project.entry-points."lammps.plugins"]
deepmd = "deepmd.tf.lmp:get_op_dir"

[project.entry-points."dpgui"]
"DeePMD-kit" = "deepmd.utils.argcheck:gen_args"
"DeePMD-kit Multi-task" = "deepmd.utils.argcheck:gen_args_multi_task"

[project.entry-points."dpdata.plugins"]
deepmd_driver = "deepmd.driver:DPDriver"

[project.urls]
Homepage = "https://github.com/deepmodeling/deepmd-kit"
documentation = "https://docs.deepmodeling.com/projects/deepmd"
repository = "https://github.com/deepmodeling/deepmd-kit"

# Metadata below is dynamic. However, it still has static parts,
# which can be read by the build backend.
[tool.deepmd_build_backend.optional-dependencies]
test = [
    "dpdata>=0.2.7",
    # ASE issue: https://gitlab.com/ase/ase/-/merge_requests/2843
    # fixed in 3.23.0
    "ase>=3.23.0",
    "pytest",
    "pytest-cov",
    "pytest-sugar",
    "pytest-split",
    "dpgui",
    'array-api-strict>=2;python_version>="3.9"',
]
docs = [
    "sphinx>=3.1.1",
    "sphinx_rtd_theme>=1.0.0rc1",
    "myst-nb>=1.0.0rc0",
    "myst-parser>=0.19.2",
    "sphinx-design",
    "breathe",
    "exhale>=0.3.7",
    "numpydoc",
    "ase",
    "deepmodeling-sphinx>=0.1.0",
    "dargs>=0.3.4",
    "sphinx-argparse<0.5.0",
    "pygments-lammps",
    "sphinxcontrib-bibtex",
    "sphinx-autoapi>=3.0.0",
    "sphinxcontrib-programoutput",
    "sphinxcontrib-moderncmakedomain",
]
lmp = [
    "lammps~=2024.8.29.1.0",
]
ipi = [
    "ipi",
]
gui = [
    "dpgui",
]
cu11 = [
    "nvidia-cuda-runtime-cu11",
    "nvidia-cublas-cu11",
    "nvidia-cufft-cu11",
    "nvidia-curand-cu11",
    "nvidia-cusolver-cu11",
    "nvidia-cusparse-cu11",
    "nvidia-cudnn-cu11<9",
    "nvidia-cuda-nvcc-cu11",
]
cu12 = [
    "nvidia-cuda-runtime-cu12",
    "nvidia-cublas-cu12",
    "nvidia-cufft-cu12",
    "nvidia-curand-cu12",
    "nvidia-cusolver-cu12",
    "nvidia-cusparse-cu12",
    "nvidia-cudnn-cu12",
    "nvidia-cuda-nvcc-cu12",
]
jax = [
    'jax>=0.4.33;python_version>="3.10"',
    'flax>=0.10.0;python_version>="3.10"',
    'orbax-checkpoint;python_version>="3.10"',
    # The pinning of ml_dtypes may conflict with TF
    # 'jax-ai-stack;python_version>="3.10"',
]

[tool.deepmd_build_backend.scripts]
dp = "deepmd.main:main"

[tool.setuptools_scm]

[tool.scikit-build]
experimental = true
minimum-version = "0.5"
cmake.source-dir = "source"
sdist.include = [
    "/deepmd/_version.py",
]
sdist.exclude = [
    "/source/tests",
    "/source/api_c/tests",
    "/source/api_cc/tests",
    "/source/lib/tests",
    "/source/lmp/tests",
    "/doc",
    "/examples",
    "/data",
    "/.github",
]
wheel.packages = [
    "deepmd",
]
wheel.py-api = "py37"
build-dir = "build/{wheel_tag}"

[tool.scikit-build.metadata.version]
provider = "scikit_build_core.metadata.setuptools_scm"

[tool.scikit-build.metadata.optional-dependencies]
provider = "backend.dynamic_metadata"
provider-path = "backend"

[tool.scikit-build.metadata.scripts]
provider = "backend.dynamic_metadata"
provider-path = "backend"

[tool.scikit-build.metadata.readme]
provider = "scikit_build_core.metadata.fancy_pypi_readme"

[[tool.scikit-build.generate]]
path = "deepmd/_version.py"
template = '''
version = "${version}"
'''

[tool.hatch.metadata.hooks.fancy-pypi-readme]
content-type = "text/markdown"

[[tool.hatch.metadata.hooks.fancy-pypi-readme.fragments]]
path = "README.md"

[[tool.hatch.metadata.hooks.fancy-pypi-readme.substitutions]]
# links
pattern = '\[(.+?)\]\(((?!https?://)\S+?)\)'
replacement = '[\1](https://github.com/deepmodeling/deepmd-kit/tree/master/\g<2>)'

[[tool.hatch.metadata.hooks.fancy-pypi-readme.substitutions]]
# image
pattern = '(srcset|src)="((?!https?://)\S+?)"'
replacement = '\1="https://github.com/deepmodeling/deepmd-kit/raw/master/\g<2>"'

[tool.cibuildwheel]
test-command = [
    "python -m deepmd -h",
    """python -c "import deepmd.tf;import deepmd.pt;import deepmd.pd" """,
    "dp -h",
    "dp_ipi",
    "pytest {project}/source/tests/tf/test_lammps.py"
]
test-extras = ["cpu", "test", "lmp", "ipi", "torch", "paddle"]
build = ["cp311-*"]
skip = ["*-win32", "*-manylinux_i686", "*-musllinux*"]
# TODO: uncomment to use the latest image when CUDA 11 is deprecated
# manylinux-x86_64-image = "manylinux_2_28"
manylinux-x86_64-image = "quay.io/pypa/manylinux_2_28_x86_64:2022-11-19-1b19e81"
manylinux-aarch64-image = "manylinux_2_28"

[tool.cibuildwheel.macos]
before-all = [
    '''pip install -i https://pypi.anaconda.org/mpi4py/simple mpich''',
]
repair-wheel-command = """delocate-wheel --require-archs {delocate_archs} -w {dest_dir} -v {wheel} --ignore-missing-dependencies"""

[tool.cibuildwheel.macos.environment]
PIP_PREFER_BINARY = "1"
DP_LAMMPS_VERSION = "stable_29Aug2024_update1"
DP_ENABLE_IPI = "1"
DP_ENABLE_PYTORCH = "1"
# for unclear reason, when enabling PyTorch, OpenMP is found accidentally
CMAKE_ARGS = "-DCMAKE_DISABLE_FIND_PACKAGE_OpenMP=1"

[[tool.cibuildwheel.overrides]]
# error: 'value' is unavailable: introduced in macOS 10.13
select = "*-macosx_x86_64"
inherit.environment = "append"
environment.MACOSX_DEPLOYMENT_TARGET = "10.13"

[tool.cibuildwheel.linux]
repair-wheel-command = "auditwheel repair --exclude libtensorflow_framework.so.2 --exclude libtensorflow_framework.so.1 --exclude libtensorflow_framework.so --exclude _pywrap_tensorflow_internal.so --exclude libtensorflow_cc.so.2 --exclude libc10.so --exclude libtorch.so --exclude libtorch_cpu.so -w {dest_dir} {wheel}"
environment-pass = [
    "CIBW_BUILD",
    "DP_VARIANT",
    "CUDA_VERSION",
    "DP_PKG_NAME",
    "SETUPTOOLS_SCM_PRETEND_VERSION",
]
before-all = [
    """if [ ! -z "${DP_PKG_NAME}" ]; then sed -i "s/name = \\"deepmd-kit\\"/name = \\"${DP_PKG_NAME}\\"/g" pyproject.toml; fi""",
    # https://almalinux.org/blog/2023-12-20-almalinux-8-key-update/
    """rpm --import https://repo.almalinux.org/almalinux/RPM-GPG-KEY-AlmaLinux""",
    """{ if [ "$(uname -m)" = "x86_64" ] ; then yum config-manager --add-repo http://developer.download.nvidia.com/compute/cuda/repos/rhel8/x86_64/cuda-rhel8.repo && yum install -y cuda-nvcc-${CUDA_VERSION/./-} cuda-cudart-devel-${CUDA_VERSION/./-}; fi }""",
    '''/opt/python/cp311-cp311/bin/python -m pip install -i https://pypi.anaconda.org/mpi4py/simple mpich''',
    # uv is not available in the old manylinux image
    """{ if [ "$(uname -m)" = "x86_64" ] ; then pipx install uv; fi }""",
]
before-build = [
    # old build doesn't support uv
    """{ if [ "$(uname -m)" = "x86_64" ] ; then uv pip install --system -U build; fi }""",
]
[tool.cibuildwheel.linux.environment]
PIP_PREFER_BINARY = "1"
DP_LAMMPS_VERSION = "stable_29Aug2024_update1"
DP_ENABLE_IPI = "1"
DP_ENABLE_PYTORCH = "1"
MPI_HOME = "/usr/lib64/mpich"
PATH = "/usr/lib64/mpich/bin:$PATH"
# use CPU version of torch for building, which should also work for GPU
# note: uv has different behavior from pip on extra index url
# https://github.com/astral-sh/uv/blob/main/PIP_COMPATIBILITY.md#packages-that-exist-on-multiple-indexes
UV_EXTRA_INDEX_URL = "https://download.pytorch.org/whl/cpu"
# trick to find the correction version of mpich
CMAKE_PREFIX_PATH="/opt/python/cp311-cp311/"

[tool.cibuildwheel.windows]
test-extras = ["cpu", "torch"]
test-command = [
    "python -m deepmd -h",
    "dp -h",
]
[tool.cibuildwheel.windows.environment]
PIP_PREFER_BINARY = "1"
DP_ENABLE_PYTORCH = "1"

# One can run `tox` or `tox -e gpu`
# to run pytest in an isolated environment
# Use with pipx:
# $ pip install -U pipx
# $ pipx tox
[tool.tox]
legacy_tox_ini = """
    [tox]
    min_version = 4.0

    [testenv]
    extras =
        test
        cpu
    commands = pytest source/tests

    [testenv:gpu]
    extras =
        test
        gpu
    commands = pytest source/tests
    setenv =
        DP_VARIANT = cuda
"""

# selectively turn of lintner warnings, always include reasoning why any warning should
# be silenced

# W504 - line break after binary operator - there is conflict between W503 and W504 in
# some lintners. One recomends line bread after and one before binary operator so we
# swith W504 off and recomend this coding style:
# a = (b +     -> instead of -> a = (b
#      c)                            + c)
[tool.autopep8]
ignore = "W504"

# D413 - Missing blank line after last section - makes no sense only adds empy lines in
# docstrings
# D416 - Section name should end with a colon - only applicable to RST type docstrings,
# we are using numpy style
# D203 - 1 blank line required before class docstring - only adds unnecessary empty space
# D107 - Missing docstring in __init__ - Nupmy style documents __init__ parameters in
# class docstring
# D213 - Multi-line docstring summary should start at the second line - unnecessary waste
# of space, start on the first line
[tool.pydocstyle]
ignore = "D413, D416, D203, D107, D213"

[tool.isort]
profile = "black"
force_grid_wrap = 1

[tool.ruff.format]
docstring-code-format = true

[tool.ruff.lint]
select = [
    "E", # errors
    "W", # warning
    "F", # pyflakes
    "D", # pydocstyle
    "UP", # pyupgrade
    "C4", # flake8-comprehensions
    "RUF", # ruff
    "NPY", # numpy
    "TID251", # banned-api
    "TID253", # banned-module-level-imports
    "T20", # ban print
    "B904", # raise-without-from-inside-except
    "N804", # invalid-first-argument-name-for-class-method
    "N805", # invalid-first-argument-name-for-method
    "DTZ", # datetime
]

ignore = [
    "E501", # line too long
    "F841", # local variable is assigned to but never used
    "E741", # ambiguous variable name
    "E402", # module level import not at top of file
    "D100", # TODO: missing docstring in public module
    "D101", # TODO: missing docstring in public class
    "D102", # TODO: missing docstring in public method
    "D103", # TODO: missing docstring in public function
    "D104", # TODO: missing docstring in public package
    "D105", # TODO: missing docstring in magic method
    "D205", # 1 blank line required between summary line and description
    "D401", # TODO: first line should be in imperative mood
    "D404", # TODO: first word of the docstring should not be This
]
ignore-init-module-imports = true

exclude = [
    "source/3rdparty/**",
]

[tool.ruff.lint.pydocstyle]
convention = "numpy"

[tool.ruff.lint.flake8-tidy-imports]
banned-module-level-imports = [
    "deepmd.tf",
    "deepmd.pt",
    "deepmd.pd",
    "tensorflow",
    "torch",
    "paddle",
]

[tool.ruff.lint.flake8-tidy-imports.banned-api]
"torch.testing.assert_allclose".msg = "Use `torch.testing.assert_close()` instead, see https://github.com/pytorch/pytorch/issues/61844."

[tool.ruff.lint.extend-per-file-ignores]
# Also ignore `E402` in all `__init__.py` files.
"deepmd/tf/**" = ["TID253"]
"deepmd/pt/**" = ["TID253"]
<<<<<<< HEAD
"deepmd/pd/**" = ["TID253"]
=======
"deepmd/jax/**" = ["TID253"]
>>>>>>> 13e247ec
"source/tests/tf/**" = ["TID253"]
"source/tests/pt/**" = ["TID253"]
"source/tests/pd/**" = ["TID253"]
"source/tests/universal/pt/**" = ["TID253"]
"source/tests/universal/pd/**" = ["TID253"]
"source/ipi/tests/**" = ["TID253"]
"source/lmp/tests/**" = ["TID253"]
"**/*.ipynb" = ["T20"]  # printing in a nb file is expected

[tool.pytest.ini_options]
markers = "run"

[tool.coverage.run]
plugins = ["source.3rdparty.coverage_plugins.jit_plugin"]

[tool.pylint.'MESSAGES CONTROL']
load-plugins = "deepmd_checker"
disable = "all"
enable = "E8001,E8002"

[tool.flake8]
select = [
    "TOR0",
    "TOR1",
    "TOR2",
]<|MERGE_RESOLUTION|>--- conflicted
+++ resolved
@@ -405,11 +405,8 @@
 # Also ignore `E402` in all `__init__.py` files.
 "deepmd/tf/**" = ["TID253"]
 "deepmd/pt/**" = ["TID253"]
-<<<<<<< HEAD
+"deepmd/jax/**" = ["TID253"]
 "deepmd/pd/**" = ["TID253"]
-=======
-"deepmd/jax/**" = ["TID253"]
->>>>>>> 13e247ec
 "source/tests/tf/**" = ["TID253"]
 "source/tests/pt/**" = ["TID253"]
 "source/tests/pd/**" = ["TID253"]
