[build-system]
requires = [
    # TODO: unpin the upper bound when scikit-build dynamic metadata API is stable
    # dynamic metadata API is still unstable
    "scikit-build-core>=0.5,<0.10,!=0.6.0",
    "packaging",
    'tomli >= 1.1.0 ; python_version < "3.11"',
]
build-backend = "backend.dp_backend"
backend-path = ["."]

[project]
name = "deepmd-kit"
dynamic = ["version", "optional-dependencies", "scripts", "readme"]
description = "A deep learning package for many-body potential energy representation and molecular dynamics"
authors = [
  {name = "DeepModeling"},
  {name = "Han Wang", email = "wang_han@iapcm.ac.cn"},
]
license = {file = "LICENSE"}
classifiers = [
    "Natural Language :: English",
    "Operating System :: POSIX :: Linux",
    "Operating System :: Microsoft :: Windows",
    "Development Status :: 5 - Production/Stable",
    "Programming Language :: C",
    "Programming Language :: C++",
    "Programming Language :: Python :: 3 :: Only",
    "Environment :: GPU :: NVIDIA CUDA :: 12 :: 12.2",
    "Intended Audience :: Science/Research",
    "Programming Language :: Python :: 3.9",
    "Programming Language :: Python :: 3.10",
    "Programming Language :: Python :: 3.11",
    "Programming Language :: Python :: 3.12",
    "License :: OSI Approved :: GNU Lesser General Public License v3 (LGPLv3)",
    "Topic :: Scientific/Engineering :: Artificial Intelligence",
    "Topic :: Scientific/Engineering :: Physics",
    "Topic :: Scientific/Engineering :: Chemistry",
    "Environment :: Console",
]
dependencies = [
    # array-api-compat requires numpy>=1.21
    'numpy>=1.21',
    'scipy',
    'pyyaml',
    'dargs >= 0.4.7',
    'typing_extensions; python_version < "3.8"',
    'importlib_metadata>=1.4; python_version < "3.8"',
    'h5py',
    "h5py>=3.6.0,!=3.11.0; platform_system=='Linux' and platform_machine=='aarch64'",
    'wcmatch',
    'packaging',
    'ml_dtypes',
    'mendeleev',
    'array-api-compat',
]
requires-python = ">=3.9"
keywords = ["deepmd"]

[project.entry-points."lammps.plugins"]
deepmd = "deepmd.tf.lmp:get_op_dir"

[project.entry-points."dpgui"]
"DeePMD-kit" = "deepmd.utils.argcheck:gen_args"
"DeePMD-kit Multi-task" = "deepmd.utils.argcheck:gen_args_multi_task"

[project.entry-points."dpdata.plugins"]
deepmd_driver = "deepmd.driver:DPDriver"

[project.urls]
Homepage = "https://github.com/deepmodeling/deepmd-kit"
documentation = "https://docs.deepmodeling.com/projects/deepmd"
repository = "https://github.com/deepmodeling/deepmd-kit"

# Metadata below is dynamic. However, it still has static parts,
# which can be read by the build backend.
[tool.deepmd_build_backend.optional-dependencies]
test = [
    "dpdata>=0.2.7",
    # ASE issue: https://gitlab.com/ase/ase/-/merge_requests/2843
    # fixed in 3.23.0
    "ase>=3.23.0",
    "pytest",
    "pytest-cov",
    "pytest-sugar",
    "pytest-split",
    "dpgui",
    'array-api-strict>=2,!=2.1.1;python_version>="3.9"',
]
docs = [
    "sphinx>=3.1.1",
    "sphinx-book-theme",
    "myst-nb>=1.0.0rc0",
    "myst-parser>=0.19.2",
    "sphinx-design",
    "breathe",
    "exhale>=0.3.7",
    "numpydoc",
    "ase",
    "deepmodeling-sphinx>=0.3.0",
    "dargs>=0.3.4",
    "sphinx-argparse<0.5.0",
    "pygments-lammps",
    "sphinxcontrib-bibtex",
    "sphinx-autoapi>=3.0.0",
    "sphinxcontrib-programoutput",
    "sphinxcontrib-moderncmakedomain",
    "sphinx-remove-toctrees",
]
lmp = [
    "lammps~=2024.8.29.1.0",
]
ipi = [
    "ipi",
]
gui = [
    "dpgui",
]
cu11 = [
    "nvidia-cuda-runtime-cu11",
    "nvidia-cublas-cu11",
    "nvidia-cufft-cu11",
    "nvidia-curand-cu11",
    "nvidia-cusolver-cu11",
    "nvidia-cusparse-cu11",
    "nvidia-cudnn-cu11<9",
    "nvidia-cuda-nvcc-cu11",
]
cu12 = [
    "nvidia-cuda-runtime-cu12",
    "nvidia-cublas-cu12",
    "nvidia-cufft-cu12",
    "nvidia-curand-cu12",
    "nvidia-cusolver-cu12",
    "nvidia-cusparse-cu12",
    "nvidia-cudnn-cu12",
    "nvidia-cuda-nvcc-cu12",
]
jax = [
    # below is a funny workaround for
    # https://github.com/astral-sh/uv/issues/8601
    'jax>=0.4.33;python_version>="3.10"',
    'jax>=0.4.33;python_version>="3.10"',
    'flax>=0.10.0;python_version>="3.10"',
    'flax>=0.10.0;python_version>="3.10"',
    'orbax-checkpoint;python_version>="3.10"',
    'orbax-checkpoint;python_version>="3.10"',
    # The pinning of ml_dtypes may conflict with TF
    # 'jax-ai-stack;python_version>="3.10"',
]

[tool.deepmd_build_backend.scripts]
dp = "deepmd.main:main"

[dependency-groups]
dev = [
  "pre-commit",
  "cmake",
  "mpich",
]

[tool.setuptools_scm]

[tool.scikit-build]
experimental = true
minimum-version = "0.5"
cmake.source-dir = "source"
sdist.include = [
    "/deepmd/_version.py",
]
sdist.exclude = [
    "/source/tests",
    "/source/api_c/tests",
    "/source/api_cc/tests",
    "/source/lib/tests",
    "/source/lmp/tests",
    "/doc",
    "/examples",
    "/data",
    "/.github",
]
wheel.packages = [
    "deepmd",
]
wheel.py-api = "py37"
build-dir = "build/{wheel_tag}"

[tool.scikit-build.metadata.version]
provider = "scikit_build_core.metadata.setuptools_scm"

[tool.scikit-build.metadata.optional-dependencies]
provider = "backend.dynamic_metadata"
provider-path = "backend"

[tool.scikit-build.metadata.scripts]
provider = "backend.dynamic_metadata"
provider-path = "backend"

[tool.scikit-build.metadata.readme]
provider = "scikit_build_core.metadata.fancy_pypi_readme"

[[tool.scikit-build.generate]]
path = "deepmd/_version.py"
template = '''
version = "${version}"
'''

[tool.hatch.metadata.hooks.fancy-pypi-readme]
content-type = "text/markdown"

[[tool.hatch.metadata.hooks.fancy-pypi-readme.fragments]]
path = "README.md"

[[tool.hatch.metadata.hooks.fancy-pypi-readme.substitutions]]
# links
pattern = '\[(.+?)\]\(((?!https?://)\S+?)\)'
replacement = '[\1](https://github.com/deepmodeling/deepmd-kit/tree/master/\g<2>)'

[[tool.hatch.metadata.hooks.fancy-pypi-readme.substitutions]]
# image
pattern = '(srcset|src)="((?!https?://)\S+?)"'
replacement = '\1="https://github.com/deepmodeling/deepmd-kit/raw/master/\g<2>"'

[tool.cibuildwheel]
test-command = [
    "python -m deepmd -h",
    """python -c "import deepmd.tf;import deepmd.pt;import deepmd.pd" """,
    "dp -h",
    "dp_ipi",
    "pytest {project}/source/tests/tf/test_lammps.py"
]
test-extras = ["cpu", "test", "lmp", "ipi", "torch", "paddle"]
build = ["cp311-*"]
skip = ["*-win32", "*-manylinux_i686", "*-musllinux*"]
# TODO: uncomment to use the latest image when CUDA 11 is deprecated
# manylinux-x86_64-image = "manylinux_2_28"
manylinux-x86_64-image = "quay.io/pypa/manylinux_2_28_x86_64:2022-11-19-1b19e81"
manylinux-aarch64-image = "manylinux_2_28"

[tool.cibuildwheel.macos]
before-all = [
    '''pip install -i https://pypi.anaconda.org/mpi4py/simple mpich''',
]
repair-wheel-command = """delocate-wheel --require-archs {delocate_archs} -w {dest_dir} -v {wheel} --ignore-missing-dependencies"""

[tool.cibuildwheel.macos.environment]
PIP_PREFER_BINARY = "1"
DP_LAMMPS_VERSION = "stable_29Aug2024_update1"
DP_ENABLE_IPI = "1"
DP_ENABLE_PYTORCH = "1"
DP_ENABLE_PADDLE = "1"
# for unclear reason, when enabling PyTorch, OpenMP is found accidentally
CMAKE_ARGS = "-DCMAKE_DISABLE_FIND_PACKAGE_OpenMP=1"

[[tool.cibuildwheel.overrides]]
# error: 'value' is unavailable: introduced in macOS 10.13
select = "*-macosx_x86_64"
inherit.environment = "append"
environment.MACOSX_DEPLOYMENT_TARGET = "10.13"

[tool.cibuildwheel.linux]
repair-wheel-command = "auditwheel repair --exclude libtensorflow_framework.so.2 --exclude libtensorflow_framework.so.1 --exclude libtensorflow_framework.so --exclude _pywrap_tensorflow_internal.so --exclude libtensorflow_cc.so.2 --exclude libc10.so --exclude libtorch.so --exclude libtorch_cpu.so -w {dest_dir} {wheel}"
environment-pass = [
    "CIBW_BUILD",
    "DP_VARIANT",
    "CUDA_VERSION",
    "DP_PKG_NAME",
    "SETUPTOOLS_SCM_PRETEND_VERSION",
]
before-all = [
    """if [ ! -z "${DP_PKG_NAME}" ]; then sed -i "s/name = \\"deepmd-kit\\"/name = \\"${DP_PKG_NAME}\\"/g" pyproject.toml; fi""",
    # https://almalinux.org/blog/2023-12-20-almalinux-8-key-update/
    """rpm --import https://repo.almalinux.org/almalinux/RPM-GPG-KEY-AlmaLinux""",
    """{ if [ "$(uname -m)" = "x86_64" ] ; then yum config-manager --add-repo http://developer.download.nvidia.com/compute/cuda/repos/rhel8/x86_64/cuda-rhel8.repo && yum install -y cuda-nvcc-${CUDA_VERSION/./-} cuda-cudart-devel-${CUDA_VERSION/./-}; fi }""",
    '''/opt/python/cp311-cp311/bin/python -m pip install -i https://pypi.anaconda.org/mpi4py/simple mpich''',
    # uv is not available in the old manylinux image
    """{ if [ "$(uname -m)" = "x86_64" ] ; then pipx install uv; fi }""",
]
before-build = [
    # old build doesn't support uv
    """{ if [ "$(uname -m)" = "x86_64" ] ; then uv pip install --system -U build; fi }""",
]
[tool.cibuildwheel.linux.environment]
PIP_PREFER_BINARY = "1"
DP_LAMMPS_VERSION = "stable_29Aug2024_update1"
DP_ENABLE_IPI = "1"
DP_ENABLE_PYTORCH = "1"
DP_ENABLE_PADDLE = "1"
MPI_HOME = "/usr/lib64/mpich"
PATH = "/usr/lib64/mpich/bin:$PATH"
# use CPU version of torch for building, which should also work for GPU
# note: uv has different behavior from pip on extra index url
# https://github.com/astral-sh/uv/blob/main/PIP_COMPATIBILITY.md#packages-that-exist-on-multiple-indexes
UV_EXTRA_INDEX_URL = "https://download.pytorch.org/whl/cpu"
# trick to find the correction version of mpich
CMAKE_PREFIX_PATH="/opt/python/cp311-cp311/"

[tool.cibuildwheel.windows]
test-extras = ["cpu", "torch", "paddle"]
test-command = [
    "python -m deepmd -h",
    "dp -h",
]
[tool.cibuildwheel.windows.environment]
PIP_PREFER_BINARY = "1"
DP_ENABLE_PYTORCH = "1"
DP_ENABLE_PADDLE = "1"

# One can run `tox` or `tox -e gpu`
# to run pytest in an isolated environment
# Use with pipx:
# $ pip install -U pipx
# $ pipx tox
[tool.tox]
legacy_tox_ini = """
    [tox]
    min_version = 4.0

    [testenv]
    extras =
        test
        cpu
    commands = pytest source/tests

    [testenv:gpu]
    extras =
        test
        gpu
    commands = pytest source/tests
    setenv =
        DP_VARIANT = cuda
"""

# selectively turn of lintner warnings, always include reasoning why any warning should
# be silenced

# W504 - line break after binary operator - there is conflict between W503 and W504 in
# some lintners. One recommends line bread after and one before binary operator so we
# switch W504 off and recommend this coding style:
# a = (b +     -> instead of -> a = (b
#      c)                            + c)
[tool.autopep8]
ignore = "W504"

# D413 - Missing blank line after last section - makes no sense only adds empty lines in
# docstrings
# D416 - Section name should end with a colon - only applicable to RST type docstrings,
# we are using numpy style
# D203 - 1 blank line required before class docstring - only adds unnecessary empty space
# D107 - Missing docstring in __init__ - Nupmy style documents __init__ parameters in
# class docstring
# D213 - Multi-line docstring summary should start at the second line - unnecessary waste
# of space, start on the first line
[tool.pydocstyle]
ignore = "D413, D416, D203, D107, D213"

[tool.isort]
profile = "black"
force_grid_wrap = 1

[tool.ruff.format]
docstring-code-format = true

[tool.ruff.lint]
select = [
    "E", # errors
    "W", # warning
    "F", # pyflakes
    "D", # pydocstyle
    "UP", # pyupgrade
    "C4", # flake8-comprehensions
    "RUF", # ruff
    "NPY", # numpy
    "TID251", # banned-api
    "TID253", # banned-module-level-imports
    "T20", # ban print
    "B904", # raise-without-from-inside-except
    "N804", # invalid-first-argument-name-for-class-method
    "N805", # invalid-first-argument-name-for-method
    "DTZ", # datetime
]

ignore = [
    "E501", # line too long
    "F841", # local variable is assigned to but never used
    "E741", # ambiguous variable name
    "E402", # module level import not at top of file
    "D100", # TODO: missing docstring in public module
    "D101", # TODO: missing docstring in public class
    "D102", # TODO: missing docstring in public method
    "D103", # TODO: missing docstring in public function
    "D104", # TODO: missing docstring in public package
    "D105", # TODO: missing docstring in magic method
    "D205", # 1 blank line required between summary line and description
    "D401", # TODO: first line should be in imperative mood
    "D404", # TODO: first word of the docstring should not be This
]
ignore-init-module-imports = true

exclude = [
    "source/3rdparty/**",
]

[tool.ruff.lint.pydocstyle]
convention = "numpy"

[tool.ruff.lint.flake8-tidy-imports]
banned-module-level-imports = [
    "deepmd.tf",
    "deepmd.pt",
<<<<<<< HEAD
    "deepmd.pd",
    "tensorflow",
    "torch",
    "paddle",
=======
    "deepmd.jax",
    "tensorflow",
    "torch",
    "jax",
>>>>>>> dcbf607f
]

[tool.ruff.lint.flake8-tidy-imports.banned-api]
"torch.testing.assert_allclose".msg = "Use `torch.testing.assert_close()` instead, see https://github.com/pytorch/pytorch/issues/61844."

[tool.ruff.lint.extend-per-file-ignores]
# Also ignore `E402` in all `__init__.py` files.
"deepmd/tf/**" = ["TID253"]
"deepmd/pt/**" = ["TID253"]
"deepmd/jax/**" = ["TID253"]
"deepmd/pd/**" = ["TID253"]
"source/tests/tf/**" = ["TID253"]
"source/tests/pt/**" = ["TID253"]
<<<<<<< HEAD
"source/tests/pd/**" = ["TID253"]
"source/tests/universal/pt/**" = ["TID253"]
"source/tests/universal/pd/**" = ["TID253"]
=======
"source/tests/jax/**" = ["TID253"]
"source/tests/universal/pt/**" = ["TID253"]
"source/jax2tf_tests/**" = ["TID253"]
>>>>>>> dcbf607f
"source/ipi/tests/**" = ["TID253"]
"source/lmp/tests/**" = ["TID253"]
"**/*.ipynb" = ["T20"]  # printing in a nb file is expected

[tool.pytest.ini_options]
markers = "run"

[tool.coverage.run]
plugins = ["source.3rdparty.coverage_plugins.jit_plugin"]

[tool.pylint.'MESSAGES CONTROL']
load-plugins = "deepmd_checker"
disable = "all"
enable = "E8001,E8002"

[tool.flake8]
select = [
    "TOR0",
    "TOR1",
    "TOR2",
]

[tool.uv.sources]
mpich = { index = "mpi4py" }
openmpi = { index = "mpi4py" }

[[tool.uv.index]]
name = "mpi4py"
url = "https://pypi.anaconda.org/mpi4py/simple"
explicit = true<|MERGE_RESOLUTION|>--- conflicted
+++ resolved
@@ -408,17 +408,11 @@
 banned-module-level-imports = [
     "deepmd.tf",
     "deepmd.pt",
-<<<<<<< HEAD
     "deepmd.pd",
-    "tensorflow",
-    "torch",
-    "paddle",
-=======
     "deepmd.jax",
     "tensorflow",
     "torch",
     "jax",
->>>>>>> dcbf607f
 ]
 
 [tool.ruff.lint.flake8-tidy-imports.banned-api]
@@ -432,15 +426,11 @@
 "deepmd/pd/**" = ["TID253"]
 "source/tests/tf/**" = ["TID253"]
 "source/tests/pt/**" = ["TID253"]
-<<<<<<< HEAD
+"source/tests/jax/**" = ["TID253"]
 "source/tests/pd/**" = ["TID253"]
 "source/tests/universal/pt/**" = ["TID253"]
 "source/tests/universal/pd/**" = ["TID253"]
-=======
-"source/tests/jax/**" = ["TID253"]
-"source/tests/universal/pt/**" = ["TID253"]
 "source/jax2tf_tests/**" = ["TID253"]
->>>>>>> dcbf607f
 "source/ipi/tests/**" = ["TID253"]
 "source/lmp/tests/**" = ["TID253"]
 "**/*.ipynb" = ["T20"]  # printing in a nb file is expected
