[build-system]
requires = [
    # dynamic metadata API is still unstable
    # TODO: unpin the upper bound when it is stable
    "scikit-build-core>=0.5,<0.7,!=0.6.0",
    "packaging",
]
build-backend = "backend.dp_backend"
backend-path = ["."]

[project]
name = "deepmd-kit"
dynamic = ["version", "optional-dependencies", "scripts", "readme"]
description = "A deep learning package for many-body potential energy representation and molecular dynamics"
authors = [
  {name = "DeepModeling"},
  {name = "Han Wang", email = "wang_han@iapcm.ac.cn"},
]
license = {file = "LICENSE"}
classifiers = [
    "Natural Language :: English",
    "Operating System :: POSIX :: Linux",
    "Operating System :: Microsoft :: Windows",
    "Development Status :: 5 - Production/Stable",
    "Programming Language :: C",
    "Programming Language :: C++",
    "Programming Language :: Python :: 3 :: Only",
    "Environment :: GPU :: NVIDIA CUDA :: 11.8",
    "Intended Audience :: Science/Research",
    "Programming Language :: Python :: 3.7",
    "License :: OSI Approved :: GNU Lesser General Public License v3 (LGPLv3)",
    "Topic :: Scientific/Engineering :: Artificial Intelligence",
    "Topic :: Scientific/Engineering :: Physics",
    "Topic :: Scientific/Engineering :: Chemistry",
    "Environment :: Console",
]
dependencies = [
    'numpy',
    'scipy',
    'pyyaml',
    'dargs >= 0.4.1',
    'python-hostlist >= 1.21',
    'typing_extensions; python_version < "3.8"',
    'importlib_metadata>=1.4; python_version < "3.8"',
    'h5py',
    'wcmatch',
    'packaging',
]
requires-python = ">=3.7"
keywords = ["deepmd"]

[project.entry-points."lammps.plugins"]
deepmd = "deepmd.lmp:get_op_dir"

[project.entry-points."dpgui"]
"DeePMD-kit" = "deepmd.utils.argcheck:gen_args"

[project.urls]
Homepage = "https://github.com/deepmodeling/deepmd-kit"
documentation = "https://docs.deepmodeling.com/projects/deepmd"
repository = "https://github.com/deepmodeling/deepmd-kit"

[tool.setuptools_scm]

[tool.scikit-build]
experimental = true
minimum-version = "0.5"
cmake.source-dir = "source"
sdist.include = [
    "/deepmd/_version.py",
]
sdist.exclude = [
    "/source/tests",
    "/source/api_c/tests",
    "/source/api_cc/tests",
    "/source/lib/tests",
    "/source/lmp/tests",
    "/doc",
    "/examples",
    "/data",
    "/.github",
]
wheel.packages = [
    "deepmd",
    "deepmd_utils",
]
wheel.py-api = "py37"
build-dir = "build/{wheel_tag}"

[tool.scikit-build.metadata.version]
provider = "scikit_build_core.metadata.setuptools_scm"

[tool.scikit-build.metadata.optional-dependencies]
provider = "backend.dynamic_metadata"
provider-path = "backend"

[tool.scikit-build.metadata.scripts]
provider = "backend.dynamic_metadata"
provider-path = "backend"

[tool.scikit-build.metadata.readme]
provider = "scikit_build_core.metadata.fancy_pypi_readme"

[[tool.scikit-build.generate]]
path = "deepmd_utils/_version.py"
template = '''
version = "${version}"
'''

[tool.hatch.metadata.hooks.fancy-pypi-readme]
content-type = "text/markdown"

[[tool.hatch.metadata.hooks.fancy-pypi-readme.fragments]]
path = "README.md"

[[tool.hatch.metadata.hooks.fancy-pypi-readme.substitutions]]
# links
pattern = '\[(.+?)\]\(((?!https?://)\S+?)\)'
replacement = '[\1](https://github.com/deepmodeling/deepmd-kit/tree/master/\g<2>)'

[[tool.hatch.metadata.hooks.fancy-pypi-readme.substitutions]]
# image
pattern = '(srcset|src)="((?!https?://)\S+?)"'
replacement = '\1="https://github.com/deepmodeling/deepmd-kit/raw/master/\g<2>"'

[tool.cibuildwheel]
test-command = [
    "python -m deepmd -h",
    "dp -h",
    "dp_ipi",
    "pytest {project}/source/tests/test_lammps.py"
]
test-extras = ["cpu", "test", "lmp", "ipi"]
build = ["cp310-*"]
skip = ["*-win32", "*-manylinux_i686", "*-musllinux*"]
# TODO: bump to "latest" tag when CUDA supports GCC 12
manylinux-x86_64-image = "quay.io/pypa/manylinux_2_28_x86_64:2022-11-19-1b19e81"
manylinux-aarch64-image = "quay.io/pypa/manylinux_2_28_aarch64:2022-11-19-1b19e81"

[tool.cibuildwheel.macos]
environment = { PIP_PREFER_BINARY="1", DP_LAMMPS_VERSION="stable_2Aug2023_update1", DP_ENABLE_IPI="1" }
before-all = [
    """if [[ "$CIBW_BUILD" != *macosx_arm64* ]]; then brew install mpich; fi""",
]
before-build = [
    """if [[ "$CIBW_BUILD" == *macosx_arm64* ]]; then python -m pip install "tensorflow-macos>=2.13.0rc0" --platform macosx_12_0_arm64 --no-deps --target=$RUNNER_TEMP/tensorflow; fi""",
]
repair-wheel-command = """if [[ "$CIBW_BUILD" == *macosx_arm64* ]]; then rm -rf $RUNNER_TEMP/tensorflow; fi && delocate-wheel --require-archs {delocate_archs} -w {dest_dir} -v {wheel} --ignore-missing-dependencies"""

[tool.cibuildwheel.linux]
repair-wheel-command = "auditwheel repair --exclude libtensorflow_framework.so.2 --exclude libtensorflow_framework.so.1 --exclude libtensorflow_framework.so --exclude _pywrap_tensorflow_internal.so --exclude libtensorflow_cc.so.2 -w {dest_dir} {wheel}"
environment-pass = ["CIBW_BUILD", "DP_VARIANT"]
environment = { PIP_PREFER_BINARY="1", DP_LAMMPS_VERSION="stable_2Aug2023_update1", DP_ENABLE_IPI="1", MPI_HOME="/usr/lib64/mpich", PATH="/usr/lib64/mpich/bin:$PATH" }
before-all = [
    """{ if [ "$(uname -m)" = "x86_64" ] ; then yum config-manager --add-repo http://developer.download.nvidia.com/compute/cuda/repos/rhel8/x86_64/cuda-rhel8.repo && yum install -y cuda-nvcc-11-8 cuda-cudart-devel-11-8; fi }""",
    "yum install -y mpich-devel",
]

[tool.cibuildwheel.windows]
environment = { PIP_PREFER_BINARY="1" }
test-extras = ["cpu"]
test-command = [
    "python -m deepmd -h",
    "dp -h",
]

# One can run `tox` or `tox -e gpu`
# to run pytest in an isolated environment
# Use with pipx:
# $ pip install -U pipx
# $ pipx tox
[tool.tox]
legacy_tox_ini = """
    [tox]
    min_version = 4.0

    [testenv]
    extras =
        test
        cpu
    commands = pytest source/tests

    [testenv:gpu]
    extras =
        test
        gpu
    commands = pytest source/tests
    setenv =
        DP_VARIANT = cuda
"""

# selectively turn of lintner warnings, always include reasoning why any warning should
# be silenced

# W504 - line break after binary operator - there is conflict between W503 and W504 in
# some lintners. One recomends line bread after and one before binary operator so we
# swith W504 off and recomend this coding style:
# a = (b +     -> instead of -> a = (b
#      c)                            + c)
[tool.autopep8]
ignore = "W504"

# D413 - Missing blank line after last section - makes no sense only adds empy lines in
# docstrings
# D416 - Section name should end with a colon - only applicable to RST type docstrings,
# we are using numpy style
# D203 - 1 blank line required before class docstring - only adds unnecessary empty space
# D107 - Missing docstring in __init__ - Nupmy style documents __init__ parameters in
# class docstring
# D213 - Multi-line docstring summary should start at the second line - unnecessary waste
# of space, start on the first line
[tool.pydocstyle]
ignore = "D413, D416, D203, D107, D213"

[tool.isort]
profile = "black"
force_grid_wrap = 1

[tool.ruff]
select = [
    "E", # errors
    "F", # pyflakes
    "D", # pydocstyle
    "UP", # pyupgrade
    "C4", # flake8-comprehensions
    "RUF", # ruff
    "NPY", # numpy
]

<<<<<<< HEAD
[tool.pytest.ini_options]
markers = "run"

=======
>>>>>>> 4c888d86
ignore = [
    "E501", # line too long
    "F841", # local variable is assigned to but never used
    "E741", # ambiguous variable name
    "E402", # module level import not at top of file
    "D100", # TODO: missing docstring in public module
    "D101", # TODO: missing docstring in public class
    "D102", # TODO: missing docstring in public method
    "D103", # TODO: missing docstring in public function
    "D104", # TODO: missing docstring in public package
    "D105", # TODO: missing docstring in magic method
    "D205", # 1 blank line required between summary line and description
    "D401", # TODO: first line should be in imperative mood
    "D404", # TODO: first word of the docstring should not be This
]
ignore-init-module-imports = true

[tool.ruff.pydocstyle]
convention = "numpy"

[tool.pytest.ini_options]
markers = "run"<|MERGE_RESOLUTION|>--- conflicted
+++ resolved
@@ -227,12 +227,6 @@
     "NPY", # numpy
 ]
 
-<<<<<<< HEAD
-[tool.pytest.ini_options]
-markers = "run"
-
-=======
->>>>>>> 4c888d86
 ignore = [
     "E501", # line too long
     "F841", # local variable is assigned to but never used
