--- conflicted
+++ resolved
@@ -1,10 +1,6 @@
 numpy
 scipy
 pyyaml
-<<<<<<< HEAD
-dargs >= 0.2.2
+dargs >= 0.2.6
 GPUtil >= 0.14.0
-=======
-dargs >= 0.2.6
->>>>>>> 043ac869
 typing_extensions; python_version < "3.7"