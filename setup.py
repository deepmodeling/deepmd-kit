"""Setup script for DeePMD-kit package."""

import os
from distutils.util import get_platform
from importlib.machinery import FileFinder
from importlib.util import find_spec
from pathlib import Path
from sysconfig import get_path

from packaging.specifiers import SpecifierSet
from skbuild import setup
from skbuild.cmaker import get_cmake_version
from skbuild.exceptions import SKBuildError

# define constants
INSTALL_REQUIRES = (Path(__file__).parent / "requirements.txt").read_text().splitlines()
setup_requires = ["setuptools_scm", "scikit-build"]

# read readme to markdown
readme_file = Path(__file__).parent / "README.md"
readme = readme_file.read_text(encoding="utf-8")

tf_version = os.environ.get("TENSORFLOW_VERSION", "")

if tf_version == "":
    extras_require = {
        "cpu": ["tensorflow-cpu"],
        "gpu": ["tensorflow"],
    }
elif tf_version in SpecifierSet("<1.15") or tf_version in SpecifierSet(">=2.0,<2.1"):
    extras_require = {
        "cpu": [f"tensorflow=={tf_version}"],
        "gpu": [f"tensorflow-gpu=={tf_version}"],
    }
else:
    extras_require = {
        "cpu": [f"tensorflow-cpu=={tf_version}"],
        "gpu": [f"tensorflow=={tf_version}"],
    }

cmake_args = []
# get variant option from the environment varibles, available: cpu, cuda, rocm
dp_variant = os.environ.get("DP_VARIANT", "cpu").lower()
if dp_variant == "cpu" or dp_variant == "":
    pass
elif dp_variant == "cuda":
    cmake_args.append("-DUSE_CUDA_TOOLKIT:BOOL=TRUE")
    cuda_root = os.environ.get("CUDA_TOOLKIT_ROOT_DIR")
    if cuda_root:
        cmake_args.append(f"-DCUDA_TOOLKIT_ROOT_DIR:STRING={cuda_root}")
elif dp_variant == "rocm":
    cmake_args.append("-DUSE_ROCM_TOOLKIT:BOOL=TRUE")
    rocm_root = os.environ.get("ROCM_ROOT")
    if rocm_root:
        cmake_args.append(f"-DROCM_ROOT:STRING={rocm_root}")
else:
    raise RuntimeError("Unsupported DP_VARIANT option: %s" % dp_variant)

# get tensorflow spec
tf_spec = find_spec("tensorflow")
if not tf_spec:
    # purelib gets site-packages path
    site_packages = get_path("purelib")
    if site_packages:
        tf_spec = FileFinder(site_packages).find_spec("tensorflow")

# get install dir from spec
try:
    tf_install_dir = tf_spec.submodule_search_locations[0]  # type: ignore
    # AttributeError if ft_spec is None
    # TypeError if submodule_search_locations are None
    # IndexError if submodule_search_locations is an empty list
except (AttributeError, TypeError, IndexError):
    setup_requires.extend(extras_require['cpu'])
    # setuptools will re-find tensorflow after installing setup_requires
    tf_install_dir = None

# add cmake as a build requirement if cmake>3.7 is not installed
try:
    cmake_version = get_cmake_version()
except SKBuildError:
    setup_requires.append("cmake")
else:
    if cmake_version in SpecifierSet("<3.7"):
        setup_requires.append("cmake")

Path("deepmd").mkdir(exist_ok=True)

setup(
    name="deepmd-kit",
    setup_requires=setup_requires,
    use_scm_version={"write_to": "deepmd/_version.py"},
    author="Han Wang",
    author_email="wang_han@iapcm.ac.cn",
    description="A deep learning package for many-body potential energy representation and molecular dynamics",
    long_description=readme,
    long_description_content_type="text/markdown",
    url="https://github.com/deepmodeling/deepmd-kit",
    packages=[
        "deepmd",
        "deepmd/descriptor",
        "deepmd/fit",
        "deepmd/infer",
        "deepmd/loss",
        "deepmd/utils",
        "deepmd/loggers",
        "deepmd/cluster",
        "deepmd/entrypoints",
        "deepmd/op",
        "deepmd/model",
        "deepmd/train",
    ],
    python_requires=">=3.6",
    classifiers=[
        "Programming Language :: Python :: 3.6",
        "License :: OSI Approved :: GNU Lesser General Public License v3 (LGPLv3)",
    ],
    keywords="deepmd",
    install_requires=INSTALL_REQUIRES,
    cmake_args=[
        f"-DTENSORFLOW_ROOT:STRING={tf_install_dir}",
        "-DBUILD_PY_IF:BOOL=TRUE",
        "-DBUILD_CPP_IF:BOOL=FALSE",
        *cmake_args,
    ],
    cmake_source_dir="source",
    cmake_minimum_required_version="3.0",
    extras_require={
        "test": ["dpdata>=0.1.9", "ase", "pytest", "pytest-cov", "pytest-sugar"],
<<<<<<< HEAD
        "docs": ["sphinx>=3.1.1", "recommonmark", "sphinx_rtd_theme>=1.0.0rc1", "sphinx_markdown_tables", "myst-parser", "breathe", "exhale", "numpydoc", "ase", "deepmodeling-sphinx", "sphinx-argparse"],
=======
        "docs": ["sphinx>=3.1.1", "recommonmark", "sphinx_rtd_theme>=1.0.0rc1", "sphinx_markdown_tables", "myst-parser", "breathe", "exhale", "numpydoc", "ase", "deepmodeling-sphinx", "dargs>=0.3.1"],
>>>>>>> 5ea22c9e
        **extras_require,
    },
    entry_points={"console_scripts": ["dp = deepmd.entrypoints.main:main"]},
)<|MERGE_RESOLUTION|>--- conflicted
+++ resolved
@@ -127,11 +127,7 @@
     cmake_minimum_required_version="3.0",
     extras_require={
         "test": ["dpdata>=0.1.9", "ase", "pytest", "pytest-cov", "pytest-sugar"],
-<<<<<<< HEAD
-        "docs": ["sphinx>=3.1.1", "recommonmark", "sphinx_rtd_theme>=1.0.0rc1", "sphinx_markdown_tables", "myst-parser", "breathe", "exhale", "numpydoc", "ase", "deepmodeling-sphinx", "sphinx-argparse"],
-=======
-        "docs": ["sphinx>=3.1.1", "recommonmark", "sphinx_rtd_theme>=1.0.0rc1", "sphinx_markdown_tables", "myst-parser", "breathe", "exhale", "numpydoc", "ase", "deepmodeling-sphinx", "dargs>=0.3.1"],
->>>>>>> 5ea22c9e
+        "docs": ["sphinx>=3.1.1", "recommonmark", "sphinx_rtd_theme>=1.0.0rc1", "sphinx_markdown_tables", "myst-parser", "breathe", "exhale", "numpydoc", "ase", "deepmodeling-sphinx", "dargs>=0.3.1", "sphinx-argparse"],
         **extras_require,
     },
     entry_points={"console_scripts": ["dp = deepmd.entrypoints.main:main"]},
