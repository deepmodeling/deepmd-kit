--- conflicted
+++ resolved
@@ -154,8 +154,6 @@
   float* atomic_virial
   );
 
-<<<<<<< HEAD
-
 /**
 * @brief The deep potential model deviation.
 **/
@@ -248,8 +246,6 @@
 */
 int DP_DeepPotModelDeviGetNumbTypes(DP_DeepPotModelDevi* dp);
 
-=======
->>>>>>> 07ebde40
 /**
  * @brief Get the type map of a DP.
  * @param[in] dp The DP to use.
