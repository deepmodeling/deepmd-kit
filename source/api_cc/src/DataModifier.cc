--- conflicted
+++ resolved
@@ -42,102 +42,7 @@
   inited = true;
 }
 
-<<<<<<< HEAD
-=======
-template <class VT>
-VT DipoleChargeModifier::get_scalar(const std::string& name) const {
-  return session_get_scalar<VT>(session, name, name_scope);
-}
 
-template <class VT>
-void DipoleChargeModifier::get_vector(std::vector<VT>& vec,
-                                      const std::string& name) const {
-  session_get_vector<VT>(vec, session, name, name_scope);
-}
-
-template <typename MODELTYPE, typename VALUETYPE>
-void DipoleChargeModifier::run_model(
-    std::vector<VALUETYPE>& dforce,
-    std::vector<VALUETYPE>& dvirial,
-    Session* session,
-    const std::vector<std::pair<std::string, Tensor>>& input_tensors,
-    const AtomMap& atommap,
-    const int nghost) {
-  unsigned nloc = atommap.get_type().size();
-  unsigned nall = nloc + nghost;
-  if (nloc == 0) {
-    dforce.clear();
-    dvirial.clear();
-    return;
-  }
-
-  std::vector<Tensor> output_tensors;
-  deepmd::check_status(session->Run(input_tensors,
-                                    {"o_dm_force", "o_dm_virial", "o_dm_av"},
-                                    {}, &output_tensors));
-  int cc = 0;
-  Tensor output_f = output_tensors[cc++];
-  Tensor output_v = output_tensors[cc++];
-  Tensor output_av = output_tensors[cc++];
-  assert(output_f.dims() == 2 && "dim of output tensor should be 2");
-  assert(output_v.dims() == 2 && "dim of output tensor should be 2");
-  assert(output_av.dims() == 2 && "dim of output tensor should be 2");
-  int nframes = output_f.dim_size(0);
-  int natoms = output_f.dim_size(1) / 3;
-  assert(output_f.dim_size(0) == 1 && "nframes should match");
-  assert(natoms == nall && "natoms should be nall");
-  assert(output_v.dim_size(0) == nframes && "nframes should match");
-  assert(output_v.dim_size(1) == 9 && "dof of virial should be 9");
-  assert(output_av.dim_size(0) == nframes && "nframes should match");
-  assert(output_av.dim_size(1) == natoms * 9 &&
-         "dof of atom virial should be 9 * natoms");
-
-  auto of = output_f.flat<MODELTYPE>();
-  auto ov = output_v.flat<MODELTYPE>();
-
-  dforce.resize(static_cast<size_t>(nall) * 3);
-  dvirial.resize(9);
-  for (int ii = 0; ii < nall * 3; ++ii) {
-    dforce[ii] = of(ii);
-  }
-  for (int ii = 0; ii < 9; ++ii) {
-    dvirial[ii] = ov(ii);
-  }
-}
-
-template void DipoleChargeModifier::run_model<double, double>(
-    std::vector<double>& dforce,
-    std::vector<double>& dvirial,
-    Session* session,
-    const std::vector<std::pair<std::string, Tensor>>& input_tensors,
-    const AtomMap& atommap,
-    const int nghost);
-
-template void DipoleChargeModifier::run_model<float, double>(
-    std::vector<double>& dforce,
-    std::vector<double>& dvirial,
-    Session* session,
-    const std::vector<std::pair<std::string, Tensor>>& input_tensors,
-    const AtomMap& atommap,
-    const int nghost);
-
-template void DipoleChargeModifier::run_model<double, float>(
-    std::vector<float>& dforce,
-    std::vector<float>& dvirial,
-    Session* session,
-    const std::vector<std::pair<std::string, Tensor>>& input_tensors,
-    const AtomMap& atommap,
-    const int nghost);
-
-template void DipoleChargeModifier::run_model<float, float>(
-    std::vector<float>& dforce,
-    std::vector<float>& dvirial,
-    Session* session,
-    const std::vector<std::pair<std::string, Tensor>>& input_tensors,
-    const AtomMap& atommap,
-    const int nghost);
-
->>>>>>> ed76cff1
 template <typename VALUETYPE>
 void DipoleChargeModifier::compute(
     std::vector<VALUETYPE>& dfcorr_,
@@ -149,153 +54,8 @@
     const std::vector<VALUETYPE>& delef_,
     const int nghost,
     const InputNlist& lmp_list) {
-<<<<<<< HEAD
   dcm->computew(dfcorr_, dvcorr_, dcoord_, datype_, dbox, pairs, delef_, nghost,
                 lmp_list);
-=======
-  // firstly do selection
-  int nall = datype_.size();
-  int nloc = nall - nghost;
-  int nghost_real;
-  std::vector<int> real_fwd_map, real_bkw_map;
-  select_real_atoms(real_fwd_map, real_bkw_map, nghost_real, dcoord_, datype_,
-                    nghost, ntypes);
-  int nall_real = real_bkw_map.size();
-  int nloc_real = nall_real - nghost_real;
-  if (nloc_real == 0) {
-    dfcorr_.resize(static_cast<size_t>(nall) * 3);
-    dvcorr_.resize(9);
-    fill(dfcorr_.begin(), dfcorr_.end(), (VALUETYPE)0.0);
-    fill(dvcorr_.begin(), dvcorr_.end(), (VALUETYPE)0.0);
-    return;
-  }
-  // resize to nall_real
-  std::vector<VALUETYPE> dcoord_real;
-  std::vector<VALUETYPE> delef_real;
-  std::vector<int> datype_real;
-  dcoord_real.resize(static_cast<size_t>(nall_real) * 3);
-  delef_real.resize(static_cast<size_t>(nall_real) * 3);
-  datype_real.resize(nall_real);
-  // fwd map
-  select_map<VALUETYPE>(dcoord_real, dcoord_, real_fwd_map, 3);
-  select_map<VALUETYPE>(delef_real, delef_, real_fwd_map, 3);
-  select_map<int>(datype_real, datype_, real_fwd_map, 1);
-  // internal nlist
-  NeighborListData nlist_data;
-  nlist_data.copy_from_nlist(lmp_list);
-  nlist_data.shuffle_exclude_empty(real_fwd_map);
-  // sort atoms
-  AtomMap atommap(datype_real.begin(), datype_real.begin() + nloc_real);
-  assert(nloc_real == atommap.get_type().size());
-  const std::vector<int>& sort_fwd_map(atommap.get_fwd_map());
-  const std::vector<int>& sort_bkw_map(atommap.get_bkw_map());
-  // shuffle nlist
-  nlist_data.shuffle(atommap);
-  InputNlist nlist;
-  nlist_data.make_inlist(nlist);
-  // make input tensors
-  std::vector<std::pair<std::string, Tensor>> input_tensors;
-  int ret;
-  if (dtype == tensorflow::DT_DOUBLE) {
-    ret = session_input_tensors<double>(
-        input_tensors, dcoord_real, ntypes, datype_real, dbox, nlist,
-        std::vector<VALUETYPE>(), std::vector<VALUETYPE>(), atommap,
-        nghost_real, 0, name_scope);
-  } else {
-    ret = session_input_tensors<float>(
-        input_tensors, dcoord_real, ntypes, datype_real, dbox, nlist,
-        std::vector<VALUETYPE>(), std::vector<VALUETYPE>(), atommap,
-        nghost_real, 0, name_scope);
-  }
-  assert(nloc_real == ret);
-  // make bond idx map
-  std::vector<int> bd_idx(nall, -1);
-  for (int ii = 0; ii < pairs.size(); ++ii) {
-    bd_idx[pairs[ii].first] = pairs[ii].second;
-  }
-  // make extf by bond idx map
-  std::vector<int> dtype_sort_loc = atommap.get_type();
-  std::vector<VALUETYPE> dextf;
-  for (int ii = 0; ii < dtype_sort_loc.size(); ++ii) {
-    if (binary_search(sel_type.begin(), sel_type.end(), dtype_sort_loc[ii])) {
-      // selected atom
-      int first_idx = real_bkw_map[sort_bkw_map[ii]];
-      int second_idx = bd_idx[first_idx];
-      assert(second_idx >= 0);
-      dextf.push_back(delef_[second_idx * 3 + 0]);
-      dextf.push_back(delef_[second_idx * 3 + 1]);
-      dextf.push_back(delef_[second_idx * 3 + 2]);
-    }
-  }
-  // dextf should be loc and virtual
-  assert(dextf.size() == (nloc - nloc_real) * 3);
-  // make tensor for extf
-  int nframes = 1;
-  TensorShape extf_shape;
-  extf_shape.AddDim(nframes);
-  extf_shape.AddDim(dextf.size());
-  Tensor extf_tensor((tensorflow::DataType)dtype, extf_shape);
-  if (dtype == tensorflow::DT_DOUBLE) {
-    auto extf = extf_tensor.matrix<double>();
-    for (int ii = 0; ii < nframes; ++ii) {
-      for (int jj = 0; jj < extf.size(); ++jj) {
-        extf(ii, jj) = dextf[jj];
-      }
-    }
-  } else {
-    auto extf = extf_tensor.matrix<float>();
-    for (int ii = 0; ii < nframes; ++ii) {
-      for (int jj = 0; jj < extf.size(); ++jj) {
-        extf(ii, jj) = dextf[jj];
-      }
-    }
-  }
-  // append extf to input tensor
-  input_tensors.push_back({"t_ef", extf_tensor});
-  // run model
-  std::vector<VALUETYPE> dfcorr, dvcorr;
-  if (dtype == tensorflow::DT_DOUBLE) {
-    run_model<double>(dfcorr, dvcorr, session, input_tensors, atommap,
-                      nghost_real);
-  } else {
-    run_model<float>(dfcorr, dvcorr, session, input_tensors, atommap,
-                     nghost_real);
-  }
-  assert(dfcorr.size() == nall_real * 3);
-  // back map force
-  std::vector<VALUETYPE> dfcorr_1 = dfcorr;
-  atommap.backward<VALUETYPE>(dfcorr_1.begin(), dfcorr.begin(), 3);
-  assert(dfcorr_1.size() == nall_real * 3);
-  // resize to all and clear
-  std::vector<VALUETYPE> dfcorr_2(nall * 3);
-  fill(dfcorr_2.begin(), dfcorr_2.end(), (VALUETYPE)0.0);
-  // back map to original position
-  for (int ii = 0; ii < nall_real; ++ii) {
-    for (int dd = 0; dd < 3; ++dd) {
-      dfcorr_2[real_bkw_map[ii] * 3 + dd] += dfcorr_1[ii * 3 + dd];
-    }
-  }
-  // self correction of bonded force
-  for (int ii = 0; ii < pairs.size(); ++ii) {
-    for (int dd = 0; dd < 3; ++dd) {
-      dfcorr_2[pairs[ii].first * 3 + dd] += delef_[pairs[ii].second * 3 + dd];
-    }
-  }
-  // add ele contrinution
-  dfcorr_ = dfcorr_2;
-  // for (int ii = 0; ii < nloc; ++ii){
-  //   for (int dd = 0; dd < 3; ++dd){
-  //     dfcorr_[ii*3+dd] += delef_[ii*3+dd];
-  //   }
-  // }
-  for (int ii = 0; ii < nloc_real; ++ii) {
-    int oii = real_bkw_map[ii];
-    for (int dd = 0; dd < 3; ++dd) {
-      dfcorr_[oii * 3 + dd] += delef_[oii * 3 + dd];
-    }
-  }
-  dvcorr_ = dvcorr;
->>>>>>> ed76cff1
 }
 
 template void DipoleChargeModifier::compute<double>(
