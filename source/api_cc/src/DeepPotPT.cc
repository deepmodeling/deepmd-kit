// SPDX-License-Identifier: LGPL-3.0-or-later
#ifdef BUILD_PYTORCH
#include "DeepPotPT.h"

#include "common.h"
using namespace deepmd;
DeepPotPT::DeepPotPT() : inited(false) {}
DeepPotPT::DeepPotPT(const std::string& model,
                     const int& gpu_rank,
                     const std::string& file_content)
    : inited(false) {
  try {
    init(model, gpu_rank, file_content);
  } catch (...) {
    // Clean up and rethrow, as the destructor will not be called
    throw;
  }
}
void DeepPotPT::init(const std::string& model,
                     const int& gpu_rank,
                     const std::string& file_content) {
  if (inited) {
    std::cerr << "WARNING: deepmd-kit should not be initialized twice, do "
                 "nothing at the second call of initializer"
              << std::endl;
    return;
  }
  std::cout << "load model from: " << model << " to gpu " << gpu_rank
            << std::endl;
  gpu_id = gpu_rank;
  torch::Device device(torch::kCUDA, gpu_rank);
  gpu_enabled = torch::cuda::is_available();
  if (!gpu_enabled) {
    device = torch::Device(torch::kCPU);
  }
  module = torch::jit::load(model, device);
  torch::jit::FusionStrategy strategy;
  strategy = {{torch::jit::FusionBehavior::DYNAMIC, 10}};
  torch::jit::setFusionStrategy(strategy);

  get_env_nthreads(num_intra_nthreads,
                   num_inter_nthreads);  // need to be fixed as
                                         // DP_INTRA_OP_PARALLELISM_THREADS
  if (num_inter_nthreads) {
    try {
      at::set_num_interop_threads(num_inter_nthreads);
    } catch (...) {
    }
  }
  if (num_intra_nthreads) {
    try {
      at::set_num_threads(num_intra_nthreads);
    } catch (...) {
    }
  }

  auto rcut_ = module.run_method("get_rcut").toDouble();
  rcut = static_cast<double>(rcut_);
  ntypes = 0;
  ntypes_spin = 0;
  dfparam = 0;
  daparam = 0;
  aparam_nall = false;
  inited = true;
}
DeepPotPT::~DeepPotPT() {}

template <typename VALUETYPE, typename ENERGYVTYPE>
void DeepPotPT::compute(ENERGYVTYPE& ener,
                        std::vector<VALUETYPE>& force,
                        std::vector<VALUETYPE>& virial,
                        std::vector<VALUETYPE>& atom_energy,
                        std::vector<VALUETYPE>& atom_virial,
                        const std::vector<VALUETYPE>& coord,
                        const std::vector<int>& atype,
                        const std::vector<VALUETYPE>& box,
                        const InputNlist& lmp_list,
                        const int& ago) {
  torch::Device device(torch::kCUDA, gpu_id);
  if (!gpu_enabled) {
    device = torch::Device(torch::kCPU);
  }
  std::vector<VALUETYPE> coord_wrapped = coord;
  int natoms = atype.size();
  auto options = torch::TensorOptions().dtype(torch::kFloat64);
  auto int_options = torch::TensorOptions().dtype(torch::kInt64);
  auto int32_options = torch::TensorOptions().dtype(torch::kInt32);
  at::Tensor coord_wrapped_Tensor =
      torch::from_blob(coord_wrapped.data(), {1, natoms, 3}, options)
          .to(device);
  std::vector<int64_t> atype_64(atype.begin(), atype.end());
  at::Tensor atype_Tensor =
      torch::from_blob(atype_64.data(), {1, natoms}, int_options).to(device);
  if (ago == 0) {
    int64_t nnei = module.run_method("get_nnei").toInt();
    nlist_data.copy_from_nlist(lmp_list, max_num_neighbors, nnei);
    if (max_num_neighbors > nnei) {
      at::Tensor firstneigh = torch::from_blob(
          nlist_data.jlist, {1, lmp_list.inum, max_num_neighbors},
          int32_options);
      at::Tensor nlist = firstneigh.to(torch::kInt64).to(device);
      firstneigh_tensor = module
                              .run_method("format_nlist", coord_wrapped_Tensor,
                                          atype_Tensor, nlist)
                              .toTensor();
    } else {
      at::Tensor firstneigh = torch::from_blob(
          nlist_data.jlist, {1, lmp_list.inum, max_num_neighbors},
          int32_options);
      firstneigh_tensor = firstneigh.to(torch::kInt64).to(device);
    }
  }
  bool do_atom_virial_tensor = true;
<<<<<<< HEAD
=======
  // torch::Tensor mapping_tensor = torch::Tensor(nullptr);
>>>>>>> 72454704
  c10::optional<torch::Tensor> optional_tensor;
  c10::Dict<c10::IValue, c10::IValue> outputs =
      module
          .run_method("forward_lower", coord_wrapped_Tensor, atype_Tensor,
                      firstneigh_tensor, optional_tensor, optional_tensor,
                      optional_tensor, do_atom_virial_tensor)
          .toGenericDict();
  c10::IValue energy_ = outputs.at("energy");
  c10::IValue force_ = outputs.at("extended_force");
  c10::IValue virial_ = outputs.at("reduced_virial");
  c10::IValue atom_virial_ = outputs.at("extended_virial");
  c10::IValue atom_energy_ = outputs.at("atom_energy");
  torch::Tensor flat_energy_ = energy_.toTensor().view({-1});
  torch::Tensor cpu_energy_ = flat_energy_.to(torch::kCPU);
  ener.assign(cpu_energy_.data_ptr<VALUETYPE>(),
              cpu_energy_.data_ptr<VALUETYPE>() + cpu_energy_.numel());
  torch::Tensor flat_atom_energy_ = atom_energy_.toTensor().view({-1});
  torch::Tensor cpu_atom_energy_ = flat_atom_energy_.to(torch::kCPU);
  atom_energy.assign(
      cpu_atom_energy_.data_ptr<VALUETYPE>(),
      cpu_atom_energy_.data_ptr<VALUETYPE>() + cpu_atom_energy_.numel());
  torch::Tensor flat_force_ = force_.toTensor().view({-1});
  torch::Tensor cpu_force_ = flat_force_.to(torch::kCPU);
  force.assign(cpu_force_.data_ptr<VALUETYPE>(),
               cpu_force_.data_ptr<VALUETYPE>() + cpu_force_.numel());

  torch::Tensor flat_virial_ = virial_.toTensor().view({-1});
  torch::Tensor cpu_virial_ = flat_virial_.to(torch::kCPU);
  virial.assign(cpu_virial_.data_ptr<VALUETYPE>(),
                cpu_virial_.data_ptr<VALUETYPE>() + cpu_virial_.numel());

  torch::Tensor flat_atom_virial_ = atom_virial_.toTensor().view({-1});
  torch::Tensor cpu_atom_virial_ = flat_atom_virial_.to(torch::kCPU);
  atom_virial.assign(
      cpu_atom_virial_.data_ptr<VALUETYPE>(),
      cpu_atom_virial_.data_ptr<VALUETYPE>() + cpu_atom_virial_.numel());
}
// template void DeepPotPT::compute<double, ENERGYTYPE>(
//     ENERGYTYPE& ener,
//     std::vector<double>& force,
//     std::vector<double>& virial,
//     std::vector<double>& atom_energy,
//     std::vector<double>& atom_virial,
//     const std::vector<double>& coord,
//     const std::vector<int>& atype,
//     const std::vector<double>& box,
//     const InputNlist& lmp_list,
//     const int& ago);
// template void DeepPotPT::compute<float, ENERGYTYPE>(
//     ENERGYTYPE& ener,
//     std::vector<float>& force,
//     std::vector<float>& virial,
//     std::vector<float>& atom_energy,
//     std::vector<float>& atom_virial,
//     const std::vector<float>& coord,
//     const std::vector<int>& atype,
//     const std::vector<float>& box,
//     const InputNlist& lmp_list,
//     const int& ago);
template void DeepPotPT::compute<double, std::vector<ENERGYTYPE>>(
    std::vector<ENERGYTYPE>& ener,
    std::vector<double>& force,
    std::vector<double>& virial,
    std::vector<double>& atom_energy,
    std::vector<double>& atom_virial,
    const std::vector<double>& coord,
    const std::vector<int>& atype,
    const std::vector<double>& box,
    const InputNlist& lmp_list,
    const int& ago);
template void DeepPotPT::compute<float, std::vector<ENERGYTYPE>>(
    std::vector<ENERGYTYPE>& ener,
    std::vector<float>& force,
    std::vector<float>& virial,
    std::vector<float>& atom_energy,
    std::vector<float>& atom_virial,
    const std::vector<float>& coord,
    const std::vector<int>& atype,
    const std::vector<float>& box,
    const InputNlist& lmp_list,
    const int& ago);
template <typename VALUETYPE, typename ENERGYVTYPE>
void DeepPotPT::compute(ENERGYVTYPE& ener,
                        std::vector<VALUETYPE>& force,
                        std::vector<VALUETYPE>& virial,
                        std::vector<VALUETYPE>& atom_energy,
                        std::vector<VALUETYPE>& atom_virial,
                        const std::vector<VALUETYPE>& coord,
                        const std::vector<int>& atype,
                        const std::vector<VALUETYPE>& box) {
  torch::Device device(torch::kCUDA, gpu_id);
  if (!gpu_enabled) {
    device = torch::Device(torch::kCPU);
  }
  std::vector<VALUETYPE> coord_wrapped = coord;
  int natoms = atype.size();
  auto options = torch::TensorOptions().dtype(torch::kFloat64);
  auto int_options = torch::TensorOptions().dtype(torch::kInt64);
  std::vector<torch::jit::IValue> inputs;
  at::Tensor coord_wrapped_Tensor =
      torch::from_blob(coord_wrapped.data(), {1, natoms, 3}, options)
          .to(device);
  inputs.push_back(coord_wrapped_Tensor);
  std::vector<int64_t> atype_64(atype.begin(), atype.end());
  at::Tensor atype_Tensor =
      torch::from_blob(atype_64.data(), {1, natoms}, int_options).to(device);
  inputs.push_back(atype_Tensor);
  at::Tensor box_Tensor =
      torch::from_blob(const_cast<VALUETYPE*>(box.data()), {1, 9}, options)
          .to(device);
  inputs.push_back(box_Tensor);
  c10::optional<torch::Tensor> fparam_tensor;
  inputs.push_back(fparam_tensor);
  c10::optional<torch::Tensor> aparam_tensor;
  inputs.push_back(aparam_tensor);
  bool do_atom_virial_tensor = true;
  inputs.push_back(do_atom_virial_tensor);
  c10::Dict<c10::IValue, c10::IValue> outputs =
      module.forward(inputs).toGenericDict();

  c10::IValue energy_ = outputs.at("energy");
  c10::IValue force_ = outputs.at("force");
  c10::IValue virial_ = outputs.at("virial");
  c10::IValue atom_virial_ = outputs.at("atomic_virial");
  c10::IValue atom_energy_ = outputs.at("atom_energy");
  torch::Tensor flat_energy_ = energy_.toTensor().view({-1});
  torch::Tensor cpu_energy_ = flat_energy_.to(torch::kCPU);
  ener.assign(cpu_energy_.data_ptr<VALUETYPE>(),
              cpu_energy_.data_ptr<VALUETYPE>() + cpu_energy_.numel());
  torch::Tensor flat_atom_energy_ = atom_energy_.toTensor().view({-1});
  torch::Tensor cpu_atom_energy_ = flat_atom_energy_.to(torch::kCPU);
  atom_energy.assign(
      cpu_atom_energy_.data_ptr<VALUETYPE>(),
      cpu_atom_energy_.data_ptr<VALUETYPE>() + cpu_atom_energy_.numel());

  torch::Tensor flat_force_ = force_.toTensor().view({-1});
  torch::Tensor cpu_force_ = flat_force_.to(torch::kCPU);
  force.assign(cpu_force_.data_ptr<VALUETYPE>(),
               cpu_force_.data_ptr<VALUETYPE>() + cpu_force_.numel());

  torch::Tensor flat_virial_ = virial_.toTensor().view({-1});
  torch::Tensor cpu_virial_ = flat_virial_.to(torch::kCPU);
  virial.assign(cpu_virial_.data_ptr<VALUETYPE>(),
                cpu_virial_.data_ptr<VALUETYPE>() + cpu_virial_.numel());

  torch::Tensor flat_atom_virial_ = atom_virial_.toTensor().view({-1});
  torch::Tensor cpu_atom_virial_ = flat_atom_virial_.to(torch::kCPU);
  atom_virial.assign(
      cpu_atom_virial_.data_ptr<VALUETYPE>(),
      cpu_atom_virial_.data_ptr<VALUETYPE>() + cpu_atom_virial_.numel());
}
// template void DeepPotPT::compute<double, ENERGYTYPE>(
//     ENERGYTYPE& ener,
//     std::vector<double>& force,
//     std::vector<double>& virial,
//     std::vector<double>& atom_energy,
//     std::vector<double>& atom_virial,
//     const std::vector<double>& coord,
//     const std::vector<int>& atype,
//     const std::vector<double>& box);
// template void DeepPotPT::compute<float, ENERGYTYPE>(
//     ENERGYTYPE& ener,
//     std::vector<float>& force,
//     std::vector<float>& virial,
//     std::vector<float>& atom_energy,
//     std::vector<float>& atom_virial,
//     const std::vector<float>& coord,
//     const std::vector<int>& atype,
//     const std::vector<float>& box);
template void DeepPotPT::compute<double, std::vector<ENERGYTYPE>>(
    std::vector<ENERGYTYPE>& ener,
    std::vector<double>& force,
    std::vector<double>& virial,
    std::vector<double>& atom_energy,
    std::vector<double>& atom_virial,
    const std::vector<double>& coord,
    const std::vector<int>& atype,
    const std::vector<double>& box);
template void DeepPotPT::compute<float, std::vector<ENERGYTYPE>>(
    std::vector<ENERGYTYPE>& ener,
    std::vector<float>& force,
    std::vector<float>& virial,
    std::vector<float>& atom_energy,
    std::vector<float>& atom_virial,
    const std::vector<float>& coord,
    const std::vector<int>& atype,
    const std::vector<float>& box);
void DeepPotPT::get_type_map(std::string& type_map) {
  auto ret = module.run_method("get_type_map").toList();
  for (const torch::IValue& element : ret) {
    type_map += torch::str(element);  // Convert each element to a string
    type_map += " ";                  // Add a space between elements
  }
}

// forward to template method
void DeepPotPT::computew(std::vector<double>& ener,
                         std::vector<double>& force,
                         std::vector<double>& virial,
                         std::vector<double>& atom_energy,
                         std::vector<double>& atom_virial,
                         const std::vector<double>& coord,
                         const std::vector<int>& atype,
                         const std::vector<double>& box,
                         const std::vector<double>& fparam,
                         const std::vector<double>& aparam) {
  compute(ener, force, virial, atom_energy, atom_virial, coord, atype, box);
}
void DeepPotPT::computew(std::vector<double>& ener,
                         std::vector<float>& force,
                         std::vector<float>& virial,
                         std::vector<float>& atom_energy,
                         std::vector<float>& atom_virial,
                         const std::vector<float>& coord,
                         const std::vector<int>& atype,
                         const std::vector<float>& box,
                         const std::vector<float>& fparam,
                         const std::vector<float>& aparam) {
  compute(ener, force, virial, atom_energy, atom_virial, coord, atype, box);
}
void DeepPotPT::computew(std::vector<double>& ener,
                         std::vector<double>& force,
                         std::vector<double>& virial,
                         std::vector<double>& atom_energy,
                         std::vector<double>& atom_virial,
                         const std::vector<double>& coord,
                         const std::vector<int>& atype,
                         const std::vector<double>& box,
                         const int nghost,
                         const InputNlist& inlist,
                         const int& ago,
                         const std::vector<double>& fparam,
                         const std::vector<double>& aparam) {
  // TODO: atomic compute unsupported
  compute(ener, force, virial, atom_energy, atom_virial, coord, atype, box,
          inlist, ago);
}
void DeepPotPT::computew(std::vector<double>& ener,
                         std::vector<float>& force,
                         std::vector<float>& virial,
                         std::vector<float>& atom_energy,
                         std::vector<float>& atom_virial,
                         const std::vector<float>& coord,
                         const std::vector<int>& atype,
                         const std::vector<float>& box,
                         const int nghost,
                         const InputNlist& inlist,
                         const int& ago,
                         const std::vector<float>& fparam,
                         const std::vector<float>& aparam) {
  compute(ener, force, virial, atom_energy, atom_virial, coord, atype, box,
          inlist, ago);
}
void DeepPotPT::computew_mixed_type(std::vector<double>& ener,
                                    std::vector<double>& force,
                                    std::vector<double>& virial,
                                    std::vector<double>& atom_energy,
                                    std::vector<double>& atom_virial,
                                    const int& nframes,
                                    const std::vector<double>& coord,
                                    const std::vector<int>& atype,
                                    const std::vector<double>& box,
                                    const std::vector<double>& fparam,
                                    const std::vector<double>& aparam) {
  throw deepmd::deepmd_exception("computew_mixed_type is not implemented");
}
void DeepPotPT::computew_mixed_type(std::vector<double>& ener,
                                    std::vector<float>& force,
                                    std::vector<float>& virial,
                                    std::vector<float>& atom_energy,
                                    std::vector<float>& atom_virial,
                                    const int& nframes,
                                    const std::vector<float>& coord,
                                    const std::vector<int>& atype,
                                    const std::vector<float>& box,
                                    const std::vector<float>& fparam,
                                    const std::vector<float>& aparam) {
  throw deepmd::deepmd_exception("computew_mixed_type is not implemented");
}
#endif<|MERGE_RESOLUTION|>--- conflicted
+++ resolved
@@ -111,10 +111,6 @@
     }
   }
   bool do_atom_virial_tensor = true;
-<<<<<<< HEAD
-=======
-  // torch::Tensor mapping_tensor = torch::Tensor(nullptr);
->>>>>>> 72454704
   c10::optional<torch::Tensor> optional_tensor;
   c10::Dict<c10::IValue, c10::IValue> outputs =
       module
