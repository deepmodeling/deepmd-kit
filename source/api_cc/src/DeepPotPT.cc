// SPDX-License-Identifier: LGPL-3.0-or-later
#ifdef BUILD_PYTORCH
#include "DeepPotPT.h"

#include "common.h"
using namespace deepmd;
DeepPotPT::DeepPotPT() : inited(false) {}
DeepPotPT::DeepPotPT(const std::string& model,
                     const int& gpu_rank,
                     const std::string& file_content)
    : inited(false) {
  try {
    init(model, gpu_rank, file_content);
  } catch (...) {
    // Clean up and rethrow, as the destructor will not be called
    throw;
  }
}
void DeepPotPT::init(const std::string& model,
                     const int& gpu_rank,
                     const std::string& file_content) {
  if (inited) {
    std::cerr << "WARNING: deepmd-kit should not be initialized twice, do "
                 "nothing at the second call of initializer"
              << std::endl;
    return;
  }
  std::cout << "load model from: " << model << " to gpu " << gpu_rank
            << std::endl;
  gpu_id = gpu_rank;
  torch::Device device(torch::kCUDA, gpu_rank);
  cpu_enabled = false;
  // This may be implemented as something like DPErrcheck(DPSetDevice(gpu_rank %
  // gpu_num));
  try {
    module = torch::jit::load(model, device);
  } catch (const c10::Error& e) {
    torch::Device device(torch::kCPU);
    module = torch::jit::load(model, device);
    cpu_enabled = true;
  }
  torch::jit::FusionStrategy strategy;
  strategy = {{torch::jit::FusionBehavior::DYNAMIC, 10}};
  torch::jit::setFusionStrategy(strategy);

  get_env_nthreads(num_intra_nthreads,
                   num_inter_nthreads);  // need to be fixed as
                                         // DP_INTRA_OP_PARALLELISM_THREADS
  at::set_num_interop_threads(num_inter_nthreads);
  at::set_num_threads(num_intra_nthreads);

  auto rcut_ = module.run_method("get_rcut").toDouble();
  rcut = static_cast<double>(rcut_);
  ntypes = 0;
  ntypes_spin = 0;
  dfparam = 0;
  daparam = 0;
  aparam_nall = false;
  inited = true;
}
DeepPotPT::~DeepPotPT() {}

template <typename VALUETYPE, typename ENERGYVTYPE>
void DeepPotPT::compute(ENERGYVTYPE& ener,
                        std::vector<VALUETYPE>& force,
                        std::vector<VALUETYPE>& virial,
                        std::vector<VALUETYPE>& atom_energy,
                        std::vector<VALUETYPE>& atom_virial,
                        const std::vector<VALUETYPE>& coord,
                        const std::vector<int>& atype,
                        const std::vector<VALUETYPE>& box,
                        const InputNlist& lmp_list,
                        const int& ago) {
<<<<<<< HEAD
  torch::Device device;
  if(cpu_enabled)
    device = torch::Device(torch::kCPU);
  else
    device = torch::Device(torch::kCUDA, gpu_id);
=======
  if (cpu_enabled) {
    torch::Device device(torch::kCPU);
  } else {
    torch::Device device(torch::kCUDA, gpu_id);
  }
>>>>>>> 0a3e2086
  std::vector<VALUETYPE> coord_wrapped = coord;
  int natoms = atype.size();
  auto options = torch::TensorOptions().dtype(torch::kFloat64);
  auto int_options = torch::TensorOptions().dtype(torch::kInt64);
  auto int32_options = torch::TensorOptions().dtype(torch::kInt32);
  at::Tensor coord_wrapped_Tensor =
      torch::from_blob(coord_wrapped.data(), {1, natoms, 3}, options)
          .to(device);
  std::vector<int64_t> atype_64(atype.begin(), atype.end());
  at::Tensor atype_Tensor =
      torch::from_blob(atype_64.data(), {1, natoms}, int_options).to(device);
  if (ago == 0) {
    int64_t nnei = module.run_method("get_nnei").toInt();
    nlist_data.copy_from_nlist(lmp_list, max_num_neighbors, nnei);
    if (max_num_neighbors > nnei) {
      at::Tensor firstneigh = torch::from_blob(
          nlist_data.jlist, {lmp_list.inum, max_num_neighbors}, int32_options);
      at::Tensor nlist = firstneigh.to(torch::kInt64).to(device);
      firstneigh_tensor = module
                              .run_method("format_nlist", coord_wrapped_Tensor,
                                          atype_Tensor, nlist)
                              .toTensor();
    } else {
      at::Tensor firstneigh = torch::from_blob(
          nlist_data.jlist, {1, lmp_list.inum, max_num_neighbors},
          int32_options);
      firstneigh_tensor = firstneigh.to(torch::kInt64).to(device);
    }
  }
  bool do_atom_virial_tensor = true;
  torch::Tensor mapping_tensor = torch::Tensor(nullptr);
  c10::Dict<c10::IValue, c10::IValue> outputs =
      module
          .run_method("forward_lower", coord_wrapped_Tensor, atype_Tensor,
                      firstneigh_tensor, mapping_tensor, do_atom_virial_tensor)
          .toGenericDict();
  c10::IValue energy_ = outputs.at("energy");
  c10::IValue force_ = outputs.at("extended_force");
  c10::IValue virial_ = outputs.at("reduced_virial");
  c10::IValue atom_virial_ = outputs.at("extended_virial");
  c10::IValue atom_energy_ = outputs.at("atom_energy");
  torch::Tensor flat_energy_ = energy_.toTensor().view({-1});
  torch::Tensor cpu_energy_ = flat_energy_.to(torch::kCPU);
  ener.assign(cpu_energy_.data_ptr<VALUETYPE>(),
              cpu_energy_.data_ptr<VALUETYPE>() + cpu_energy_.numel());
  torch::Tensor flat_atom_energy_ = atom_energy_.toTensor().view({-1});
  torch::Tensor cpu_atom_energy_ = flat_atom_energy_.to(torch::kCPU);
  atom_energy.assign(
      cpu_atom_energy_.data_ptr<VALUETYPE>(),
      cpu_atom_energy_.data_ptr<VALUETYPE>() + cpu_atom_energy_.numel());
  torch::Tensor flat_force_ = force_.toTensor().view({-1});
  torch::Tensor cpu_force_ = flat_force_.to(torch::kCPU);
  force.assign(cpu_force_.data_ptr<VALUETYPE>(),
               cpu_force_.data_ptr<VALUETYPE>() + cpu_force_.numel());

  torch::Tensor flat_virial_ = virial_.toTensor().view({-1});
  torch::Tensor cpu_virial_ = flat_virial_.to(torch::kCPU);
  virial.assign(cpu_virial_.data_ptr<VALUETYPE>(),
                cpu_virial_.data_ptr<VALUETYPE>() + cpu_virial_.numel());

  torch::Tensor flat_atom_virial_ = atom_virial_.toTensor().view({-1});
  torch::Tensor cpu_atom_virial_ = flat_atom_virial_.to(torch::kCPU);
  atom_virial.assign(
      cpu_atom_virial_.data_ptr<VALUETYPE>(),
      cpu_atom_virial_.data_ptr<VALUETYPE>() + cpu_atom_virial_.numel());
}
// template void DeepPotPT::compute<double, ENERGYTYPE>(
//     ENERGYTYPE& ener,
//     std::vector<double>& force,
//     std::vector<double>& virial,
//     std::vector<double>& atom_energy,
//     std::vector<double>& atom_virial,
//     const std::vector<double>& coord,
//     const std::vector<int>& atype,
//     const std::vector<double>& box,
//     const InputNlist& lmp_list,
//     const int& ago);
// template void DeepPotPT::compute<float, ENERGYTYPE>(
//     ENERGYTYPE& ener,
//     std::vector<float>& force,
//     std::vector<float>& virial,
//     std::vector<float>& atom_energy,
//     std::vector<float>& atom_virial,
//     const std::vector<float>& coord,
//     const std::vector<int>& atype,
//     const std::vector<float>& box,
//     const InputNlist& lmp_list,
//     const int& ago);
template void DeepPotPT::compute<double, std::vector<ENERGYTYPE>>(
    std::vector<ENERGYTYPE>& ener,
    std::vector<double>& force,
    std::vector<double>& virial,
    std::vector<double>& atom_energy,
    std::vector<double>& atom_virial,
    const std::vector<double>& coord,
    const std::vector<int>& atype,
    const std::vector<double>& box,
    const InputNlist& lmp_list,
    const int& ago);
template void DeepPotPT::compute<float, std::vector<ENERGYTYPE>>(
    std::vector<ENERGYTYPE>& ener,
    std::vector<float>& force,
    std::vector<float>& virial,
    std::vector<float>& atom_energy,
    std::vector<float>& atom_virial,
    const std::vector<float>& coord,
    const std::vector<int>& atype,
    const std::vector<float>& box,
    const InputNlist& lmp_list,
    const int& ago);
template <typename VALUETYPE, typename ENERGYVTYPE>
void DeepPotPT::compute(ENERGYVTYPE& ener,
                        std::vector<VALUETYPE>& force,
                        std::vector<VALUETYPE>& virial,
                        std::vector<VALUETYPE>& atom_energy,
                        std::vector<VALUETYPE>& atom_virial,
                        const std::vector<VALUETYPE>& coord,
                        const std::vector<int>& atype,
                        const std::vector<VALUETYPE>& box) {
<<<<<<< HEAD
  torch::Device device;
  if(cpu_enabled)
    device = torch::Device(torch::kCPU);
  else
    device = torch::Device(torch::kCUDA, gpu_id);
=======
  if (cpu_enabled) {
    torch::Device device(torch::kCPU);
  } else {
    torch::Device device(torch::kCUDA, gpu_id);
  }
>>>>>>> 0a3e2086
  std::vector<VALUETYPE> coord_wrapped = coord;
  int natoms = atype.size();
  auto options = torch::TensorOptions().dtype(torch::kFloat64);
  auto int_options = torch::TensorOptions().dtype(torch::kInt64);
  std::vector<torch::jit::IValue> inputs;
  at::Tensor coord_wrapped_Tensor =
      torch::from_blob(coord_wrapped.data(), {1, natoms, 3}, options)
          .to(device);
  inputs.push_back(coord_wrapped_Tensor);
  std::vector<int64_t> atype_64(atype.begin(), atype.end());
  at::Tensor atype_Tensor =
      torch::from_blob(atype_64.data(), {1, natoms}, int_options).to(device);
  inputs.push_back(atype_Tensor);
  at::Tensor box_Tensor =
      torch::from_blob(const_cast<VALUETYPE*>(box.data()), {1, 9}, options)
          .to(device);
  inputs.push_back(box_Tensor);
  torch::Tensor fparam_tensor = torch::Tensor(nullptr);
  inputs.push_back(fparam_tensor);
  torch::Tensor aparam_tensor = torch::Tensor(nullptr);
  inputs.push_back(aparam_tensor);
  bool do_atom_virial_tensor = true;
  inputs.push_back(do_atom_virial_tensor);
  c10::Dict<c10::IValue, c10::IValue> outputs =
      module.forward(inputs).toGenericDict();

  c10::IValue energy_ = outputs.at("energy");
  c10::IValue force_ = outputs.at("force");
  c10::IValue virial_ = outputs.at("virial");
  c10::IValue atom_virial_ = outputs.at("atomic_virial");
  c10::IValue atom_energy_ = outputs.at("atom_energy");
  torch::Tensor flat_energy_ = energy_.toTensor().view({-1});
  torch::Tensor cpu_energy_ = flat_energy_.to(torch::kCPU);
  ener.assign(cpu_energy_.data_ptr<VALUETYPE>(),
              cpu_energy_.data_ptr<VALUETYPE>() + cpu_energy_.numel());
  torch::Tensor flat_atom_energy_ = atom_energy_.toTensor().view({-1});
  torch::Tensor cpu_atom_energy_ = flat_atom_energy_.to(torch::kCPU);
  atom_energy.assign(
      cpu_atom_energy_.data_ptr<VALUETYPE>(),
      cpu_atom_energy_.data_ptr<VALUETYPE>() + cpu_atom_energy_.numel());

  torch::Tensor flat_force_ = force_.toTensor().view({-1});
  torch::Tensor cpu_force_ = flat_force_.to(torch::kCPU);
  force.assign(cpu_force_.data_ptr<VALUETYPE>(),
               cpu_force_.data_ptr<VALUETYPE>() + cpu_force_.numel());

  torch::Tensor flat_virial_ = virial_.toTensor().view({-1});
  torch::Tensor cpu_virial_ = flat_virial_.to(torch::kCPU);
  virial.assign(cpu_virial_.data_ptr<VALUETYPE>(),
                cpu_virial_.data_ptr<VALUETYPE>() + cpu_virial_.numel());

  torch::Tensor flat_atom_virial_ = atom_virial_.toTensor().view({-1});
  torch::Tensor cpu_atom_virial_ = flat_atom_virial_.to(torch::kCPU);
  atom_virial.assign(
      cpu_atom_virial_.data_ptr<VALUETYPE>(),
      cpu_atom_virial_.data_ptr<VALUETYPE>() + cpu_atom_virial_.numel());
}
// template void DeepPotPT::compute<double, ENERGYTYPE>(
//     ENERGYTYPE& ener,
//     std::vector<double>& force,
//     std::vector<double>& virial,
//     std::vector<double>& atom_energy,
//     std::vector<double>& atom_virial,
//     const std::vector<double>& coord,
//     const std::vector<int>& atype,
//     const std::vector<double>& box);
// template void DeepPotPT::compute<float, ENERGYTYPE>(
//     ENERGYTYPE& ener,
//     std::vector<float>& force,
//     std::vector<float>& virial,
//     std::vector<float>& atom_energy,
//     std::vector<float>& atom_virial,
//     const std::vector<float>& coord,
//     const std::vector<int>& atype,
//     const std::vector<float>& box);
template void DeepPotPT::compute<double, std::vector<ENERGYTYPE>>(
    std::vector<ENERGYTYPE>& ener,
    std::vector<double>& force,
    std::vector<double>& virial,
    std::vector<double>& atom_energy,
    std::vector<double>& atom_virial,
    const std::vector<double>& coord,
    const std::vector<int>& atype,
    const std::vector<double>& box);
template void DeepPotPT::compute<float, std::vector<ENERGYTYPE>>(
    std::vector<ENERGYTYPE>& ener,
    std::vector<float>& force,
    std::vector<float>& virial,
    std::vector<float>& atom_energy,
    std::vector<float>& atom_virial,
    const std::vector<float>& coord,
    const std::vector<int>& atype,
    const std::vector<float>& box);
void DeepPotPT::get_type_map(std::string& type_map) {
  auto ret = module.run_method("get_type_map").toList();
  for (const torch::IValue& element : ret) {
    type_map += torch::str(element);  // Convert each element to a string
    type_map += " ";                  // Add a space between elements
  }
}

// forward to template method
void DeepPotPT::computew(std::vector<double>& ener,
                         std::vector<double>& force,
                         std::vector<double>& virial,
                         std::vector<double>& atom_energy,
                         std::vector<double>& atom_virial,
                         const std::vector<double>& coord,
                         const std::vector<int>& atype,
                         const std::vector<double>& box,
                         const std::vector<double>& fparam,
                         const std::vector<double>& aparam) {
  compute(ener, force, virial, atom_energy, atom_virial, coord, atype, box);
}
void DeepPotPT::computew(std::vector<double>& ener,
                         std::vector<float>& force,
                         std::vector<float>& virial,
                         std::vector<float>& atom_energy,
                         std::vector<float>& atom_virial,
                         const std::vector<float>& coord,
                         const std::vector<int>& atype,
                         const std::vector<float>& box,
                         const std::vector<float>& fparam,
                         const std::vector<float>& aparam) {
  compute(ener, force, virial, atom_energy, atom_virial, coord, atype, box);
}
void DeepPotPT::computew(std::vector<double>& ener,
                         std::vector<double>& force,
                         std::vector<double>& virial,
                         std::vector<double>& atom_energy,
                         std::vector<double>& atom_virial,
                         const std::vector<double>& coord,
                         const std::vector<int>& atype,
                         const std::vector<double>& box,
                         const int nghost,
                         const InputNlist& inlist,
                         const int& ago,
                         const std::vector<double>& fparam,
                         const std::vector<double>& aparam) {
  // TODO: atomic compute unsupported
  compute(ener, force, virial, atom_energy, atom_virial, coord, atype, box,
          inlist, ago);
}
void DeepPotPT::computew(std::vector<double>& ener,
                         std::vector<float>& force,
                         std::vector<float>& virial,
                         std::vector<float>& atom_energy,
                         std::vector<float>& atom_virial,
                         const std::vector<float>& coord,
                         const std::vector<int>& atype,
                         const std::vector<float>& box,
                         const int nghost,
                         const InputNlist& inlist,
                         const int& ago,
                         const std::vector<float>& fparam,
                         const std::vector<float>& aparam) {
  compute(ener, force, virial, atom_energy, atom_virial, coord, atype, box,
          inlist, ago);
}
void DeepPotPT::computew_mixed_type(std::vector<double>& ener,
                                    std::vector<double>& force,
                                    std::vector<double>& virial,
                                    std::vector<double>& atom_energy,
                                    std::vector<double>& atom_virial,
                                    const int& nframes,
                                    const std::vector<double>& coord,
                                    const std::vector<int>& atype,
                                    const std::vector<double>& box,
                                    const std::vector<double>& fparam,
                                    const std::vector<double>& aparam) {
  throw deepmd::deepmd_exception("computew_mixed_type is not implemented");
}
void DeepPotPT::computew_mixed_type(std::vector<double>& ener,
                                    std::vector<float>& force,
                                    std::vector<float>& virial,
                                    std::vector<float>& atom_energy,
                                    std::vector<float>& atom_virial,
                                    const int& nframes,
                                    const std::vector<float>& coord,
                                    const std::vector<int>& atype,
                                    const std::vector<float>& box,
                                    const std::vector<float>& fparam,
                                    const std::vector<float>& aparam) {
  throw deepmd::deepmd_exception("computew_mixed_type is not implemented");
}
#endif<|MERGE_RESOLUTION|>--- conflicted
+++ resolved
@@ -71,19 +71,11 @@
                         const std::vector<VALUETYPE>& box,
                         const InputNlist& lmp_list,
                         const int& ago) {
-<<<<<<< HEAD
   torch::Device device;
   if(cpu_enabled)
     device = torch::Device(torch::kCPU);
   else
     device = torch::Device(torch::kCUDA, gpu_id);
-=======
-  if (cpu_enabled) {
-    torch::Device device(torch::kCPU);
-  } else {
-    torch::Device device(torch::kCUDA, gpu_id);
-  }
->>>>>>> 0a3e2086
   std::vector<VALUETYPE> coord_wrapped = coord;
   int natoms = atype.size();
   auto options = torch::TensorOptions().dtype(torch::kFloat64);
@@ -203,19 +195,11 @@
                         const std::vector<VALUETYPE>& coord,
                         const std::vector<int>& atype,
                         const std::vector<VALUETYPE>& box) {
-<<<<<<< HEAD
   torch::Device device;
   if(cpu_enabled)
     device = torch::Device(torch::kCPU);
   else
     device = torch::Device(torch::kCUDA, gpu_id);
-=======
-  if (cpu_enabled) {
-    torch::Device device(torch::kCPU);
-  } else {
-    torch::Device device(torch::kCUDA, gpu_id);
-  }
->>>>>>> 0a3e2086
   std::vector<VALUETYPE> coord_wrapped = coord;
   int natoms = atype.size();
   auto options = torch::TensorOptions().dtype(torch::kFloat64);
