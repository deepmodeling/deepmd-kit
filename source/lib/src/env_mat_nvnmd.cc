/*
//==================================================
 _   _  __     __  _   _   __  __   ____
| \ | | \ \   / / | \ | | |  \/  | |  _ \
|  \| |  \ \ / /  |  \| | | |\/| | | | | |
| |\  |   \ V /   | |\  | | |  | | | |_| |
|_| \_|    \_/    |_| \_| |_|  |_| |____/

//==================================================

code: nvnmd
reference: deepmd
author: mph (pinghui_mo@outlook.com)
date: 2021-12-6

*/

#include "env_mat_nvnmd.h"

#include "switcher.h"

// env_mat_a_nvnmd_cpu
// have been remove for the same function

/*
//==================================================
  env_mat_a_nvnmd_quantize_cpu
//==================================================
*/

<<<<<<< HEAD

template<typename FPTYPE> 
void 
deepmd::
env_mat_a_nvnmd_quantize_cpu (
    std::vector<FPTYPE > &	        descrpt_a,
    std::vector<FPTYPE > &	        descrpt_a_deriv,
    std::vector<FPTYPE > &	        rij_a,
    const std::vector<FPTYPE > &	posi,
    const std::vector<int > &		type,
    const int &				i_idx,
    const std::vector<int > &		fmt_nlist_a,
    const std::vector<int > &		sec_a, 
    const float &			rmin,
    const float &			rmax)
{  
    // compute the diff of the neighbors
    rij_a.resize (sec_a.back() * 3);
    fill (rij_a.begin(), rij_a.end(), 0.0);
    for (int ii = 0; ii < int(sec_a.size()) - 1; ++ii) {
        for (int jj = sec_a[ii]; jj < sec_a[ii + 1]; ++jj) {
            if (fmt_nlist_a[jj] < 0) break;
            const int & j_idx = fmt_nlist_a[jj];
            for (int dd = 0; dd < 3; ++dd) {
                rij_a[jj * 3 + dd] = posi[j_idx * 3 + dd] - posi[i_idx * 3 + dd];
            }
        }
    }
    // 1./rr, cos(theta), cos(phi), sin(phi)
    descrpt_a.resize (sec_a.back() * 4);
    fill (descrpt_a.begin(), descrpt_a.end(), 0.0);
    // deriv wrt center: 3
    descrpt_a_deriv.resize (sec_a.back() * 4 * 3);
    fill (descrpt_a_deriv.begin(), descrpt_a_deriv.end(), 0.0);
    U_Flt64_Int64 ufi;
    int64_t expo_max;

    for (int sec_iter = 0; sec_iter < int(sec_a.size()) - 1; ++sec_iter) {
        for (int nei_iter = sec_a[sec_iter]; nei_iter < sec_a[sec_iter+1]; ++nei_iter) {      
            if (fmt_nlist_a[nei_iter] < 0) break;
            const FPTYPE * rr = &rij_a[nei_iter * 3];

            // NVNMD
            FPTYPE rij[3];
            ufi.nflt = rr[0]; ufi.nint &= FLT_MASK; rij[0] = ufi.nflt;
            ufi.nflt = rr[1]; ufi.nint &= FLT_MASK; rij[1] = ufi.nflt;
            ufi.nflt = rr[2]; ufi.nint &= FLT_MASK; rij[2] = ufi.nflt;
            
            FPTYPE nr2;
            dotmul_flt_nvnmd(nr2, rij, rij, 3);

            int idx_deriv = nei_iter * 4 * 3;	// 4 components time 3 directions
            int idx_value = nei_iter * 4;	// 4 components
            // 4 value components
            descrpt_a[idx_value + 0] = nr2;
            descrpt_a[idx_value + 1] = rij[0];
            descrpt_a[idx_value + 2] = rij[1];
            descrpt_a[idx_value + 3] = rij[2];
            // deriv of component 1/r
            descrpt_a_deriv[idx_deriv + 0] = -2 * rij[0];
            descrpt_a_deriv[idx_deriv + 1] = -2 * rij[1];
            descrpt_a_deriv[idx_deriv + 2] = -2 * rij[2];
            /*
            d(sw*x/r)_d(x) = x * d(sw/r)_d(x) + sw/r
            d(sw*y/r)_d(x) = y * d(sw/r)_d(x)
            */
            // deriv of component x/r
            descrpt_a_deriv[idx_deriv + 3] = -1;
            descrpt_a_deriv[idx_deriv + 4] =  0;
            descrpt_a_deriv[idx_deriv + 5] =  0;
            // deriv of component y/r2
            descrpt_a_deriv[idx_deriv + 6] =  0;
            descrpt_a_deriv[idx_deriv + 7] = -1;
            descrpt_a_deriv[idx_deriv + 8] =  0;
            // deriv of component z/r2
            descrpt_a_deriv[idx_deriv + 9] =  0;
            descrpt_a_deriv[idx_deriv +10] =  0;
            descrpt_a_deriv[idx_deriv +11] = -1;
        }
=======
template <typename FPTYPE>
void deepmd::env_mat_a_nvnmd_quantize_cpu(std::vector<FPTYPE>& descrpt_a,
                                          std::vector<FPTYPE>& descrpt_a_deriv,
                                          std::vector<FPTYPE>& rij_a,
                                          const std::vector<FPTYPE>& posi,
                                          const std::vector<int>& type,
                                          const int& i_idx,
                                          const std::vector<int>& fmt_nlist_a,
                                          const std::vector<int>& sec_a,
                                          const float& rmin,
                                          const float& rmax) {
  // compute the diff of the neighbors
  rij_a.resize(sec_a.back() * 3);
  fill(rij_a.begin(), rij_a.end(), 0.0);
  for (int ii = 0; ii < int(sec_a.size()) - 1; ++ii) {
    for (int jj = sec_a[ii]; jj < sec_a[ii + 1]; ++jj) {
      if (fmt_nlist_a[jj] < 0) break;
      const int& j_idx = fmt_nlist_a[jj];
      for (int dd = 0; dd < 3; ++dd) {
        rij_a[jj * 3 + dd] = posi[j_idx * 3 + dd] - posi[i_idx * 3 + dd];
      }
    }
  }
  // 1./rr, cos(theta), cos(phi), sin(phi)
  descrpt_a.resize(sec_a.back() * 4);
  fill(descrpt_a.begin(), descrpt_a.end(), 0.0);
  // deriv wrt center: 3
  descrpt_a_deriv.resize(sec_a.back() * 4 * 3);
  fill(descrpt_a_deriv.begin(), descrpt_a_deriv.end(), 0.0);
  U_Flt64_Int64 ufi;
  int64_t expo_max;

  for (int sec_iter = 0; sec_iter < int(sec_a.size()) - 1; ++sec_iter) {
    for (int nei_iter = sec_a[sec_iter]; nei_iter < sec_a[sec_iter + 1];
         ++nei_iter) {
      if (fmt_nlist_a[nei_iter] < 0) break;
      const FPTYPE* rr = &rij_a[nei_iter * 3];

      // NVNMD
      FPTYPE rij[3];
      ufi.nflt = rr[0];
      ufi.nint &= FLT_MASK;
      rij[0] = ufi.nflt;
      ufi.nflt = rr[1];
      ufi.nint &= FLT_MASK;
      rij[1] = ufi.nflt;
      ufi.nflt = rr[2];
      ufi.nint &= FLT_MASK;
      rij[2] = ufi.nflt;

      FPTYPE nr2;
      dotmul_flt_nvnmd(nr2, rij, rij, 3);

      int idx_deriv = nei_iter * 4 * 3;  // 4 components time 3 directions
      int idx_value = nei_iter * 4;      // 4 components
      // 4 value components
      descrpt_a[idx_value + 0] = nr2;
      descrpt_a[idx_value + 1] = rij[0];
      descrpt_a[idx_value + 2] = rij[1];
      descrpt_a[idx_value + 3] = rij[2];
      // deriv of component 1/r
      descrpt_a_deriv[idx_deriv + 0] = -2 * rij[0];
      descrpt_a_deriv[idx_deriv + 1] = -2 * rij[1];
      descrpt_a_deriv[idx_deriv + 2] = -2 * rij[2];
      /*
      d(sw*x/r)_d(x) = x * d(sw/r)_d(x) + sw/r
      d(sw*y/r)_d(x) = y * d(sw/r)_d(x)
      */
      // deriv of component x/r
      descrpt_a_deriv[idx_deriv + 3] = -1;
      descrpt_a_deriv[idx_deriv + 4] = 0;
      descrpt_a_deriv[idx_deriv + 5] = 0;
      // deriv of component y/r2
      descrpt_a_deriv[idx_deriv + 6] = 0;
      descrpt_a_deriv[idx_deriv + 7] = -1;
      descrpt_a_deriv[idx_deriv + 8] = 0;
      // deriv of component z/r2
      descrpt_a_deriv[idx_deriv + 9] = 0;
      descrpt_a_deriv[idx_deriv + 10] = 0;
      descrpt_a_deriv[idx_deriv + 11] = -1;
>>>>>>> 8568521a
    }
  }
}

<<<<<<< HEAD


template
void 
deepmd::
env_mat_a_nvnmd_quantize_cpu<double> (
    std::vector<double > &	        descrpt_a,
    std::vector<double > &	        descrpt_a_deriv,
    std::vector<double > &	        rij_a,
    const std::vector<double > &	posi,
    const std::vector<int > &		type,
    const int &				i_idx,
    const std::vector<int > &		fmt_nlist,
    const std::vector<int > &		sec, 
    const float &			rmin,
    const float &			rmax);


template
void 
deepmd::
env_mat_a_nvnmd_quantize_cpu<float> (
    std::vector<float > &	        descrpt_a,
    std::vector<float > &	        descrpt_a_deriv,
    std::vector<float > &	        rij_a,
    const std::vector<float > &		posi,
    const std::vector<int > &		type,
    const int &				i_idx,
    const std::vector<int > &		fmt_nlist,
    const std::vector<int > &		sec, 
    const float &			rmin,
    const float &			rmax);

=======
template void deepmd::env_mat_a_nvnmd_quantize_cpu<double>(
    std::vector<double>& descrpt_a,
    std::vector<double>& descrpt_a_deriv,
    std::vector<double>& rij_a,
    const std::vector<double>& posi,
    const std::vector<int>& type,
    const int& i_idx,
    const std::vector<int>& fmt_nlist,
    const std::vector<int>& sec,
    const float& rmin,
    const float& rmax);

template void deepmd::env_mat_a_nvnmd_quantize_cpu<float>(
    std::vector<float>& descrpt_a,
    std::vector<float>& descrpt_a_deriv,
    std::vector<float>& rij_a,
    const std::vector<float>& posi,
    const std::vector<int>& type,
    const int& i_idx,
    const std::vector<int>& fmt_nlist,
    const std::vector<int>& sec,
    const float& rmin,
    const float& rmax);
>>>>>>> 8568521a
<|MERGE_RESOLUTION|>--- conflicted
+++ resolved
@@ -28,87 +28,6 @@
 //==================================================
 */
 
-<<<<<<< HEAD
-
-template<typename FPTYPE> 
-void 
-deepmd::
-env_mat_a_nvnmd_quantize_cpu (
-    std::vector<FPTYPE > &	        descrpt_a,
-    std::vector<FPTYPE > &	        descrpt_a_deriv,
-    std::vector<FPTYPE > &	        rij_a,
-    const std::vector<FPTYPE > &	posi,
-    const std::vector<int > &		type,
-    const int &				i_idx,
-    const std::vector<int > &		fmt_nlist_a,
-    const std::vector<int > &		sec_a, 
-    const float &			rmin,
-    const float &			rmax)
-{  
-    // compute the diff of the neighbors
-    rij_a.resize (sec_a.back() * 3);
-    fill (rij_a.begin(), rij_a.end(), 0.0);
-    for (int ii = 0; ii < int(sec_a.size()) - 1; ++ii) {
-        for (int jj = sec_a[ii]; jj < sec_a[ii + 1]; ++jj) {
-            if (fmt_nlist_a[jj] < 0) break;
-            const int & j_idx = fmt_nlist_a[jj];
-            for (int dd = 0; dd < 3; ++dd) {
-                rij_a[jj * 3 + dd] = posi[j_idx * 3 + dd] - posi[i_idx * 3 + dd];
-            }
-        }
-    }
-    // 1./rr, cos(theta), cos(phi), sin(phi)
-    descrpt_a.resize (sec_a.back() * 4);
-    fill (descrpt_a.begin(), descrpt_a.end(), 0.0);
-    // deriv wrt center: 3
-    descrpt_a_deriv.resize (sec_a.back() * 4 * 3);
-    fill (descrpt_a_deriv.begin(), descrpt_a_deriv.end(), 0.0);
-    U_Flt64_Int64 ufi;
-    int64_t expo_max;
-
-    for (int sec_iter = 0; sec_iter < int(sec_a.size()) - 1; ++sec_iter) {
-        for (int nei_iter = sec_a[sec_iter]; nei_iter < sec_a[sec_iter+1]; ++nei_iter) {      
-            if (fmt_nlist_a[nei_iter] < 0) break;
-            const FPTYPE * rr = &rij_a[nei_iter * 3];
-
-            // NVNMD
-            FPTYPE rij[3];
-            ufi.nflt = rr[0]; ufi.nint &= FLT_MASK; rij[0] = ufi.nflt;
-            ufi.nflt = rr[1]; ufi.nint &= FLT_MASK; rij[1] = ufi.nflt;
-            ufi.nflt = rr[2]; ufi.nint &= FLT_MASK; rij[2] = ufi.nflt;
-            
-            FPTYPE nr2;
-            dotmul_flt_nvnmd(nr2, rij, rij, 3);
-
-            int idx_deriv = nei_iter * 4 * 3;	// 4 components time 3 directions
-            int idx_value = nei_iter * 4;	// 4 components
-            // 4 value components
-            descrpt_a[idx_value + 0] = nr2;
-            descrpt_a[idx_value + 1] = rij[0];
-            descrpt_a[idx_value + 2] = rij[1];
-            descrpt_a[idx_value + 3] = rij[2];
-            // deriv of component 1/r
-            descrpt_a_deriv[idx_deriv + 0] = -2 * rij[0];
-            descrpt_a_deriv[idx_deriv + 1] = -2 * rij[1];
-            descrpt_a_deriv[idx_deriv + 2] = -2 * rij[2];
-            /*
-            d(sw*x/r)_d(x) = x * d(sw/r)_d(x) + sw/r
-            d(sw*y/r)_d(x) = y * d(sw/r)_d(x)
-            */
-            // deriv of component x/r
-            descrpt_a_deriv[idx_deriv + 3] = -1;
-            descrpt_a_deriv[idx_deriv + 4] =  0;
-            descrpt_a_deriv[idx_deriv + 5] =  0;
-            // deriv of component y/r2
-            descrpt_a_deriv[idx_deriv + 6] =  0;
-            descrpt_a_deriv[idx_deriv + 7] = -1;
-            descrpt_a_deriv[idx_deriv + 8] =  0;
-            // deriv of component z/r2
-            descrpt_a_deriv[idx_deriv + 9] =  0;
-            descrpt_a_deriv[idx_deriv +10] =  0;
-            descrpt_a_deriv[idx_deriv +11] = -1;
-        }
-=======
 template <typename FPTYPE>
 void deepmd::env_mat_a_nvnmd_quantize_cpu(std::vector<FPTYPE>& descrpt_a,
                                           std::vector<FPTYPE>& descrpt_a_deriv,
@@ -189,46 +108,10 @@
       descrpt_a_deriv[idx_deriv + 9] = 0;
       descrpt_a_deriv[idx_deriv + 10] = 0;
       descrpt_a_deriv[idx_deriv + 11] = -1;
->>>>>>> 8568521a
     }
   }
 }
 
-<<<<<<< HEAD
-
-
-template
-void 
-deepmd::
-env_mat_a_nvnmd_quantize_cpu<double> (
-    std::vector<double > &	        descrpt_a,
-    std::vector<double > &	        descrpt_a_deriv,
-    std::vector<double > &	        rij_a,
-    const std::vector<double > &	posi,
-    const std::vector<int > &		type,
-    const int &				i_idx,
-    const std::vector<int > &		fmt_nlist,
-    const std::vector<int > &		sec, 
-    const float &			rmin,
-    const float &			rmax);
-
-
-template
-void 
-deepmd::
-env_mat_a_nvnmd_quantize_cpu<float> (
-    std::vector<float > &	        descrpt_a,
-    std::vector<float > &	        descrpt_a_deriv,
-    std::vector<float > &	        rij_a,
-    const std::vector<float > &		posi,
-    const std::vector<int > &		type,
-    const int &				i_idx,
-    const std::vector<int > &		fmt_nlist,
-    const std::vector<int > &		sec, 
-    const float &			rmin,
-    const float &			rmax);
-
-=======
 template void deepmd::env_mat_a_nvnmd_quantize_cpu<double>(
     std::vector<double>& descrpt_a,
     std::vector<double>& descrpt_a_deriv,
@@ -251,5 +134,4 @@
     const std::vector<int>& fmt_nlist,
     const std::vector<int>& sec,
     const float& rmin,
-    const float& rmax);
->>>>>>> 8568521a
+    const float& rmax);