--- conflicted
+++ resolved
@@ -272,8 +272,6 @@
 	memcpy(&inlist.firstneigh, 12 + mesh_host, sizeof(int **));
   const int ago = mesh_host[0];
   if (ago == 0 || gpu_inlist.inum < inlist.inum) {
-<<<<<<< HEAD
-=======
     const int inum = inlist.inum;
     if (gpu_inlist.inum < inum) {
       delete_device_memory(gpu_inlist.ilist);
@@ -339,7 +337,6 @@
 	memcpy(&inlist.firstneigh, 12 + mesh_host, sizeof(int **));
   const int ago = mesh_host[0];
   if (ago == 0) {
->>>>>>> c200e9a4
     const int inum = inlist.inum;
     if (gpu_inlist.inum < inum) {
       delete_device_memory(gpu_inlist.ilist);
