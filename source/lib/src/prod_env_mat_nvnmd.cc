--- conflicted
+++ resolved
@@ -41,29 +41,6 @@
 //==================================================
 */
 
-<<<<<<< HEAD
-
-template<typename FPTYPE>
-void
-deepmd::
-prod_env_mat_a_nvnmd_quantize_cpu(
-    FPTYPE * em, 
-    FPTYPE * em_deriv, 
-    FPTYPE * rij, 
-    int * nlist, 
-    const FPTYPE * coord, 
-    const int * type, 
-    const InputNlist & inlist,
-    const int max_nbor_size,
-    const FPTYPE * avg, 
-    const FPTYPE * std, 
-    const int nloc, 
-    const int nall, 
-    const float rcut, 
-    const float rcut_smth, 
-    const std::vector<int> sec) 
-{
-=======
 template <typename FPTYPE>
 void deepmd::prod_env_mat_a_nvnmd_quantize_cpu(FPTYPE* em,
                                                FPTYPE* em_deriv,
@@ -80,7 +57,6 @@
                                                const float rcut,
                                                const float rcut_smth,
                                                const std::vector<int> sec) {
->>>>>>> 8568521a
   const int nnei = sec.back();
   const int nem = nnei * 4;
 
@@ -123,12 +99,8 @@
     std::vector<FPTYPE> d_em_r;
     std::vector<FPTYPE> d_em_r_deriv;
     std::vector<FPTYPE> d_rij_a;
-<<<<<<< HEAD
-    env_mat_a_nvnmd_quantize_cpu (d_em_a, d_em_a_deriv, d_rij_a, d_coord3, d_type, ii, fmt_nlist_a, sec, rcut_smth, rcut);
-=======
     env_mat_a_nvnmd_quantize_cpu(d_em_a, d_em_a_deriv, d_rij_a, d_coord3,
                                  d_type, ii, fmt_nlist_a, sec, rcut_smth, rcut);
->>>>>>> 8568521a
 
     // check sizes
     assert(d_em_a.size() == nem);
@@ -164,34 +136,6 @@
     const int* type,
     const InputNlist& inlist,
     const int max_nbor_size,
-<<<<<<< HEAD
-    const double * avg, 
-    const double * std, 
-    const int nloc, 
-    const int nall, 
-    const float rcut, 
-    const float rcut_smth, 
-    const std::vector<int> sec);
-
-template
-void
-deepmd::
-prod_env_mat_a_nvnmd_quantize_cpu<float>(
-    float * em, 
-    float * em_deriv, 
-    float * rij, 
-    int * nlist, 
-    const float * coord, 
-    const int * type, 
-    const InputNlist & inlist,
-    const int max_nbor_size,
-    const float * avg, 
-    const float * std, 
-    const int nloc, 
-    const int nall, 
-    const float rcut, 
-    const float rcut_smth, 
-=======
     const double* avg,
     const double* std,
     const int nloc,
@@ -215,7 +159,6 @@
     const int nall,
     const float rcut,
     const float rcut_smth,
->>>>>>> 8568521a
     const std::vector<int> sec);
 
 #if GOOGLE_CUDA || TENSORFLOW_USE_ROCM
