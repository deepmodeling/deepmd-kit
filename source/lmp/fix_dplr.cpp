#include "fix_dplr.h"

#include <iomanip>
#include <iostream>
#include <limits>

#include "atom.h"
#include "comm.h"
#include "domain.h"
#include "error.h"
#include "fix.h"
#include "force.h"
#include "input.h"
#include "modify.h"
#include "neigh_list.h"
#include "neighbor.h"
#include "pppm_dplr.h"
#include "update.h"
#include "variable.h"

using namespace LAMMPS_NS;
using namespace FixConst;
using namespace std;

static bool is_key(const string &input) {
  vector<string> keys;
  keys.push_back("model");
  keys.push_back("type_associate");
  keys.push_back("bond_type");
  keys.push_back("efield");
  for (int ii = 0; ii < keys.size(); ++ii) {
    if (input == keys[ii]) {
      return true;
    }
  }
  return false;
}

FixDPLR::FixDPLR(LAMMPS *lmp, int narg, char **arg)
    : Fix(lmp, narg, arg),
      xstr(nullptr),
      ystr(nullptr),
      zstr(nullptr),
      efield(3, 0.0),
      efield_fsum(4, 0.0),
      efield_fsum_all(4, 0.0),
      efield_force_flag(0) {
#if LAMMPS_VERSION_NUMBER >= 20210210
  // lammps/lammps#2560
  energy_global_flag = 1;
  virial_global_flag = 1;
#else
  virial_flag = 1;
#endif

  scalar_flag = 1;
  vector_flag = 1;
  size_vector = 3;
  qe2f = force->qe2f;
  xstyle = ystyle = zstyle = NONE;

  if (strcmp(update->unit_style, "metal") != 0) {
    error->all(
        FLERR,
        "Pair deepmd requires metal unit, please set it by \"units metal\"");
  }

  int iarg = 3;
  vector<int> map_vec;
  bond_type.clear();
  while (iarg < narg) {
    if (!is_key(arg[iarg])) {
      error->all(FLERR,
                 "Illegal pair_style command\nwrong number of parameters\n");
    }
    if (string(arg[iarg]) == string("model")) {
      if (iarg + 1 > narg) {
        error->all(FLERR, "Illegal fix adapt command");
      }
      model = string(arg[iarg + 1]);
      iarg += 2;
    } else if (string(arg[iarg]) == string("efield")) {
      if (iarg + 3 > narg) {
        error->all(FLERR,
                   "Illegal fix adapt command, efield should be provided 3 "
                   "float numbers");
<<<<<<< HEAD

      if (utils::strmatch(arg[iarg + 1], "^v_")) {
        xstr = utils::strdup(arg[iarg + 1] + 2);
      } else {
        efield[0] = qe2f * utils::numeric(FLERR, arg[iarg + 1], false, lmp);
        xstyle = CONSTANT;
      }

      if (utils::strmatch(arg[iarg + 2], "^v_")) {
        ystr = utils::strdup(arg[iarg + 2] + 2);
      } else {
        efield[1] = qe2f * utils::numeric(FLERR, arg[iarg + 2], false, lmp);
        ystyle = CONSTANT;
      }

      if (utils::strmatch(arg[iarg + 3], "^v_")) {
        zstr = utils::strdup(arg[iarg + 3] + 2);
      } else {
        efield[2] = qe2f * utils::numeric(FLERR, arg[iarg + 3], false, lmp);
        zstyle = CONSTANT;
      }
=======
      }
      efield[0] = atof(arg[iarg + 1]);
      efield[1] = atof(arg[iarg + 2]);
      efield[2] = atof(arg[iarg + 3]);
>>>>>>> 6fdf92ba
      iarg += 4;
    } else if (string(arg[iarg]) == string("type_associate")) {
      int iend = iarg + 1;
      while (iend < narg && (!is_key(arg[iend]))) {
        map_vec.push_back(atoi(arg[iend]) - 1);
        iend++;
      }
      iarg = iend;
    } else if (string(arg[iarg]) == string("bond_type")) {
      int iend = iarg + 1;
      while (iend < narg && (!is_key(arg[iend]))) {
        bond_type.push_back(atoi(arg[iend]) - 1);
        iend++;
      }
      sort(bond_type.begin(), bond_type.end());
      iarg = iend;
    } else {
      break;
    }
  }
  assert(map_vec.size() % 2 == 0),
      "number of ints provided by type_associate should be even";
  for (int ii = 0; ii < map_vec.size() / 2; ++ii) {
    type_asso[map_vec[ii * 2 + 0]] = map_vec[ii * 2 + 1];
    bk_type_asso[map_vec[ii * 2 + 1]] = map_vec[ii * 2 + 0];
  }

  // dpt.init(model);
  // dtm.init("frozen_model.pb");
  try {
    dpt.init(model, 0, "dipole_charge");
    dtm.init(model, 0, "dipole_charge");
  } catch (deepmd_compat::deepmd_exception &e) {
    error->one(FLERR, e.what());
  }

  sel_type = dpt.sel_types();
  sort(sel_type.begin(), sel_type.end());
  dpl_type.clear();
  for (int ii = 0; ii < sel_type.size(); ++ii) {
    dpl_type.push_back(type_asso[sel_type[ii]]);
  }

  pair_deepmd = (PairDeepMD *)force->pair_match("deepmd", 1);
  if (!pair_deepmd) {
    error->all(FLERR, "pair_style deepmd should be set before this fix\n");
  }

  // set comm size needed by this fix
  comm_reverse = 3;
}

/* ---------------------------------------------------------------------- */

FixDPLR::~FixDPLR() {
  delete[] xstr;
  delete[] ystr;
  delete[] zstr;
}

/* ---------------------------------------------------------------------- */

int FixDPLR::setmask() {
  int mask = 0;
#if LAMMPS_VERSION_NUMBER < 20210210
  // THERMO_ENERGY removed in lammps/lammps#2560
  mask |= THERMO_ENERGY;
#endif
  mask |= POST_INTEGRATE;
  mask |= PRE_FORCE;
  mask |= POST_FORCE;
  mask |= MIN_PRE_EXCHANGE;
  mask |= MIN_PRE_FORCE;
  mask |= MIN_POST_FORCE;
  return mask;
}

/* ---------------------------------------------------------------------- */

void FixDPLR::init() {
  // double **xx = atom->x;
  // double **vv = atom->v;
  // int nlocal = atom->nlocal;
  // for (int ii = 0; ii < nlocal; ++ii){
  //   cout << xx[ii][0] << " "
  // 	 << xx[ii][1] << " "
  // 	 << xx[ii][2] << "   "
  // 	 << vv[ii][0] << " "
  // 	 << vv[ii][1] << " "
  // 	 << vv[ii][2] << " "
  // 	 << endl;
  // }
  // check variables

  if (xstr) {
    xvar = input->variable->find(xstr);
    if (xvar < 0) {
      error->all(FLERR, "Variable {} for x-field in fix {} does not exist",
                 xstr, style);
    }
    if (input->variable->equalstyle(xvar)) {
      xstyle = EQUAL;
    } else {
      error->all(FLERR, "Variable {} for x-field in fix {} is invalid style",
                 xstr, style);
    }
  }

  if (ystr) {
    yvar = input->variable->find(ystr);
    if (yvar < 0) {
      error->all(FLERR, "Variable {} for y-field in fix {} does not exist",
                 ystr, style);
    }
    if (input->variable->equalstyle(yvar)) {
      ystyle = EQUAL;
    } else {
      error->all(FLERR, "Variable {} for y-field in fix {} is invalid style",
                 ystr, style);
    }
  }

  if (zstr) {
    zvar = input->variable->find(zstr);
    if (zvar < 0) {
      error->all(FLERR, "Variable {} for z-field in fix {} does not exist",
                 zstr, style);
    }
    if (input->variable->equalstyle(zvar)) {
      zstyle = EQUAL;
    } else {
      error->all(FLERR, "Variable {} for z-field in fix {} is invalid style",
                 zstr, style);
    }
  }

  if (xstyle == EQUAL || ystyle == EQUAL || zstyle == EQUAL) {
    varflag = EQUAL;
  } else {
    varflag = CONSTANT;
  }
}

/* ---------------------------------------------------------------------- */

void FixDPLR::setup_pre_force(int vflag) { pre_force(vflag); }

/* ---------------------------------------------------------------------- */

void FixDPLR::setup(int vflag) {
  // if (strstr(update->integrate_style,"verlet"))
  post_force(vflag);
  // else {
  //   error->all(FLERR, "respa is not supported by this fix");
  // }
  if (vflag) {
    v_setup(vflag);
  } else {
    evflag = 0;
  }
}

/* ---------------------------------------------------------------------- */

void FixDPLR::min_setup(int vflag) { setup(vflag); }

/* ---------------------------------------------------------------------- */

void FixDPLR::get_valid_pairs(vector<pair<int, int> > &pairs) {
  pairs.clear();

  int nlocal = atom->nlocal;
  int nghost = atom->nghost;
  int nall = nlocal + nghost;
  vector<int> dtype(nall);
  // get type
  int *type = atom->type;
  for (int ii = 0; ii < nall; ++ii) {
    dtype[ii] = type[ii] - 1;
  }

  int **bondlist = neighbor->bondlist;
  int nbondlist = neighbor->nbondlist;
  for (int ii = 0; ii < nbondlist; ++ii) {
    int idx0 = -1, idx1 = -1;
    int bd_type = bondlist[ii][2] - 1;
    if (!binary_search(bond_type.begin(), bond_type.end(), bd_type)) {
      continue;
    }
    std::vector<int>::iterator it =
        find(sel_type.begin(), sel_type.end(), dtype[bondlist[ii][0]]);
    if (it != sel_type.end()) {
      int idx_type = distance(sel_type.begin(), it);
      if (dtype[bondlist[ii][1]] == dpl_type[idx_type]) {
        idx0 = bondlist[ii][0];
        idx1 = bondlist[ii][1];
      } else {
        char str[300];
        sprintf(str,
                "Invalid pair: %d %d \n       A virtual atom of type %d is "
                "expected, but the type of atom %d is "
                "%d.\n       Please check your data file carefully.\n",
                atom->tag[bondlist[ii][0]], atom->tag[bondlist[ii][1]],
                dpl_type[idx_type] + 1, atom->tag[bondlist[ii][1]],
                type[bondlist[ii][1]]);
        error->all(FLERR, str);
      }
    } else {
      it = find(sel_type.begin(), sel_type.end(), dtype[bondlist[ii][1]]);
      if (it != sel_type.end()) {
        int idx_type = distance(sel_type.begin(), it);
        if (dtype[bondlist[ii][0]] == dpl_type[idx_type]) {
          idx0 = bondlist[ii][1];
          idx1 = bondlist[ii][0];
        } else {
          char str[300];
          sprintf(str,
                  "Invalid pair: %d %d \n       A virtual atom of type %d is "
                  "expected, but the type of atom %d is %d.\n       Please "
                  "check your data file carefully.\n",
                  atom->tag[bondlist[ii][0]], atom->tag[bondlist[ii][1]],
                  dpl_type[idx_type] + 1, atom->tag[bondlist[ii][0]],
                  type[bondlist[ii][0]]);
          error->all(FLERR, str);
        }
      } else {
        char str[300];
        sprintf(str,
                "Invalid pair: %d %d \n       They are not expected to have "
                "Wannier centroid.\n       Please check your data file "
                "carefully.\n",
                atom->tag[bondlist[ii][0]], atom->tag[bondlist[ii][1]]);
        error->all(FLERR, str);
      }
    }
    if (!(idx0 < nlocal && idx1 < nlocal)) {
      error->all(FLERR,
                 "find a bonded pair that is not on the same processor, "
                 "something should not happen");
    }
    pairs.push_back(pair<int, int>(idx0, idx1));
  }
}

/* ---------------------------------------------------------------------- */

void FixDPLR::post_integrate() {
  double **x = atom->x;
  double **v = atom->v;
  int *type = atom->type;
  int nlocal = atom->nlocal;
  int nghost = atom->nghost;
  int nall = nlocal + nghost;

  vector<pair<int, int> > valid_pairs;
  get_valid_pairs(valid_pairs);

  for (int ii = 0; ii < valid_pairs.size(); ++ii) {
    int idx0 = valid_pairs[ii].first;
    int idx1 = valid_pairs[ii].second;
    for (int dd = 0; dd < 3; ++dd) {
      x[idx1][dd] = x[idx0][dd];
      v[idx1][dd] = v[idx0][dd];
      // v[idx1][dd] = 0.0;
    }
  }
}

/* ---------------------------------------------------------------------- */

void FixDPLR::pre_force(int vflag) {
  double **x = atom->x;
  int *type = atom->type;
  int nlocal = atom->nlocal;
  int nghost = atom->nghost;
  int nall = nlocal + nghost;

  // if (eflag_atom) {
  //   error->all(FLERR,"atomic energy calculation is not supported by this
  //   fix\n");
  // }

  // declear inputs
  vector<int> dtype(nall);
  vector<FLOAT_PREC> dbox(9, 0);
  vector<FLOAT_PREC> dcoord(nall * 3, 0.);
  // get type
  for (int ii = 0; ii < nall; ++ii) {
    dtype[ii] = type[ii] - 1;
  }
  // get box
  dbox[0] = domain->h[0];  // xx
  dbox[4] = domain->h[1];  // yy
  dbox[8] = domain->h[2];  // zz
  dbox[7] = domain->h[3];  // zy
  dbox[6] = domain->h[4];  // zx
  dbox[3] = domain->h[5];  // yx
  // get coord
  for (int ii = 0; ii < nall; ++ii) {
    for (int dd = 0; dd < 3; ++dd) {
      dcoord[ii * 3 + dd] = x[ii][dd] - domain->boxlo[dd];
    }
  }
  // get lammps nlist
  NeighList *list = pair_deepmd->list;
  deepmd_compat::InputNlist lmp_list(list->inum, list->ilist, list->numneigh,
                                     list->firstneigh);
  // declear output
  vector<FLOAT_PREC> tensor;
  // compute
  try {
    dpt.compute(tensor, dcoord, dtype, dbox, nghost, lmp_list);
  } catch (deepmd_compat::deepmd_exception &e) {
    error->one(FLERR, e.what());
  }
  // cout << "tensor of size " << tensor.size() << endl;
  // cout << "nghost " << nghost << endl;
  // cout << "nall " << dtype.size() << endl;
  // cout << "nloc " << nlocal << endl;
  // for (int ii = 0; ii < tensor.size(); ++ii){
  //   if (ii%3 == 0){
  //     cout << endl;
  //   }
  //   cout << tensor[ii] << "\t";
  // }
  // cout << endl;
  // for (int ii = 0; ii < nlocal * 3; ++ii){
  //   if (ii%3 == 0){
  //     cout << endl;
  //   }
  //   cout << dcoord[ii] << "\t";
  // }
  // int max_type = 0;
  // for (int ii = 0; ii < dtype.size(); ++ii){
  //   if (dtype[ii] > max_type) {
  //     max_type = dtype[ii];
  //   }
  // }

  vector<int> sel_fwd, sel_bwd;
  int sel_nghost;
  deepmd_compat::select_by_type(sel_fwd, sel_bwd, sel_nghost, dcoord, dtype,
                                nghost, sel_type);
  int sel_nall = sel_bwd.size();
  int sel_nloc = sel_nall - sel_nghost;
  vector<int> sel_type(sel_bwd.size());
  deepmd_compat::select_map<int>(sel_type, dtype, sel_fwd, 1);

  // Yixiao: because the deeptensor already return the correct order, the
  // following map is no longer needed deepmd_compat::AtomMap<FLOAT_PREC>
  // atom_map(sel_type.begin(), sel_type.begin() + sel_nloc); const vector<int>
  // & sort_fwd_map(atom_map.get_fwd_map());

  vector<pair<int, int> > valid_pairs;
  get_valid_pairs(valid_pairs);

  int odim = dpt.output_dim();
  assert(odim == 3);
  dipole_recd.resize(nall * 3);
  fill(dipole_recd.begin(), dipole_recd.end(), 0.0);
  for (int ii = 0; ii < valid_pairs.size(); ++ii) {
    int idx0 = valid_pairs[ii].first;
    int idx1 = valid_pairs[ii].second;
    assert(idx0 < sel_fwd.size());  // && sel_fwd[idx0] < sort_fwd_map.size());
    // Yixiao: the sort map is no longer needed
    // int res_idx = sort_fwd_map[sel_fwd[idx0]];
    int res_idx = sel_fwd[idx0];
    // int ret_idx = dpl_bwd[res_idx];
    for (int dd = 0; dd < 3; ++dd) {
      x[idx1][dd] = x[idx0][dd] + tensor[res_idx * 3 + dd];
      // res_buff[idx1 * odim + dd] = tensor[res_idx * odim + dd];
      dipole_recd[idx0 * 3 + dd] = tensor[res_idx * 3 + dd];
    }
  }
  // cout << "-------------------- fix/dplr: pre force " << endl;
  // for (int ii = 0; ii < nlocal; ++ii){
  //   cout << ii << "    ";
  //   for (int dd = 0; dd < 3; ++dd){
  //     cout << x[ii][dd] << " " ;
  //   }
  //   cout << endl;
  // }
}

/* ---------------------------------------------------------------------- */

void FixDPLR::post_force(int vflag) {
  if (vflag) {
    v_setup(vflag);
  } else {
    evflag = 0;
  }
  if (vflag_atom) {
    error->all(FLERR,
               "atomic virial calculation is not supported by this fix\n");
  }

  if (!(varflag == CONSTANT)) {
    update_efield_variables();
  }

  PPPMDPLR *pppm_dplr = (PPPMDPLR *)force->kspace_match("pppm/dplr", 1);
  int nlocal = atom->nlocal;
  int nghost = atom->nghost;
  int nall = nlocal + nghost;
  vector<FLOAT_PREC> dcoord(nall * 3, 0.0), dbox(9, 0.0),
      dfele(nlocal * 3, 0.0);
  vector<int> dtype(nall, 0);
  // set values for dcoord, dbox, dfele
  {
    int *type = atom->type;
    for (int ii = 0; ii < nall; ++ii) {
      dtype[ii] = type[ii] - 1;
    }
    dbox[0] = domain->h[0];  // xx
    dbox[4] = domain->h[1];  // yy
    dbox[8] = domain->h[2];  // zz
    dbox[7] = domain->h[3];  // zy
    dbox[6] = domain->h[4];  // zx
    dbox[3] = domain->h[5];  // yx
    // get coord
    double **x = atom->x;
    for (int ii = 0; ii < nall; ++ii) {
      for (int dd = 0; dd < 3; ++dd) {
        dcoord[ii * 3 + dd] = x[ii][dd] - domain->boxlo[dd];
      }
    }
    // revise force according to efield
    if (pppm_dplr) {
      const vector<double> &dfele_(pppm_dplr->get_fele());
      assert(dfele_.size() == nlocal * 3);
      for (int ii = 0; ii < nlocal * 3; ++ii) {
        dfele[ii] += dfele_[ii];
      }
    }
    // revise force and virial according to efield
    double *q = atom->q;
    imageint *image = atom->image;
    double unwrap[3];
    double v[6];
    efield_fsum[0] = efield_fsum[1] = efield_fsum[2] = efield_fsum[3] = 0.0;
    efield_force_flag = 0;
    for (int ii = 0; ii < nlocal; ++ii) {
      double tmpf[3];
      for (int dd = 0; dd < 3; ++dd) {
        tmpf[dd] = q[ii] * efield[dd];
      }
      for (int dd = 0; dd < 3; ++dd) {
        dfele[ii * 3 + dd] += tmpf[dd];
      }
      domain->unmap(x[ii], image[ii], unwrap);
      efield_fsum[0] -=
          tmpf[0] * unwrap[0] + tmpf[1] * unwrap[1] + tmpf[2] * unwrap[2];
      efield_fsum[1] += tmpf[0];
      efield_fsum[2] += tmpf[1];
      efield_fsum[3] += tmpf[2];
      if (evflag) {
        v[0] = tmpf[0] * unwrap[0];
        v[1] = tmpf[1] * unwrap[1];
        v[2] = tmpf[2] * unwrap[2];
        v[3] = tmpf[0] * unwrap[1];
        v[4] = tmpf[0] * unwrap[2];
        v[5] = tmpf[1] * unwrap[2];
        v_tally(ii, v);
      }
    }
  }
  // lmp nlist
  NeighList *list = pair_deepmd->list;
  deepmd_compat::InputNlist lmp_list(list->inum, list->ilist, list->numneigh,
                                     list->firstneigh);
  // bonded pairs
  vector<pair<int, int> > valid_pairs;
  get_valid_pairs(valid_pairs);
  // output vects
  vector<FLOAT_PREC> dfcorr, dvcorr;
  // compute
  try {
    dtm.compute(dfcorr, dvcorr, dcoord, dtype, dbox, valid_pairs, dfele, nghost,
                lmp_list);
  } catch (deepmd_compat::deepmd_exception &e) {
    error->one(FLERR, e.what());
  }
  assert(dfcorr.size() == dcoord.size());
  assert(dfcorr.size() == nall * 3);
  // backward communication of fcorr
  dfcorr_buff.resize(dfcorr.size());
  copy(dfcorr.begin(), dfcorr.end(), dfcorr_buff.begin());
#if LAMMPS_VERSION_NUMBER >= 20220324
  comm->reverse_comm(this, 3);
#else
  comm->reverse_comm_fix(this, 3);
#endif
  copy(dfcorr_buff.begin(), dfcorr_buff.end(), dfcorr.begin());
  // // check and print
  // cout << "-------------------- fix/dplr: post force " << endl;
  // cout << "dfcorr.size() " << dfcorr.size() << endl;
  // cout << "dcoord.size() " << dcoord.size() << endl;
  // for (int ii = 0; ii < nlocal; ++ii){
  //   cout << ii << "\t x: ";
  //   for (int dd = 0; dd < 3; ++dd){
  //     cout << dcoord[ii*3+dd] << " \t " ;
  //   }
  //   cout << ii << "\t f: ";
  //   for (int dd = 0; dd < 3; ++dd){
  //     cout << dfcorr[ii*3+dd] << " \t " ;
  //   }
  //   cout << endl;
  // }
  // apply the force correction
  double **f = atom->f;
  for (int ii = 0; ii < nlocal; ++ii) {
    for (int dd = 0; dd < 3; ++dd) {
      f[ii][dd] += dfcorr[ii * 3 + dd];
    }
  }
  // cout << "virial corr1 ";
  // for (int ii = 0; ii < 9; ++ii){
  //   cout << dvcorr[ii] << " " ;
  // }
  // cout << endl;
  for (int ii = 0; ii < valid_pairs.size(); ++ii) {
    int idx0 = valid_pairs[ii].first;
    int idx1 = valid_pairs[ii].second;
    for (int dd0 = 0; dd0 < 3; ++dd0) {
      for (int dd1 = 0; dd1 < 3; ++dd1) {
        dvcorr[dd0 * 3 + dd1] -=
            dfele[idx1 * 3 + dd0] * dipole_recd[idx0 * 3 + dd1];
      }
    }
  }
  // cout << "virial corr2 ";
  // for (int ii = 0; ii < 9; ++ii){
  //   cout << dvcorr[ii] << " " ;
  // }
  // cout << endl;
  if (evflag) {
    double vv[6] = {0.0};
    vv[0] += dvcorr[0];
    vv[1] += dvcorr[4];
    vv[2] += dvcorr[8];
    vv[3] += dvcorr[3];
    vv[4] += dvcorr[6];
    vv[5] += dvcorr[7];
    v_tally(0, vv);
  }
}

/* ---------------------------------------------------------------------- */

void FixDPLR::min_pre_exchange() { post_integrate(); }

/* ---------------------------------------------------------------------- */

void FixDPLR::min_pre_force(int vflag) { pre_force(vflag); }

/* ---------------------------------------------------------------------- */

void FixDPLR::min_post_force(int vflag) { post_force(vflag); }

/* ---------------------------------------------------------------------- */

int FixDPLR::pack_reverse_comm(int n, int first, double *buf) {
  int m = 0;
  int last = first + n;
  for (int i = first; i < last; i++) {
    buf[m++] = dfcorr_buff[3 * i + 0];
    buf[m++] = dfcorr_buff[3 * i + 1];
    buf[m++] = dfcorr_buff[3 * i + 2];
  }
  return m;
}

/* ---------------------------------------------------------------------- */

void FixDPLR::unpack_reverse_comm(int n, int *list, double *buf) {
  int m = 0;
  for (int i = 0; i < n; i++) {
    int j = list[i];
    dfcorr_buff[3 * j + 0] += buf[m++];
    dfcorr_buff[3 * j + 1] += buf[m++];
    dfcorr_buff[3 * j + 2] += buf[m++];
  }
}

/* ----------------------------------------------------------------------
   return energy added by fix
------------------------------------------------------------------------- */

double FixDPLR::compute_scalar(void) {
  if (efield_force_flag == 0) {
    MPI_Allreduce(&efield_fsum[0], &efield_fsum_all[0], 4, MPI_DOUBLE, MPI_SUM,
                  world);
    efield_force_flag = 1;
  }
  return efield_fsum_all[0];
}

/* ----------------------------------------------------------------------
   return total extra force due to fix
------------------------------------------------------------------------- */

double FixDPLR::compute_vector(int n) {
  if (efield_force_flag == 0) {
    MPI_Allreduce(&efield_fsum[0], &efield_fsum_all[0], 4, MPI_DOUBLE, MPI_SUM,
                  world);
    efield_force_flag = 1;
  }
  return efield_fsum_all[n + 1];
}

/* ----------------------------------------------------------------------
   update efield variables without doing anything else
------------------------------------------------------------------------- */

void FixDPLR::update_efield_variables() {
  modify->clearstep_compute();

  if (xstyle == EQUAL) {
    efield[0] = qe2f * input->variable->compute_equal(xvar);
  }
  if (ystyle == EQUAL) {
    efield[1] = qe2f * input->variable->compute_equal(yvar);
  }
  if (zstyle == EQUAL) {
    efield[2] = qe2f * input->variable->compute_equal(zvar);
  }

  modify->addstep_compute(update->ntimestep + 1);
}<|MERGE_RESOLUTION|>--- conflicted
+++ resolved
@@ -84,8 +84,6 @@
         error->all(FLERR,
                    "Illegal fix adapt command, efield should be provided 3 "
                    "float numbers");
-<<<<<<< HEAD
-
       if (utils::strmatch(arg[iarg + 1], "^v_")) {
         xstr = utils::strdup(arg[iarg + 1] + 2);
       } else {
@@ -106,12 +104,6 @@
         efield[2] = qe2f * utils::numeric(FLERR, arg[iarg + 3], false, lmp);
         zstyle = CONSTANT;
       }
-=======
-      }
-      efield[0] = atof(arg[iarg + 1]);
-      efield[1] = atof(arg[iarg + 2]);
-      efield[2] = atof(arg[iarg + 3]);
->>>>>>> 6fdf92ba
       iarg += 4;
     } else if (string(arg[iarg]) == string("type_associate")) {
       int iend = iarg + 1;
