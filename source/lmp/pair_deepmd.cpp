--- conflicted
+++ resolved
@@ -808,14 +808,8 @@
           MPI_Gatherv(stdfsend, nlocal, MPI_DOUBLE, stdfrecv, counts,
                       displacements, MPI_DOUBLE, 0, world);
           if (rank == 0) {
-<<<<<<< HEAD
             for (int dd = 0; dd < atom->natoms; ++dd) {
-              std_f_all[tagrecv[dd] - 1] =
-                  stdfrecv[dd] * scale[1][1] * force_unit_cvt_factor;
-=======
-            for (int dd = 0; dd < all_nlocal; ++dd) {
               std_f_all[tagrecv[dd] - 1] = stdfrecv[dd] * force_unit_cvt_factor;
->>>>>>> 0547940b
             }
             for (int dd = 0; dd < atom->natoms; ++dd) {
               fp << " " << setw(18) << std_f_all[dd];
