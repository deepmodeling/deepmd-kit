if(DEFINED LAMMPS_SOURCE_ROOT OR DEFINED LAMMPS_VERSION)
  message(STATUS "enable LAMMPS plugin mode")
  add_library(lammps_interface INTERFACE)
  if(DEFINED LAMMPS_VERSION)
    cmake_minimum_required(VERSION 3.11)
    include(FetchContent)
<<<<<<< HEAD
    FetchContent_Declare(lammps_download
      GIT_REPOSITORY    https://github.com/Yi-FanLi/lammps
      GIT_TAG           ${LAMMPS_VERSION}
    )
=======
    FetchContent_Declare(
      lammps_download
      GIT_REPOSITORY https://github.com/lammps/lammps
      GIT_TAG ${LAMMPS_VERSION})
>>>>>>> 97c38bb4
    FetchContent_GetProperties(lammps_download)
    if(NOT lammps_download_POPULATED)
      FetchContent_Populate(lammps_download)
      set(LAMMPS_SOURCE_ROOT ${lammps_download_SOURCE_DIR})
    endif()
  endif()
  set(LAMMPS_HEADER_DIR ${LAMMPS_SOURCE_ROOT}/src)
  message(STATUS "LAMMPS_HEADER_DIR is ${LAMMPS_HEADER_DIR}")

  target_include_directories(lammps_interface INTERFACE ${LAMMPS_HEADER_DIR})

  find_package(MPI)
  if(MPI_FOUND)
    set(LAMMPS_MPI_INCLUDE_DIRS ${MPI_CXX_INCLUDE_DIRS})
    # LAMMPS has linked MPI; do not link twice
    # target_link_libraries(lammps_interface INTERFACE MPI::MPI_CXX)
    target_include_directories(lammps_interface
                               INTERFACE ${LAMMPS_MPI_INCLUDE_DIRS})
  else()
    # Use LAMMPS serial mpi.h header
    target_include_directories(lammps_interface
                               INTERFACE "${LAMMPS_HEADER_DIR}/STUBS")
  endif()

  # get_lammps_version
  # https://github.com/lammps/lammps/blob/c2a12f97c5f665852fb38fdd4922f7dd2e77a0a1/cmake/Modules/LAMMPSUtils.cmake#L27-L46
  include(${LAMMPS_SOURCE_ROOT}/cmake/Modules/LAMMPSUtils.cmake)
  get_lammps_version(${LAMMPS_HEADER_DIR}/version.h LAMMPS_VERSION_NUMBER)
  set(LAMMPS_VERSION_NUMBER
      ${LAMMPS_VERSION_NUMBER}
      PARENT_SCOPE)
  message(STATUS "LAMMPS version is ${LAMMPS_VERSION_NUMBER}")

  configure_file("../pair_deepmd.h.in"
                 "${CMAKE_CURRENT_BINARY_DIR}/pair_deepmd.h" @ONLY)

  file(GLOB LMP_SRC deepmdplugin.cpp ../*.cpp
       ${LAMMPS_SOURCE_ROOT}/src/kspace.cpp # for pppm_dplr
       ${LAMMPS_SOURCE_ROOT}/src/KSPACE/pppm.cpp)
  if(LAMMPS_VERSION_NUMBER GREATER 20210831)
    list(APPEND LMP_SRC ${LAMMPS_SOURCE_ROOT}/src/EXTRA-FIX/fix_ttm.cpp
    )# for ttm
  endif()

  function(_add_lmp_plugin_variant variant_name prec_def)
    set(libname "deepmd_lmp${variant_name}")

    add_library(${libname} MODULE ${LMP_SRC})

    # link: libdeepmd
    target_link_libraries(${libname} PUBLIC lammps_interface ${LIB_DEEPMD_CC})
    target_include_directories(
      ${libname}
      PRIVATE ${CMAKE_CURRENT_BINARY_DIR} ${CMAKE_CURRENT_SOURCE_DIR}/..
              ${LAMMPS_SOURCE_ROOT}/src/PLUGIN ${LAMMPS_SOURCE_ROOT}/src/KSPACE
              ${LAMMPS_SOURCE_ROOT}/src)
    if(LAMMPS_VERSION_NUMBER GREATER 20210831)
      target_include_directories(
        ${libname} PRIVATE ${LAMMPS_SOURCE_ROOT}/src/EXTRA-FIX) # for ttm
    endif()
    if(CMAKE_SYSTEM_NAME STREQUAL Darwin)
      set_target_properties(
        ${libname} PROPERTIES LINK_FLAGS "-Wl,-undefined,dynamic_lookup")
    else()
      set_target_properties(
        ${libname} PROPERTIES INSTALL_RPATH "$ORIGIN;${TensorFlow_LIBRARY_PATH}"
                              LINK_FLAGS "-rdynamic")
    endif()
    target_compile_definitions(
      ${libname}
      PUBLIC ${prec_def}
      PRIVATE "LMPPLUGIN" # fix header path
      PRIVATE "LAMMPS_VERSION_NUMBER=${LAMMPS_VERSION_NUMBER}")

    if(CMAKE_TESTING_ENABLED)
      target_link_libraries(${libname} PRIVATE coverage_config)
    endif()

    if(BUILD_PY_IF)
      install(TARGETS ${libname} DESTINATION deepmd/op/)
    else(BUILD_PY_IF)
      install(TARGETS ${libname} DESTINATION lib/)

      if(${LAMMPS_VERSION_NUMBER} GREATER_EQUAL 20220324)
        set(PLUGINNAME "dpplugin.so")
        install(
          CODE "execute_process( \
        COMMAND ${CMAKE_COMMAND} -E make_directory \
		${CMAKE_INSTALL_PREFIX}/lib/${libname}/   \
        )")
        install(
          CODE "execute_process( \
        COMMAND ${CMAKE_COMMAND} -E create_symlink \
		../${CMAKE_SHARED_LIBRARY_PREFIX}${libname}${CMAKE_SHARED_LIBRARY_SUFFIX} \
        ${CMAKE_INSTALL_PREFIX}/lib/${libname}/${PLUGINNAME}   \
        )")
      endif()
    endif(BUILD_PY_IF)

  endfunction()
  if(BUILD_PY_IF)
    _add_lmp_plugin_variant("plugin" "${HIGH_PREC_DEF}")
  else(BUILD_PY_IF)
    _add_lmp_plugin_variant("${HIGH_PREC_VARIANT}" "${HIGH_PREC_DEF}")
    _add_lmp_plugin_variant("${LOW_PREC_VARIANT}" "${LOW_PREC_DEF}")
  endif()

else()
  message(STATUS "disable LAMMPS plugin mode")
endif()<|MERGE_RESOLUTION|>--- conflicted
+++ resolved
@@ -4,17 +4,10 @@
   if(DEFINED LAMMPS_VERSION)
     cmake_minimum_required(VERSION 3.11)
     include(FetchContent)
-<<<<<<< HEAD
-    FetchContent_Declare(lammps_download
-      GIT_REPOSITORY    https://github.com/Yi-FanLi/lammps
-      GIT_TAG           ${LAMMPS_VERSION}
-    )
-=======
     FetchContent_Declare(
       lammps_download
       GIT_REPOSITORY https://github.com/lammps/lammps
       GIT_TAG ${LAMMPS_VERSION})
->>>>>>> 97c38bb4
     FetchContent_GetProperties(lammps_download)
     if(NOT lammps_download_POPULATED)
       FetchContent_Populate(lammps_download)
