--- conflicted
+++ resolved
@@ -18,13 +18,8 @@
 endif (BUILD_CPP_IF)
 
 if (BUILD_PY_IF)
-<<<<<<< HEAD
-  add_library(op_abi SHARED ${OP_SRC} ${OP_LIB} ${OP_REMAPPER_SRC})
-  add_library(op_grads SHARED ${OP_GRADS_SRC})
-=======
-  add_library(op_abi MODULE ${OP_SRC} ${OP_LIB})
+  add_library(op_abi MODULE ${OP_SRC} ${OP_LIB} ${OP_REMAPPER_SRC})
   add_library(op_grads MODULE ${OP_GRADS_SRC})
->>>>>>> bcfb127c
   
   message(STATUS ${TensorFlowFramework_LIBRARY})
   # link: libdeepmd libtensorflow_framework
