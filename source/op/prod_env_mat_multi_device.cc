// SPDX-License-Identifier: LGPL-3.0-or-later
#include "coord.h"
#include "custom_op.h"
#include "errors.h"
#include "neighbor_list.h"
#include "prod_env_mat.h"
#include "region.h"
#include "utilities.h"

REGISTER_OP("ProdEnvMatA")
    .Attr("T: {float, double} = DT_DOUBLE")
    .Input("coord: T")       // atomic coordinates
    .Input("type: int32")    // atomic type
    .Input("natoms: int32")  // local atomic number; each type atomic number
    .Input("box : T")
    .Input("mesh : int32")
    .Input("davg: T")       // average value of data
    .Input("dstd: T")       // standard deviation
    .Attr("rcut_a: float")  // no use
    .Attr("rcut_r: float")
    .Attr("rcut_r_smth: float")
    .Attr("sel_a: list(int)")
    .Attr("sel_r: list(int)")  // all zero
    .Output("descrpt: T")
    .Output("descrpt_deriv: T")
    .Output("rij: T")
    .Output("nlist: int32")
    .Doc(R"(Compute the environment matrix for descriptor se_e2_a.
Each row of the environment matrix :math:`\mathcal{R}^i` can be constructed as follows

    .. math::
        (\mathcal{R}^i)_j = [
        \begin{array}{c}
            s(r_{ji}) & \frac{s(r_{ji})x_{ji}}{r_{ji}} & \frac{s(r_{ji})y_{ji}}{r_{ji}} & \frac{s(r_{ji})z_{ji}}{r_{ji}}
        \end{array}
        ]

In the above equation, :math:`\mathbf{R}_{ji}=\mathbf{R}_j-\mathbf{R}_i = (x_{ji}, y_{ji}, z_{ji})` is
the relative coordinate and :math:`r_{ji}=\lVert \mathbf{R}_{ji} \lVert` is its norm.
The switching function :math:`s(r)` is defined as:

    .. math::
        s(r)=
        \begin{cases}
        \frac{1}{r}, & r<r_s \\
        \frac{1}{r} \{ {(\frac{r - r_s}{ r_c - r_s})}^3 (-6 {(\frac{r - r_s}{ r_c - r_s})}^2 +15 \frac{r - r_s}{ r_c - r_s} -10) +1 \}, & r_s \leq r<r_c \\
        0, & r \geq r_c
        \end{cases}

Note that the environment matrix is normalized by davg and dstd.
coord: The coordinates of atoms.
type: The types of atoms.
natoms: The number of atoms. This tensor has the length of Ntypes + 2.
  natoms[0]: number of local atoms.
  natoms[1]: total number of atoms held by this processor.
  natoms[i]: 2 <= i < Ntypes+2, number of type i atoms.
box: The box of frames.
mesh: Gor historical reasons, only the length of the Tensor matters.
  If size of mesh == 6, pbc is assumed.
  If size of mesh == 0, no-pbc is assumed.
davg: Average value of the environment matrix for normalization.
dstd: Standard deviation of the environment matrix for normalization.
rcut_a: This argument is not used.
rcut_r: The cutoff radius for the environment matrix.
rcut_r_smth: From where the environment matrix should be smoothed.
sel_a: sel_a[i] specifies the maxmum number of type i atoms in the cut-off radius.
sel_r: This argument is not used.
descrpt: The environment matrix.
descrpt_deriv: The derivative of the environment matrix.
rij: The distance between the atoms.
nlist: The neighbor list of each atom.)");
// only sel_a and rcut_r used.

// an alias of ProdEnvMatA -- Compatible with v1.3
REGISTER_OP("DescrptSeA")
    .Attr("T: {float, double} = DT_DOUBLE")
    // give a default value to T, compatible with v1.2
    // See https://www.tensorflow.org/guide/create_op#backwards_compatibility
    .Input("coord: T")
    .Input("type: int32")
    .Input("natoms: int32")
    .Input("box : T")
    .Input("mesh : int32")
    .Input("davg: T")
    .Input("dstd: T")
    .Attr("rcut_a: float")
    .Attr("rcut_r: float")
    .Attr("rcut_r_smth: float")
    .Attr("sel_a: list(int)")
    .Attr("sel_r: list(int)")
    .Output("descrpt: T")
    .Output("descrpt_deriv: T")
    .Output("rij: T")
    .Output("nlist: int32");

// alias of ProdEnvMatA -- compatible with v0.12
REGISTER_OP("DescrptNorot")
    .Attr("T: {float, double} = DT_DOUBLE")
    .Input("coord: T")
    .Input("type: int32")
    .Input("natoms: int32")
    .Input("box : T")
    .Input("mesh : int32")
    .Input("davg: T")
    .Input("dstd: T")
    .Attr("rcut_a: float")
    .Attr("rcut_r: float")
    .Attr("rcut_r_smth: float")
    .Attr("sel_a: list(int)")
    .Attr("sel_r: list(int)")
    .Output("descrpt: T")
    .Output("descrpt_deriv: T")
    .Output("rij: T")
    .Output("nlist: int32");

REGISTER_OP("ProdEnvMatR")
    .Attr("T: {float, double} = DT_DOUBLE")
    .Input("coord: T")
    .Input("type: int32")
    .Input("natoms: int32")
    .Input("box: T")
    .Input("mesh: int32")
    .Input("davg: T")
    .Input("dstd: T")
    .Attr("rcut: float")
    .Attr("rcut_smth: float")
    .Attr("sel: list(int)")
    .Output("descrpt: T")
    .Output("descrpt_deriv: T")
    .Output("rij: T")
    .Output("nlist: int32");

// an alias of ProdEnvMatR -- Compatible with v1.3
REGISTER_OP("DescrptSeR")
    .Attr("T: {float, double} = DT_DOUBLE")
    .Input("coord: T")
    .Input("type: int32")
    .Input("natoms: int32")
    .Input("box: T")
    .Input("mesh: int32")
    .Input("davg: T")
    .Input("dstd: T")
    .Attr("rcut: float")
    .Attr("rcut_smth: float")
    .Attr("sel: list(int)")
    .Output("descrpt: T")
    .Output("descrpt_deriv: T")
    .Output("rij: T")
    .Output("nlist: int32");

REGISTER_OP("ProdEnvMatAMix")
    .Attr("T: {float, double} = DT_DOUBLE")
    .Input("coord: T")       // atomic coordinates
    .Input("type: int32")    // atomic type
    .Input("natoms: int32")  // local atomic number; each type atomic number
    .Input("box : T")
    .Input("mesh : int32")
    .Input("davg: T")       // average value of data
    .Input("dstd: T")       // standard deviation
    .Attr("rcut_a: float")  // no use
    .Attr("rcut_r: float")
    .Attr("rcut_r_smth: float")
    .Attr("sel_a: list(int)")
    .Attr("sel_r: list(int)")  // all zero
    .Output("descrpt: T")
    .Output("descrpt_deriv: T")
    .Output("rij: T")
    .Output("nlist: int32")
    .Output("ntype: int32")
    .Output("nmask: bool")
    .Doc(R"(Compute the environment matrix mixing the atom types.
The sorting of neighbor atoms depends not on atom types, but on the distance and index.
The atoms in nlist matrix will gather forward and thus save space for gaps of types in ProdEnvMatA,
resulting in optimized and relative small sel_a.

The additional outputs are listed as following:
ntype: The corresponding atom types in nlist.
nmask: The atom mask in nlist.
)");

template <typename FPTYPE>
static int _norm_copy_coord_cpu(std::vector<FPTYPE>& coord_cpy,
                                std::vector<int>& type_cpy,
                                std::vector<int>& mapping,
                                int& nall,
                                int& mem_cpy,
                                const FPTYPE* coord,
                                const FPTYPE* box,
                                const int* type,
                                const int& nloc,
                                const int& max_cpy_trial,
                                const float& rcut_r);

template <typename FPTYPE>
static int _build_nlist_cpu(std::vector<int>& ilist,
                            std::vector<int>& numneigh,
                            std::vector<int*>& firstneigh,
                            std::vector<std::vector<int>>& jlist,
                            int& max_nnei,
                            int& mem_nnei,
                            const FPTYPE* coord,
                            const int& nloc,
                            const int& new_nall,
                            const int& max_nnei_trial,
                            const float& rcut_r);

static void _map_nlist_cpu(int* nlist,
                           const int* idx_mapping,
                           const int& nloc,
                           const int& nnei);

static void _map_nei_info_cpu(int* nlist,
                              int* ntype,
                              bool* nmask,
                              const int* type,
                              const int* idx_mapping,
                              const int& nloc,
                              const int& nnei,
                              const int& ntypes,
                              const bool& b_nlist_map);

template <typename FPTYPE>
static void _prepare_coord_nlist_cpu(OpKernelContext* context,
                                     FPTYPE const** coord,
                                     std::vector<FPTYPE>& coord_cpy,
                                     int const** type,
                                     std::vector<int>& type_cpy,
                                     std::vector<int>& idx_mapping,
                                     deepmd::InputNlist& inlist,
                                     std::vector<int>& ilist,
                                     std::vector<int>& numneigh,
                                     std::vector<int*>& firstneigh,
                                     std::vector<std::vector<int>>& jlist,
                                     int& new_nall,
                                     int& mem_cpy,
                                     int& mem_nnei,
                                     int& max_nbor_size,
                                     const FPTYPE* box,
                                     const int* mesh_tensor_data,
                                     const int& nloc,
                                     const int& nei_mode,
                                     const float& rcut_r,
                                     const int& max_cpy_trial,
                                     const int& max_nnei_trial);

#if GOOGLE_CUDA
template <typename FPTYPE>
static int _norm_copy_coord_gpu(OpKernelContext* context,
                                Tensor* tensor_list,
                                FPTYPE*& coord_cpy,
                                int*& type_cpy,
                                int*& idx_mapping,
                                int& nall,
                                int& mem_cpy,
                                const FPTYPE* coord,
                                const FPTYPE* box,
                                const int* type,
                                const int& nloc,
                                const int& max_cpy_trial,
                                const float& rcut_r);

template <typename FPTYPE>
static int _build_nlist_gpu(OpKernelContext* context,
                            Tensor* tensor_list,
                            int*& ilist,
                            int*& numneigh,
                            int**& firstneigh,
                            int*& jlist,
                            int& max_nnei,
                            int& mem_nnei,
                            const FPTYPE* coord,
                            const int& nloc,
                            const int& new_nall,
                            const int& max_nnei_trial,
                            const float& rcut_r);

static void _map_nlist_gpu(int* nlist,
                           const int* idx_mapping,
                           const int& nloc,
                           const int& nnei);

static void _map_nei_info_gpu(int* nlist,
                              int* ntype,
                              bool* nmask,
                              const int* type,
                              const int* idx_mapping,
                              const int& nloc,
                              const int& nnei,
                              const int& ntypes,
                              const bool& b_nlist_map);

template <typename FPTYPE>
static void _prepare_coord_nlist_gpu(OpKernelContext* context,
                                     Tensor* tensor_list,
                                     FPTYPE const** coord,
                                     FPTYPE*& coord_cpy,
                                     int const** type,
                                     int*& type_cpy,
                                     int*& idx_mapping,
                                     deepmd::InputNlist& inlist,
                                     int*& ilist,
                                     int*& numneigh,
                                     int**& firstneigh,
                                     int*& jlist,
                                     int*& nbor_list_dev,
                                     int& new_nall,
                                     int& mem_cpy,
                                     int& mem_nnei,
                                     int& max_nbor_size,
                                     const FPTYPE* box,
                                     const int* mesh_tensor_data,
                                     const int mesh_tensor_size,
                                     const int& nloc,
                                     const int& nei_mode,
                                     const float& rcut_r,
                                     const int& max_cpy_trial,
                                     const int& max_nnei_trial);

#endif  // GOOGLE_CUDA

#if TENSORFLOW_USE_ROCM
template <typename FPTYPE>
static int _norm_copy_coord_gpu(OpKernelContext* context,
                                Tensor* tensor_list,
                                FPTYPE*& coord_cpy,
                                int*& type_cpy,
                                int*& idx_mapping,
                                int& nall,
                                int& mem_cpy,
                                const FPTYPE* coord,
                                const FPTYPE* box,
                                const int* type,
                                const int& nloc,
                                const int& max_cpy_trial,
                                const float& rcut_r);

template <typename FPTYPE>
static int _build_nlist_gpu(OpKernelContext* context,
                            Tensor* tensor_list,
                            int*& ilist,
                            int*& numneigh,
                            int**& firstneigh,
                            int*& jlist,
                            int& max_nnei,
                            int& mem_nnei,
                            const FPTYPE* coord,
                            const int& nloc,
                            const int& new_nall,
                            const int& max_nnei_trial,
                            const float& rcut_r);

static void _map_nlist_gpu(int* nlist,
                           const int* idx_mapping,
                           const int& nloc,
                           const int& nnei);

static void _map_nei_info_gpu(int* nlist,
                              int* ntype,
                              bool* nmask,
                              const int* type,
                              const int* idx_mapping,
                              const int& nloc,
                              const int& nnei,
                              const int& ntypes,
                              const bool& b_nlist_map);

template <typename FPTYPE>
static void _prepare_coord_nlist_gpu(OpKernelContext* context,
                                     Tensor* tensor_list,
                                     FPTYPE const** coord,
                                     FPTYPE*& coord_cpy,
                                     int const** type,
                                     int*& type_cpy,
                                     int*& idx_mapping,
                                     deepmd::InputNlist& inlist,
                                     int*& ilist,
                                     int*& numneigh,
                                     int**& firstneigh,
                                     int*& jlist,
                                     int*& nbor_list_dev,
                                     int& new_nall,
                                     int& mem_cpy,
                                     int& mem_nnei,
                                     int& max_nbor_size,
                                     const FPTYPE* box,
                                     const int* mesh_tensor_data,
                                     const int mesh_tensor_size,
                                     const int& nloc,
                                     const int& nei_mode,
                                     const float& rcut_r,
                                     const int& max_cpy_trial,
                                     const int& max_nnei_trial);

#endif  // TENSORFLOW_USE_ROCM

template <typename Device, typename FPTYPE>
class ProdEnvMatAOp : public OpKernel {
 public:
  explicit ProdEnvMatAOp(OpKernelConstruction* context) : OpKernel(context) {
    float nloc_f, nall_f;
    OP_REQUIRES_OK(context, context->GetAttr("rcut_a", &rcut_a));
    OP_REQUIRES_OK(context, context->GetAttr("rcut_r", &rcut_r));
    OP_REQUIRES_OK(context, context->GetAttr("rcut_r_smth", &rcut_r_smth));
    OP_REQUIRES_OK(context, context->GetAttr("sel_a", &sel_a));
    OP_REQUIRES_OK(context, context->GetAttr("sel_r", &sel_r));
    // OP_REQUIRES_OK(context, context->GetAttr("nloc", &nloc_f));
    // OP_REQUIRES_OK(context, context->GetAttr("nall", &nall_f));
    deepmd::cum_sum(sec_a, sel_a);
    deepmd::cum_sum(sec_r, sel_r);
    ndescrpt_a = sec_a.back() * 4;
    ndescrpt_r = sec_r.back() * 1;
    ndescrpt = ndescrpt_a + ndescrpt_r;
    nnei_a = sec_a.back();
    nnei_r = sec_r.back();
    nnei = nnei_a + nnei_r;
    max_nbor_size = 1024;
    max_cpy_trial = 100;
    mem_cpy = 256;
    max_nnei_trial = 100;
    mem_nnei = 256;
  }

  void Compute(OpKernelContext* context) override {
    deepmd::safe_compute(
        context, [this](OpKernelContext* context) { this->_Compute(context); });
  }

  void _Compute(OpKernelContext* context) {
    // Grab the input tensor
    int context_input_index = 0;
    const Tensor& coord_tensor = context->input(context_input_index++);
    const Tensor& type_tensor = context->input(context_input_index++);
    const Tensor& natoms_tensor = context->input(context_input_index++);
    const Tensor& box_tensor = context->input(context_input_index++);
    const Tensor& mesh_tensor = context->input(context_input_index++);
    const Tensor& avg_tensor = context->input(context_input_index++);
    const Tensor& std_tensor = context->input(context_input_index++);
    // set size of the sample. assume 't' is [[[1, 1, 1], [2, 2, 2]], [[3, 3,
    // 3], [4, 4, 4]]], then shape(t) ==> [2, 2, 3]
    OP_REQUIRES(context, (coord_tensor.shape().dims() == 2),
                errors::InvalidArgument("Dim of coord should be 2"));
    OP_REQUIRES(context, (type_tensor.shape().dims() == 2),
                errors::InvalidArgument("Dim of type should be 2"));
    OP_REQUIRES(context, (natoms_tensor.shape().dims() == 1),
                errors::InvalidArgument("Dim of natoms should be 1"));
    OP_REQUIRES(context, (box_tensor.shape().dims() == 2),
                errors::InvalidArgument("Dim of box should be 2"));
    OP_REQUIRES(context, (mesh_tensor.shape().dims() == 1),
                errors::InvalidArgument("Dim of mesh should be 1"));
    OP_REQUIRES(context, (avg_tensor.shape().dims() == 2),
                errors::InvalidArgument("Dim of avg should be 2"));
    OP_REQUIRES(context, (std_tensor.shape().dims() == 2),
                errors::InvalidArgument("Dim of std should be 2"));
    OP_REQUIRES(context, (sec_r.back() == 0),
                errors::InvalidArgument(
                    "Rotational free descriptor only support all-angular "
                    "information: sel_r should be all zero."));
    OP_REQUIRES(context, (natoms_tensor.shape().dim_size(0) >= 3),
                errors::InvalidArgument(
                    "number of atoms should be larger than (or equal to) 3"));
    DeviceFunctor()(device, context->eigen_device<Device>());
    const int* natoms = natoms_tensor.flat<int>().data();
    int nloc = natoms[0];
    int nall = natoms[1];
    int ntypes =
        natoms_tensor.shape().dim_size(0) - 2;  // nloc and nall mean something.
    int nsamples = coord_tensor.shape().dim_size(0);
    //// check the sizes
    OP_REQUIRES(context, (nsamples == type_tensor.shape().dim_size(0)),
                errors::InvalidArgument("number of samples should match"));
    OP_REQUIRES(context, (nsamples == box_tensor.shape().dim_size(0)),
                errors::InvalidArgument("number of samples should match"));
    OP_REQUIRES(context, (ntypes == avg_tensor.shape().dim_size(0)),
                errors::InvalidArgument("number of avg should be ntype"));
    OP_REQUIRES(context, (ntypes == std_tensor.shape().dim_size(0)),
                errors::InvalidArgument("number of std should be ntype"));

    OP_REQUIRES(context, (nall * 3 == coord_tensor.shape().dim_size(1)),
                errors::InvalidArgument("number of atoms should match"));
    OP_REQUIRES(context, (nall == type_tensor.shape().dim_size(1)),
                errors::InvalidArgument("number of atoms should match"));
    OP_REQUIRES(context, (9 == box_tensor.shape().dim_size(1)),
                errors::InvalidArgument("number of box should be 9"));
    OP_REQUIRES(context, (ndescrpt == avg_tensor.shape().dim_size(1)),
                errors::InvalidArgument("number of avg should be ndescrpt"));
    OP_REQUIRES(context, (ndescrpt == std_tensor.shape().dim_size(1)),
                errors::InvalidArgument("number of std should be ndescrpt"));

    OP_REQUIRES(context, (ntypes == int(sel_a.size())),
                errors::InvalidArgument(
                    "number of types should match the length of sel array"));
    OP_REQUIRES(context, (ntypes == int(sel_r.size())),
                errors::InvalidArgument(
                    "number of types should match the length of sel array"));

    int nei_mode = 0;
    bool b_nlist_map = false;
    if (mesh_tensor.shape().dim_size(0) == 16) {
      // lammps neighbor list
      nei_mode = 3;
    } else if (mesh_tensor.shape().dim_size(0) == 6) {
      // manual copied pbc
      assert(nloc == nall);
      nei_mode = 1;
      b_nlist_map = true;
    } else if (mesh_tensor.shape().dim_size(0) == 0) {
      // no pbc
      assert(nloc == nall);
      nei_mode = -1;
    } else if (mesh_tensor.shape().dim_size(0) > 16) {
      // pass neighbor list inside the tensor
      nei_mode = 4;
    } else if (mesh_tensor.shape().dim_size(0) == 7 ||
               mesh_tensor.shape().dim_size(0) == 1) {
      throw deepmd::deepmd_exception(
          "Mixed types are not supported by this OP.");
    } else {
      throw deepmd::deepmd_exception("invalid mesh tensor");
    }

    // Create output tensors
    TensorShape descrpt_shape;
    descrpt_shape.AddDim(nsamples);
    descrpt_shape.AddDim(int_64(nloc) * ndescrpt);
    TensorShape descrpt_deriv_shape;
    descrpt_deriv_shape.AddDim(nsamples);
    descrpt_deriv_shape.AddDim(int_64(nloc) * ndescrpt * 3);
    TensorShape rij_shape;
    rij_shape.AddDim(nsamples);
    rij_shape.AddDim(int_64(nloc) * nnei * 3);
    TensorShape nlist_shape;
    nlist_shape.AddDim(nsamples);
    nlist_shape.AddDim(int_64(nloc) * nnei);
    // define output tensor
    int context_output_index = 0;
    Tensor* descrpt_tensor = NULL;
    Tensor* descrpt_deriv_tensor = NULL;
    Tensor* rij_tensor = NULL;
    Tensor* nlist_tensor = NULL;
    OP_REQUIRES_OK(
        context, context->allocate_output(context_output_index++, descrpt_shape,
                                          &descrpt_tensor));
    OP_REQUIRES_OK(context, context->allocate_output(context_output_index++,
                                                     descrpt_deriv_shape,
                                                     &descrpt_deriv_tensor));
    OP_REQUIRES_OK(context, context->allocate_output(context_output_index++,
                                                     rij_shape, &rij_tensor));
    OP_REQUIRES_OK(context,
                   context->allocate_output(context_output_index++, nlist_shape,
                                            &nlist_tensor));

    FPTYPE* p_em = descrpt_tensor->flat<FPTYPE>().data();
    FPTYPE* p_em_deriv = descrpt_deriv_tensor->flat<FPTYPE>().data();
    FPTYPE* p_rij = rij_tensor->flat<FPTYPE>().data();
    int* p_nlist = nlist_tensor->flat<int>().data();
    const FPTYPE* p_coord = coord_tensor.flat<FPTYPE>().data();
    const FPTYPE* p_box = box_tensor.flat<FPTYPE>().data();
    const FPTYPE* avg = avg_tensor.flat<FPTYPE>().data();
    const FPTYPE* std = std_tensor.flat<FPTYPE>().data();
    const int* p_type = type_tensor.flat<int>().data();

    // loop over samples
    for (int_64 ff = 0; ff < nsamples; ++ff) {
      FPTYPE* em = p_em + ff * nloc * ndescrpt;
      FPTYPE* em_deriv = p_em_deriv + ff * nloc * ndescrpt * 3;
      FPTYPE* rij = p_rij + ff * nloc * nnei * 3;
      int* nlist = p_nlist + ff * nloc * nnei;
      const FPTYPE* coord = p_coord + ff * nall * 3;
      const FPTYPE* box = p_box + ff * 9;
      const int* type = p_type + ff * nall;

      if (device == "GPU") {
#if GOOGLE_CUDA
        int* idx_mapping = NULL;
        int *ilist = NULL, *numneigh = NULL;
        int** firstneigh = NULL;
        deepmd::malloc_device_memory(firstneigh, nloc);
        int* jlist = NULL;
        FPTYPE* coord_cpy;
        int* type_cpy;
        int frame_nall = nall;
        int mesh_tensor_size = static_cast<int>(mesh_tensor.NumElements());
        std::vector<Tensor> tensor_list(7);
        // prepare coord and nlist
        _prepare_coord_nlist_gpu<FPTYPE>(
            context, &tensor_list[0], &coord, coord_cpy, &type, type_cpy,
            idx_mapping, gpu_inlist, ilist, numneigh, firstneigh, jlist,
            nbor_list_dev, frame_nall, mem_cpy, mem_nnei, max_nbor_size, box,
            mesh_tensor.flat<int>().data(), mesh_tensor_size, nloc, nei_mode,
            rcut_r, max_cpy_trial, max_nnei_trial);

        // allocate temp memory, temp memory must not be used after this
        // operation!
        Tensor int_temp;
        TensorShape int_shape;
        int_shape.AddDim(sec_a.size() + int_64(nloc) * sec_a.size() + nloc);
        OP_REQUIRES_OK(context,
                       context->allocate_temp(DT_INT32, int_shape, &int_temp));
        Tensor uint64_temp;
        TensorShape uint64_shape;
        uint64_shape.AddDim(int_64(nloc) * max_nbor_size * 2);
        OP_REQUIRES_OK(context, context->allocate_temp(DT_UINT64, uint64_shape,
                                                       &uint64_temp));
        array_int = int_temp.flat<int>().data();
        array_longlong = uint64_temp.flat<unsigned long long>().data();

        // launch the gpu(nv) compute function
        deepmd::prod_env_mat_a_gpu(em, em_deriv, rij, nlist, coord, type,
                                   gpu_inlist, array_int, array_longlong,
                                   max_nbor_size, avg, std, nloc, frame_nall,
                                   rcut_r, rcut_r_smth, sec_a);
        if (b_nlist_map) {
          _map_nlist_gpu(nlist, idx_mapping, nloc, nnei);
        }
        deepmd::delete_device_memory(firstneigh);
#endif  // GOOGLE_CUDA

#if TENSORFLOW_USE_ROCM
        int* idx_mapping = NULL;
        int *ilist = NULL, *numneigh = NULL;
        int** firstneigh = NULL;
        deepmd::malloc_device_memory(firstneigh, nloc);
        int* jlist = NULL;
        FPTYPE* coord_cpy;
        int* type_cpy;
        int frame_nall = nall;
        int mesh_tensor_size = static_cast<int>(mesh_tensor.NumElements());
        std::vector<Tensor> tensor_list(7);
        // prepare coord and nlist
        _prepare_coord_nlist_gpu<FPTYPE>(
            context, &tensor_list[0], &coord, coord_cpy, &type, type_cpy,
            idx_mapping, gpu_inlist, ilist, numneigh, firstneigh, jlist,
            nbor_list_dev, frame_nall, mem_cpy, mem_nnei, max_nbor_size, box,
            mesh_tensor.flat<int>().data(), mesh_tensor_size, nloc, nei_mode,
            rcut_r, max_cpy_trial, max_nnei_trial);

        // allocate temp memory, temp memory must not be used after this
        // operation!
        Tensor int_temp;
        TensorShape int_shape;
        int_shape.AddDim(sec_a.size() + int_64(nloc) * sec_a.size() + nloc);
        OP_REQUIRES_OK(context,
                       context->allocate_temp(DT_INT32, int_shape, &int_temp));
        Tensor uint64_temp;
        TensorShape uint64_shape;
        uint64_shape.AddDim(int_64(nloc) * max_nbor_size * 2);
        OP_REQUIRES_OK(context, context->allocate_temp(DT_UINT64, uint64_shape,
                                                       &uint64_temp));
        array_int = int_temp.flat<int>().data();
        array_longlong = uint64_temp.flat<unsigned long long>().data();

        // launch the gpu(nv) compute function
        deepmd::prod_env_mat_a_gpu(em, em_deriv, rij, nlist, coord, type,
                                   gpu_inlist, array_int, array_longlong,
                                   max_nbor_size, avg, std, nloc, frame_nall,
                                   rcut_r, rcut_r_smth, sec_a);
        if (b_nlist_map) {
          _map_nlist_gpu(nlist, idx_mapping, nloc, nnei);
        }
        deepmd::delete_device_memory(firstneigh);
#endif  // TENSORFLOW_USE_ROCM
      } else if (device == "CPU") {
        deepmd::InputNlist inlist;
        // some buffers, be freed after the evaluation of this frame
        std::vector<int> idx_mapping;
        std::vector<int> ilist(nloc), numneigh(nloc);
        std::vector<int*> firstneigh(nloc);
        std::vector<std::vector<int>> jlist(nloc);
        std::vector<FPTYPE> coord_cpy;
        std::vector<int> type_cpy;
        int frame_nall = nall;
        // prepare coord and nlist
        _prepare_coord_nlist_cpu<FPTYPE>(
            context, &coord, coord_cpy, &type, type_cpy, idx_mapping, inlist,
            ilist, numneigh, firstneigh, jlist, frame_nall, mem_cpy, mem_nnei,
            max_nbor_size, box, mesh_tensor.flat<int>().data(), nloc, nei_mode,
            rcut_r, max_cpy_trial, max_nnei_trial);
        // launch the cpu compute function
        deepmd::prod_env_mat_a_cpu(em, em_deriv, rij, nlist, coord, type,
                                   inlist, max_nbor_size, avg, std, nloc,
                                   frame_nall, rcut_r, rcut_r_smth, sec_a);
        // do nlist mapping if coords were copied
        if (b_nlist_map) {
          _map_nlist_cpu(nlist, &idx_mapping[0], nloc, nnei);
        }
      }
    }
  }

  /////////////////////////////////////////////////////////////////////////////////////////////
 private:
  float rcut_a;
  float rcut_r;
  float rcut_r_smth;
  std::vector<int32> sel_r;
  std::vector<int32> sel_a;
  std::vector<int> sec_a;
  std::vector<int> sec_r;
  int ndescrpt, ndescrpt_a, ndescrpt_r;
  int nnei, nnei_a, nnei_r, nloc, nall, max_nbor_size;
  int mem_cpy, max_cpy_trial;
  int mem_nnei, max_nnei_trial;
  std::string device;
  int* array_int = NULL;
  unsigned long long* array_longlong = NULL;
  deepmd::InputNlist gpu_inlist;
  int* nbor_list_dev = NULL;
};

template <typename Device, typename FPTYPE>
class ProdEnvMatROp : public OpKernel {
 public:
  explicit ProdEnvMatROp(OpKernelConstruction* context) : OpKernel(context) {
    OP_REQUIRES_OK(context, context->GetAttr("rcut", &rcut));
    OP_REQUIRES_OK(context, context->GetAttr("rcut_smth", &rcut_smth));
    OP_REQUIRES_OK(context, context->GetAttr("sel", &sel));
    deepmd::cum_sum(sec, sel);
    sel_null.resize(3, 0);
    deepmd::cum_sum(sec_null, sel_null);
    ndescrpt = sec.back() * 1;
    nnei = sec.back();
    max_nbor_size = 1024;
    max_cpy_trial = 100;
    mem_cpy = 256;
    max_nnei_trial = 100;
    mem_nnei = 256;
  }

  void Compute(OpKernelContext* context) override {
    deepmd::safe_compute(
        context, [this](OpKernelContext* context) { this->_Compute(context); });
  }

  void _Compute(OpKernelContext* context) {
    // Grab the input tensor
    int context_input_index = 0;
    const Tensor& coord_tensor = context->input(context_input_index++);
    const Tensor& type_tensor = context->input(context_input_index++);
    const Tensor& natoms_tensor = context->input(context_input_index++);
    const Tensor& box_tensor = context->input(context_input_index++);
    const Tensor& mesh_tensor = context->input(context_input_index++);
    const Tensor& avg_tensor = context->input(context_input_index++);
    const Tensor& std_tensor = context->input(context_input_index++);
    // set size of the sample
    OP_REQUIRES(context, (coord_tensor.shape().dims() == 2),
                errors::InvalidArgument("Dim of coord should be 2"));
    OP_REQUIRES(context, (type_tensor.shape().dims() == 2),
                errors::InvalidArgument("Dim of type should be 2"));
    OP_REQUIRES(context, (natoms_tensor.shape().dims() == 1),
                errors::InvalidArgument("Dim of natoms should be 1"));
    OP_REQUIRES(context, (box_tensor.shape().dims() == 2),
                errors::InvalidArgument("Dim of box should be 2"));
    OP_REQUIRES(context, (mesh_tensor.shape().dims() == 1),
                errors::InvalidArgument("Dim of mesh should be 1"));
    OP_REQUIRES(context, (avg_tensor.shape().dims() == 2),
                errors::InvalidArgument("Dim of avg should be 2"));
    OP_REQUIRES(context, (std_tensor.shape().dims() == 2),
                errors::InvalidArgument("Dim of std should be 2"));
    OP_REQUIRES(context, (natoms_tensor.shape().dim_size(0) >= 3),
                errors::InvalidArgument(
                    "number of atoms should be larger than (or equal to) 3"));
    DeviceFunctor()(device, context->eigen_device<Device>());
    const int* natoms = natoms_tensor.flat<int>().data();
    int nloc = natoms[0];
    int nall = natoms[1];
    int ntypes =
        natoms_tensor.shape().dim_size(0) - 2;  // nloc and nall mean something.
    int nsamples = coord_tensor.shape().dim_size(0);
    //
    //// check the sizes
    // check the sizes
    OP_REQUIRES(context, (nsamples == type_tensor.shape().dim_size(0)),
                errors::InvalidArgument("number of samples should match"));
    OP_REQUIRES(context, (nsamples == box_tensor.shape().dim_size(0)),
                errors::InvalidArgument("number of samples should match"));
    OP_REQUIRES(context, (ntypes == avg_tensor.shape().dim_size(0)),
                errors::InvalidArgument("number of avg should be ntype"));
    OP_REQUIRES(context, (ntypes == std_tensor.shape().dim_size(0)),
                errors::InvalidArgument("number of std should be ntype"));
    OP_REQUIRES(context, (nall * 3 == coord_tensor.shape().dim_size(1)),
                errors::InvalidArgument("number of atoms should match"));
    OP_REQUIRES(context, (nall == type_tensor.shape().dim_size(1)),
                errors::InvalidArgument("number of atoms should match"));
    OP_REQUIRES(context, (9 == box_tensor.shape().dim_size(1)),
                errors::InvalidArgument("number of box should be 9"));
    OP_REQUIRES(context, (ndescrpt == avg_tensor.shape().dim_size(1)),
                errors::InvalidArgument("number of avg should be ndescrpt"));
    OP_REQUIRES(context, (ndescrpt == std_tensor.shape().dim_size(1)),
                errors::InvalidArgument("number of std should be ndescrpt"));

    int nei_mode = 0;
    bool b_nlist_map = false;
    if (mesh_tensor.shape().dim_size(0) == 16) {
      // lammps neighbor list
      nei_mode = 3;
    } else if (mesh_tensor.shape().dim_size(0) == 6) {
      // manual copied pbc
      assert(nloc == nall);
      nei_mode = 1;
      b_nlist_map = true;
    } else if (mesh_tensor.shape().dim_size(0) == 0) {
      // no pbc
      assert(nloc == nall);
      nei_mode = -1;
    } else if (mesh_tensor.shape().dim_size(0) > 16) {
      // pass neighbor list inside the tensor
      nei_mode = 4;
    } else if (mesh_tensor.shape().dim_size(0) == 7 ||
               mesh_tensor.shape().dim_size(0) == 1) {
      throw deepmd::deepmd_exception(
          "Mixed types are not supported by this OP.");
    } else {
      throw deepmd::deepmd_exception("invalid mesh tensor");
    }

    // Create an output tensor
    TensorShape descrpt_shape;
    descrpt_shape.AddDim(nsamples);
    descrpt_shape.AddDim(int_64(nloc) * ndescrpt);
    TensorShape descrpt_deriv_shape;
    descrpt_deriv_shape.AddDim(nsamples);
    descrpt_deriv_shape.AddDim(int_64(nloc) * ndescrpt * 3);
    TensorShape rij_shape;
    rij_shape.AddDim(nsamples);
    rij_shape.AddDim(int_64(nloc) * nnei * 3);
    TensorShape nlist_shape;
    nlist_shape.AddDim(nsamples);
    nlist_shape.AddDim(int_64(nloc) * nnei);

    int context_output_index = 0;
    Tensor* descrpt_tensor = NULL;
    OP_REQUIRES_OK(
        context, context->allocate_output(context_output_index++, descrpt_shape,
                                          &descrpt_tensor));
    Tensor* descrpt_deriv_tensor = NULL;
    OP_REQUIRES_OK(context, context->allocate_output(context_output_index++,
                                                     descrpt_deriv_shape,
                                                     &descrpt_deriv_tensor));
    Tensor* rij_tensor = NULL;
    OP_REQUIRES_OK(context, context->allocate_output(context_output_index++,
                                                     rij_shape, &rij_tensor));
    Tensor* nlist_tensor = NULL;
    OP_REQUIRES_OK(context,
                   context->allocate_output(context_output_index++, nlist_shape,
                                            &nlist_tensor));

    FPTYPE* p_em = descrpt_tensor->flat<FPTYPE>().data();
    FPTYPE* p_em_deriv = descrpt_deriv_tensor->flat<FPTYPE>().data();
    FPTYPE* p_rij = rij_tensor->flat<FPTYPE>().data();
    int* p_nlist = nlist_tensor->flat<int>().data();
    const FPTYPE* p_coord = coord_tensor.flat<FPTYPE>().data();
    const FPTYPE* p_box = box_tensor.flat<FPTYPE>().data();
    const FPTYPE* avg = avg_tensor.flat<FPTYPE>().data();
    const FPTYPE* std = std_tensor.flat<FPTYPE>().data();
    const int* p_type = type_tensor.flat<int>().data();

    // loop over samples
    for (int_64 ff = 0; ff < nsamples; ++ff) {
      FPTYPE* em = p_em + ff * nloc * ndescrpt;
      FPTYPE* em_deriv = p_em_deriv + ff * nloc * ndescrpt * 3;
      FPTYPE* rij = p_rij + ff * nloc * nnei * 3;
      int* nlist = p_nlist + ff * nloc * nnei;
      const FPTYPE* coord = p_coord + ff * nall * 3;
      const FPTYPE* box = p_box + ff * 9;
      const int* type = p_type + ff * nall;

      if (device == "GPU") {
#if GOOGLE_CUDA
        int* idx_mapping = NULL;
        int *ilist = NULL, *numneigh = NULL;
        int** firstneigh = NULL;
        deepmd::malloc_device_memory(firstneigh, nloc);
        int* jlist = NULL;
        FPTYPE* coord_cpy;
        int* type_cpy;
        int frame_nall = nall;
        int mesh_tensor_size = static_cast<int>(mesh_tensor.NumElements());
        std::vector<Tensor> tensor_list(7);
        // prepare coord and nlist
        _prepare_coord_nlist_gpu<FPTYPE>(
            context, &tensor_list[0], &coord, coord_cpy, &type, type_cpy,
            idx_mapping, gpu_inlist, ilist, numneigh, firstneigh, jlist,
            nbor_list_dev, frame_nall, mem_cpy, mem_nnei, max_nbor_size, box,
            mesh_tensor.flat<int>().data(), mesh_tensor_size, nloc, nei_mode,
            rcut, max_cpy_trial, max_nnei_trial);

        // allocate temp memory, temp memory must not be used after this
        // operation!
        Tensor int_temp;
        TensorShape int_shape;
        int_shape.AddDim(sec.size() + int_64(nloc) * sec.size() + nloc);
        OP_REQUIRES_OK(context,
                       context->allocate_temp(DT_INT32, int_shape, &int_temp));
        Tensor uint64_temp;
        TensorShape uint64_shape;
        uint64_shape.AddDim(int_64(nloc) * max_nbor_size * 2);
        OP_REQUIRES_OK(context, context->allocate_temp(DT_UINT64, uint64_shape,
                                                       &uint64_temp));
        array_int = int_temp.flat<int>().data();
        array_longlong = uint64_temp.flat<unsigned long long>().data();

        // launch the gpu(nv) compute function
        deepmd::prod_env_mat_r_gpu(em, em_deriv, rij, nlist, coord, type,
                                   gpu_inlist, array_int, array_longlong,
                                   max_nbor_size, avg, std, nloc, frame_nall,
                                   rcut, rcut_smth, sec);
        if (b_nlist_map) {
          _map_nlist_gpu(nlist, idx_mapping, nloc, nnei);
        }
        deepmd::delete_device_memory(firstneigh);
#endif  // GOOGLE_CUDA

#if TENSORFLOW_USE_ROCM
        int* idx_mapping = NULL;
        int *ilist = NULL, *numneigh = NULL;
        int** firstneigh = NULL;
        deepmd::malloc_device_memory(firstneigh, nloc);
        int* jlist = NULL;
        FPTYPE* coord_cpy;
        int* type_cpy;
        int frame_nall = nall;
        int mesh_tensor_size = static_cast<int>(mesh_tensor.NumElements());
        std::vector<Tensor> tensor_list(7);
        // prepare coord and nlist
        _prepare_coord_nlist_gpu<FPTYPE>(
            context, &tensor_list[0], &coord, coord_cpy, &type, type_cpy,
            idx_mapping, gpu_inlist, ilist, numneigh, firstneigh, jlist,
            nbor_list_dev, frame_nall, mem_cpy, mem_nnei, max_nbor_size, box,
            mesh_tensor.flat<int>().data(), mesh_tensor_size, nloc, nei_mode,
            rcut, max_cpy_trial, max_nnei_trial);

        // allocate temp memory, temp memory must not be used after this
        // operation!
        Tensor int_temp;
        TensorShape int_shape;
        int_shape.AddDim(sec.size() + int_64(nloc) * sec.size() + nloc);
        OP_REQUIRES_OK(context,
                       context->allocate_temp(DT_INT32, int_shape, &int_temp));
        Tensor uint64_temp;
        TensorShape uint64_shape;
        uint64_shape.AddDim(int_64(nloc) * max_nbor_size * 2);
        OP_REQUIRES_OK(context, context->allocate_temp(DT_UINT64, uint64_shape,
                                                       &uint64_temp));
        array_int = int_temp.flat<int>().data();
        array_longlong = uint64_temp.flat<unsigned long long>().data();

        // launch the gpu(nv) compute function
        deepmd::prod_env_mat_r_gpu(em, em_deriv, rij, nlist, coord, type,
                                   gpu_inlist, array_int, array_longlong,
                                   max_nbor_size, avg, std, nloc, frame_nall,
                                   rcut, rcut_smth, sec);
        if (b_nlist_map) {
          _map_nlist_gpu(nlist, idx_mapping, nloc, nnei);
        }
        deepmd::delete_device_memory(firstneigh);
#endif  // TENSORFLOW_USE_ROCM
      } else if (device == "CPU") {
        deepmd::InputNlist inlist;
        // some buffers, be freed after the evaluation of this frame
        std::vector<int> idx_mapping;
        std::vector<int> ilist(nloc), numneigh(nloc);
        std::vector<int*> firstneigh(nloc);
        std::vector<std::vector<int>> jlist(nloc);
        std::vector<FPTYPE> coord_cpy;
        std::vector<int> type_cpy;
        int frame_nall = nall;
        // prepare coord and nlist
        _prepare_coord_nlist_cpu<FPTYPE>(
            context, &coord, coord_cpy, &type, type_cpy, idx_mapping, inlist,
            ilist, numneigh, firstneigh, jlist, frame_nall, mem_cpy, mem_nnei,
            max_nbor_size, box, mesh_tensor.flat<int>().data(), nloc, nei_mode,
            rcut, max_cpy_trial, max_nnei_trial);
        // launch the cpu compute function
        deepmd::prod_env_mat_r_cpu(em, em_deriv, rij, nlist, coord, type,
                                   inlist, max_nbor_size, avg, std, nloc,
                                   frame_nall, rcut, rcut_smth, sec);
        if (b_nlist_map) {
          _map_nlist_cpu(nlist, &idx_mapping[0], nloc, nnei);
        }
      }
    }
  }

  /////////////////////////////////////////////////////////////////////////////////////////////

 private:
  float rcut;
  float rcut_smth;
  std::vector<int32> sel;
  std::vector<int32> sel_null;
  std::vector<int> sec;
  std::vector<int> sec_null;
  int nnei, ndescrpt, nloc, nall, max_nbor_size;
  int mem_cpy, max_cpy_trial;
  int mem_nnei, max_nnei_trial;
  std::string device;
  int* array_int = NULL;
  unsigned long long* array_longlong = NULL;
  deepmd::InputNlist gpu_inlist;
  int* nbor_list_dev = NULL;
};

template <typename Device, typename FPTYPE>
class ProdEnvMatAMixOp : public OpKernel {
 public:
  explicit ProdEnvMatAMixOp(OpKernelConstruction* context) : OpKernel(context) {
    float nloc_f, nall_f;
    OP_REQUIRES_OK(context, context->GetAttr("rcut_a", &rcut_a));
    OP_REQUIRES_OK(context, context->GetAttr("rcut_r", &rcut_r));
    OP_REQUIRES_OK(context, context->GetAttr("rcut_r_smth", &rcut_r_smth));
    OP_REQUIRES_OK(context, context->GetAttr("sel_a", &sel_a));
    OP_REQUIRES_OK(context, context->GetAttr("sel_r", &sel_r));
    // OP_REQUIRES_OK(context, context->GetAttr("nloc", &nloc_f));
    // OP_REQUIRES_OK(context, context->GetAttr("nall", &nall_f));
    deepmd::cum_sum(sec_a, sel_a);
    deepmd::cum_sum(sec_r, sel_r);
    ndescrpt_a = sec_a.back() * 4;
    ndescrpt_r = sec_r.back() * 1;
    ndescrpt = ndescrpt_a + ndescrpt_r;
    nnei_a = sec_a.back();
    nnei_r = sec_r.back();
    nnei = nnei_a + nnei_r;
    max_nbor_size = 1024;
    max_cpy_trial = 100;
    mem_cpy = 256;
    max_nnei_trial = 100;
    mem_nnei = 256;
  }

  void Compute(OpKernelContext* context) override {
    deepmd::safe_compute(
        context, [this](OpKernelContext* context) { this->_Compute(context); });
  }

  void _Compute(OpKernelContext* context) {
    // Grab the input tensor
    int context_input_index = 0;
    const Tensor& coord_tensor = context->input(context_input_index++);
    const Tensor& type_tensor = context->input(context_input_index++);
    const Tensor& natoms_tensor = context->input(context_input_index++);
    const Tensor& box_tensor = context->input(context_input_index++);
    const Tensor& mesh_tensor = context->input(context_input_index++);
    const Tensor& avg_tensor = context->input(context_input_index++);
    const Tensor& std_tensor = context->input(context_input_index++);
    // set size of the sample. assume 't' is [[[1, 1, 1], [2, 2, 2]], [[3, 3,
    // 3], [4, 4, 4]]], then shape(t) ==> [2, 2, 3]
    OP_REQUIRES(context, (coord_tensor.shape().dims() == 2),
                errors::InvalidArgument("Dim of coord should be 2"));
    OP_REQUIRES(context, (type_tensor.shape().dims() == 2),
                errors::InvalidArgument("Dim of type should be 2"));
    OP_REQUIRES(context, (natoms_tensor.shape().dims() == 1),
                errors::InvalidArgument("Dim of natoms should be 1"));
    OP_REQUIRES(context, (box_tensor.shape().dims() == 2),
                errors::InvalidArgument("Dim of box should be 2"));
    OP_REQUIRES(context, (mesh_tensor.shape().dims() == 1),
                errors::InvalidArgument("Dim of mesh should be 1"));
    OP_REQUIRES(context, (avg_tensor.shape().dims() == 2),
                errors::InvalidArgument("Dim of avg should be 2"));
    OP_REQUIRES(context, (std_tensor.shape().dims() == 2),
                errors::InvalidArgument("Dim of std should be 2"));
    OP_REQUIRES(context, (sec_r.back() == 0),
                errors::InvalidArgument(
                    "Rotational free descriptor only support all-angular "
                    "information: sel_r should be all zero."));
    OP_REQUIRES(context, (natoms_tensor.shape().dim_size(0) >= 3),
                errors::InvalidArgument(
                    "number of atoms should be larger than (or equal to) 3"));
    DeviceFunctor()(device, context->eigen_device<Device>());
    const int* natoms = natoms_tensor.flat<int>().data();
    int nloc = natoms[0];
    int nall = natoms[1];
    int ntypes = natoms_tensor.shape().dim_size(0) - 2;
    int nsamples = coord_tensor.shape().dim_size(0);
    //// check the sizes
    OP_REQUIRES(context, (nsamples == type_tensor.shape().dim_size(0)),
                errors::InvalidArgument("number of samples should match"));
    OP_REQUIRES(context, (nsamples == box_tensor.shape().dim_size(0)),
                errors::InvalidArgument("number of samples should match"));
    OP_REQUIRES(context, (ntypes == avg_tensor.shape().dim_size(0)),
                errors::InvalidArgument("number of avg should be ntype"));
    OP_REQUIRES(context, (ntypes == std_tensor.shape().dim_size(0)),
                errors::InvalidArgument("number of std should be ntype"));

    OP_REQUIRES(context, (nall * 3 == coord_tensor.shape().dim_size(1)),
                errors::InvalidArgument("number of atoms should match"));
    OP_REQUIRES(context, (nall == type_tensor.shape().dim_size(1)),
                errors::InvalidArgument("number of atoms should match"));
    OP_REQUIRES(context, (9 == box_tensor.shape().dim_size(1)),
                errors::InvalidArgument("number of box should be 9"));
    OP_REQUIRES(context, (ndescrpt == avg_tensor.shape().dim_size(1)),
                errors::InvalidArgument("number of avg should be ndescrpt"));
    OP_REQUIRES(context, (ndescrpt == std_tensor.shape().dim_size(1)),
                errors::InvalidArgument("number of std should be ndescrpt"));

    OP_REQUIRES(context, (1 == int(sel_a.size())),
                errors::InvalidArgument(
                    "the length of sel array should be 1 in this op"));
    OP_REQUIRES(context, (1 == int(sel_r.size())),
                errors::InvalidArgument(
                    "the length of sel array should be 1 in this op"));

    int nei_mode = 0;
    bool b_nlist_map = false;
    if (mesh_tensor.shape().dim_size(0) == 16) {
      // lammps neighbor list
      nei_mode = 3;
    } else if (mesh_tensor.shape().dim_size(0) == 6 ||
               mesh_tensor.shape().dim_size(0) == 7) {
      // manual copied pbc
      nei_mode = 1;
      b_nlist_map = true;
    } else if (mesh_tensor.shape().dim_size(0) == 0 ||
               mesh_tensor.shape().dim_size(0) == 1) {
      // no pbc
      nei_mode = -1;
    } else if (mesh_tensor.shape().dim_size(0) > 16) {
      // pass neighbor list inside the tensor
      nei_mode = 4;
    } else {
      throw deepmd::deepmd_exception("invalid mesh tensor");
    }

    // Create output tensors
    TensorShape descrpt_shape;
    descrpt_shape.AddDim(nsamples);
    descrpt_shape.AddDim(int_64(nloc) * ndescrpt);
    TensorShape descrpt_deriv_shape;
    descrpt_deriv_shape.AddDim(nsamples);
    descrpt_deriv_shape.AddDim(int_64(nloc) * ndescrpt * 3);
    TensorShape rij_shape;
    rij_shape.AddDim(nsamples);
    rij_shape.AddDim(int_64(nloc) * nnei * 3);
    TensorShape nlist_shape;
    nlist_shape.AddDim(nsamples);
    nlist_shape.AddDim(int_64(nloc) * nnei);
    TensorShape ntype_shape;
    ntype_shape.AddDim(nsamples);
    ntype_shape.AddDim(nloc * nnei);
    TensorShape nmask_shape;
    nmask_shape.AddDim(nsamples);
    nmask_shape.AddDim(nloc * nnei);
    // define output tensor
    int context_output_index = 0;
    Tensor* descrpt_tensor = NULL;
    Tensor* descrpt_deriv_tensor = NULL;
    Tensor* rij_tensor = NULL;
    Tensor* nlist_tensor = NULL;
    Tensor* ntype_tensor = NULL;
    Tensor* nmask_tensor = NULL;
    OP_REQUIRES_OK(
        context, context->allocate_output(context_output_index++, descrpt_shape,
                                          &descrpt_tensor));
    OP_REQUIRES_OK(context, context->allocate_output(context_output_index++,
                                                     descrpt_deriv_shape,
                                                     &descrpt_deriv_tensor));
    OP_REQUIRES_OK(context, context->allocate_output(context_output_index++,
                                                     rij_shape, &rij_tensor));
    OP_REQUIRES_OK(context,
                   context->allocate_output(context_output_index++, nlist_shape,
                                            &nlist_tensor));
    OP_REQUIRES_OK(context,
                   context->allocate_output(context_output_index++, ntype_shape,
                                            &ntype_tensor));
    OP_REQUIRES_OK(context,
                   context->allocate_output(context_output_index++, nmask_shape,
                                            &nmask_tensor));

    Tensor fake_type_tensor;  // all zeros
    TensorShape fake_type_shape;
    fake_type_shape.AddDim(nsamples * nall);
    OP_REQUIRES_OK(context, context->allocate_temp(DT_INT32, fake_type_shape,
                                                   &fake_type_tensor));

    FPTYPE* p_em = descrpt_tensor->flat<FPTYPE>().data();
    FPTYPE* p_em_deriv = descrpt_deriv_tensor->flat<FPTYPE>().data();
    FPTYPE* p_rij = rij_tensor->flat<FPTYPE>().data();
    int* p_nlist = nlist_tensor->flat<int>().data();
    int* p_ntype = ntype_tensor->flat<int>().data();
    bool* p_nmask = nmask_tensor->flat<bool>().data();
    const FPTYPE* p_coord = coord_tensor.flat<FPTYPE>().data();
    const FPTYPE* p_box = box_tensor.flat<FPTYPE>().data();
    const FPTYPE* avg = avg_tensor.flat<FPTYPE>().data();
    const FPTYPE* std = std_tensor.flat<FPTYPE>().data();
    const int* p_type = type_tensor.flat<int>().data();
    int* p_f_type = fake_type_tensor.flat<int>().data();

    if (device == "GPU") {
#if GOOGLE_CUDA
      deepmd::filter_ftype_gpu(p_f_type, p_type, nsamples * nall);
#endif
#if TENSORFLOW_USE_ROCM
      deepmd::filter_ftype_gpu(p_f_type, p_type, nsamples * nall);
#endif
    } else if (device == "CPU") {
      for (int ii = 0; ii < nsamples * nall; ii++) {
        p_f_type[ii] = (p_type[ii] < 0) ? -1 : 0;
      }
    }

    // loop over samples
    for (int_64 ff = 0; ff < nsamples; ++ff) {
      FPTYPE* em = p_em + ff * nloc * ndescrpt;
      FPTYPE* em_deriv = p_em_deriv + ff * nloc * ndescrpt * 3;
      FPTYPE* rij = p_rij + ff * nloc * nnei * 3;
      int* nlist = p_nlist + ff * nloc * nnei;
      int* ntype = p_ntype + ff * nloc * nnei;
      bool* nmask = p_nmask + ff * nloc * nnei;
      const FPTYPE* coord = p_coord + ff * nall * 3;
      const FPTYPE* box = p_box + ff * 9;
      const int* type = p_type + ff * nall;
      const int* f_type = p_f_type + ff * nall;

      if (device == "GPU") {
#if GOOGLE_CUDA
        int* idx_mapping = NULL;
        int *ilist = NULL, *numneigh = NULL;
        int** firstneigh = NULL;
        deepmd::malloc_device_memory(firstneigh, nloc);
        int* jlist = NULL;
        FPTYPE* coord_cpy;
        int* type_cpy;
        int frame_nall = nall;
        int mesh_tensor_size = static_cast<int>(mesh_tensor.NumElements());
        std::vector<Tensor> tensor_list(7);
        // prepare coord and nlist
        _prepare_coord_nlist_gpu<FPTYPE>(
            context, &tensor_list[0], &coord, coord_cpy, &f_type, type_cpy,
            idx_mapping, gpu_inlist, ilist, numneigh, firstneigh, jlist,
            nbor_list_dev, frame_nall, mem_cpy, mem_nnei, max_nbor_size, box,
            mesh_tensor.flat<int>().data(), mesh_tensor_size, nloc, nei_mode,
            rcut_r, max_cpy_trial, max_nnei_trial);

        // allocate temp memory, temp memory must not be used after this
        // operation!
        Tensor int_temp;
        TensorShape int_shape;
        int_shape.AddDim(sec_a.size() + int_64(nloc) * sec_a.size() + nloc);
        OP_REQUIRES_OK(context,
                       context->allocate_temp(DT_INT32, int_shape, &int_temp));
        Tensor uint64_temp;
        TensorShape uint64_shape;
        uint64_shape.AddDim(int_64(nloc) * max_nbor_size * 2);
        OP_REQUIRES_OK(context, context->allocate_temp(DT_UINT64, uint64_shape,
                                                       &uint64_temp));
        array_int = int_temp.flat<int>().data();
        array_longlong = uint64_temp.flat<unsigned long long>().data();

        // launch the gpu(nv) compute function
        deepmd::prod_env_mat_a_gpu(em, em_deriv, rij, nlist, coord, type,
                                   gpu_inlist, array_int, array_longlong,
                                   max_nbor_size, avg, std, nloc, frame_nall,
                                   rcut_r, rcut_r_smth, sec_a, f_type);
        _map_nei_info_gpu(nlist, ntype, nmask, type, idx_mapping, nloc, nnei,
                          ntypes, b_nlist_map);
        deepmd::delete_device_memory(firstneigh);
#endif  // GOOGLE_CUDA

#if TENSORFLOW_USE_ROCM
        int* idx_mapping = NULL;
        int *ilist = NULL, *numneigh = NULL;
        int** firstneigh = NULL;
        deepmd::malloc_device_memory(firstneigh, nloc);
        int* jlist = NULL;
        FPTYPE* coord_cpy;
        int* type_cpy;
        int frame_nall = nall;
        int mesh_tensor_size = static_cast<int>(mesh_tensor.NumElements());
        std::vector<Tensor> tensor_list(7);
        // prepare coord and nlist
        _prepare_coord_nlist_gpu<FPTYPE>(
            context, &tensor_list[0], &coord, coord_cpy, &f_type, type_cpy,
            idx_mapping, gpu_inlist, ilist, numneigh, firstneigh, jlist,
            nbor_list_dev, frame_nall, mem_cpy, mem_nnei, max_nbor_size, box,
            mesh_tensor.flat<int>().data(), mesh_tensor_size, nloc, nei_mode,
            rcut_r, max_cpy_trial, max_nnei_trial);

        // allocate temp memory, temp memory must not be used after this
        // operation!
        Tensor int_temp;
        TensorShape int_shape;
        int_shape.AddDim(sec_a.size() + int_64(nloc) * sec_a.size() + nloc);
        OP_REQUIRES_OK(context,
                       context->allocate_temp(DT_INT32, int_shape, &int_temp));
        Tensor uint64_temp;
        TensorShape uint64_shape;
        uint64_shape.AddDim(int_64(nloc) * max_nbor_size * 2);
        OP_REQUIRES_OK(context, context->allocate_temp(DT_UINT64, uint64_shape,
                                                       &uint64_temp));
        array_int = int_temp.flat<int>().data();
        array_longlong = uint64_temp.flat<unsigned long long>().data();

        // launch the gpu(nv) compute function
        deepmd::prod_env_mat_a_gpu(em, em_deriv, rij, nlist, coord, type,
                                   gpu_inlist, array_int, array_longlong,
                                   max_nbor_size, avg, std, nloc, frame_nall,
                                   rcut_r, rcut_r_smth, sec_a, f_type);
        _map_nei_info_gpu(nlist, ntype, nmask, type, idx_mapping, nloc, nnei,
                          ntypes, b_nlist_map);
        deepmd::delete_device_memory(firstneigh);
#endif  // TENSORFLOW_USE_ROCM
      } else if (device == "CPU") {
        deepmd::InputNlist inlist;
        // some buffers, be freed after the evaluation of this frame
        std::vector<int> idx_mapping;
        std::vector<int> ilist(nloc), numneigh(nloc);
        std::vector<int*> firstneigh(nloc);
        std::vector<std::vector<int>> jlist(nloc);
        std::vector<FPTYPE> coord_cpy;
        std::vector<int> type_cpy;
        int frame_nall = nall;
        // prepare coord and nlist
        _prepare_coord_nlist_cpu<FPTYPE>(
            context, &coord, coord_cpy, &f_type, type_cpy, idx_mapping, inlist,
            ilist, numneigh, firstneigh, jlist, frame_nall, mem_cpy, mem_nnei,
            max_nbor_size, box, mesh_tensor.flat<int>().data(), nloc, nei_mode,
            rcut_r, max_cpy_trial, max_nnei_trial);
        // launch the cpu compute function
        deepmd::prod_env_mat_a_cpu(
            em, em_deriv, rij, nlist, coord, type, inlist, max_nbor_size, avg,
            std, nloc, frame_nall, rcut_r, rcut_r_smth, sec_a, f_type);
        // do nlist mapping if coords were copied
        _map_nei_info_cpu(nlist, ntype, nmask, type, &idx_mapping[0], nloc,
                          nnei, ntypes, b_nlist_map);
      }
    }
  }

  /////////////////////////////////////////////////////////////////////////////////////////////
 private:
  float rcut_a;
  float rcut_r;
  float rcut_r_smth;
  std::vector<int32> sel_r;
  std::vector<int32> sel_a;
  std::vector<int> sec_a;
  std::vector<int> sec_r;
  int ndescrpt, ndescrpt_a, ndescrpt_r;
  int nnei, nnei_a, nnei_r, nloc, nall, max_nbor_size;
  int mem_cpy, max_cpy_trial;
  int mem_nnei, max_nnei_trial;
  std::string device;
  int* array_int = NULL;
  unsigned long long* array_longlong = NULL;
  deepmd::InputNlist gpu_inlist;
  int* nbor_list_dev = NULL;
};

template <typename FPTYPE>
static int _norm_copy_coord_cpu(std::vector<FPTYPE>& coord_cpy,
                                std::vector<int>& type_cpy,
                                std::vector<int>& idx_mapping,
                                int& nall,
                                int& mem_cpy,
                                const FPTYPE* coord,
                                const FPTYPE* box,
                                const int* type,
                                const int& nloc,
                                const int& max_cpy_trial,
                                const float& rcut_r) {
  std::vector<FPTYPE> tmp_coord(nall * 3);
  std::copy(coord, coord + nall * 3, tmp_coord.begin());
  deepmd::Region<FPTYPE> region;
  init_region_cpu(region, box);
  normalize_coord_cpu(&tmp_coord[0], nall, region);
  int tt;
  for (tt = 0; tt < max_cpy_trial; ++tt) {
    coord_cpy.resize(mem_cpy * 3);
    type_cpy.resize(mem_cpy);
    idx_mapping.resize(mem_cpy);
    int ret =
        copy_coord_cpu(&coord_cpy[0], &type_cpy[0], &idx_mapping[0], &nall,
                       &tmp_coord[0], type, nloc, mem_cpy, rcut_r, region);
    if (ret == 0) {
      break;
    } else {
      mem_cpy *= 2;
    }
  }
  return (tt != max_cpy_trial);
}

template <typename FPTYPE>
static int _build_nlist_cpu(std::vector<int>& ilist,
                            std::vector<int>& numneigh,
                            std::vector<int*>& firstneigh,
                            std::vector<std::vector<int>>& jlist,
                            int& max_nnei,
                            int& mem_nnei,
                            const FPTYPE* coord,
                            const int& nloc,
                            const int& new_nall,
                            const int& max_nnei_trial,
                            const float& rcut_r) {
  int tt;
  for (tt = 0; tt < max_nnei_trial; ++tt) {
    for (int ii = 0; ii < nloc; ++ii) {
      jlist[ii].resize(mem_nnei);
      firstneigh[ii] = &jlist[ii][0];
    }
    deepmd::InputNlist inlist(nloc, &ilist[0], &numneigh[0], &firstneigh[0]);
    int ret = build_nlist_cpu(inlist, &max_nnei, coord, nloc, new_nall,
                              mem_nnei, rcut_r);
    if (ret == 0) {
      break;
    } else {
      mem_nnei *= 2;
    }
  }
  return (tt != max_nnei_trial);
}

static void _map_nlist_cpu(int* nlist,
                           const int* idx_mapping,
                           const int& nloc,
                           const int& nnei) {
  for (int_64 ii = 0; ii < nloc; ++ii) {
    for (int_64 jj = 0; jj < nnei; ++jj) {
      int record = nlist[ii * nnei + jj];
      if (record >= 0) {
        nlist[ii * nnei + jj] = idx_mapping[record];
      }
    }
  }
}

static void _map_nei_info_cpu(int* nlist,
                              int* ntype,
                              bool* nmask,
                              const int* type,
                              const int* idx_mapping,
                              const int& nloc,
                              const int& nnei,
                              const int& ntypes,
                              const bool& b_nlist_map) {
  deepmd::use_nei_info_cpu(nlist, ntype, nmask, type, idx_mapping, nloc, nnei,
                           ntypes, b_nlist_map);
}

/**
 * @param[in] nei_mode -1, 1, 3, or 4.
 *   - -1: Build neighbor list without PBC. The size of mesh should
 *     be 0 (no mixed) or 1 (mixed).
 *   - 1: Build neighbor list with PBC. The size of mesh should
 *     be 6 (no mixed) or 7 (mixed).
 *   - 3：Use neighbor list from given pointers. The size of mesh should be 16.
 *     The first element is ago (whether update the internal neighbour list).
 *     The second element is the number of local atoms. The 5th-8th, 9th-12th,
 *     and 13th-16th elements are the pointer (int*, 4x size of int) to
 *     ilist, numneigh, firstneigh. The pointer should be valid during the
 *     execution of this op, so it may be created and given by an external
 *     program calling the TensorFlow session.
 *   - 4: Use neighbor list stored in the tensor. The size of mesh should be
 *     16 + 2 * nloc + sum(numneigh). Starting from the 17th element, the
 *     elements are ilist (size of nloc), numneigh (size of nloc), and neighbors
 *     (size of numneigh[i] for each i).
 */
template <typename FPTYPE>
static void _prepare_coord_nlist_cpu(OpKernelContext* context,
                                     FPTYPE const** coord,
                                     std::vector<FPTYPE>& coord_cpy,
                                     int const** type,
                                     std::vector<int>& type_cpy,
                                     std::vector<int>& idx_mapping,
                                     deepmd::InputNlist& inlist,
                                     std::vector<int>& ilist,
                                     std::vector<int>& numneigh,
                                     std::vector<int*>& firstneigh,
                                     std::vector<std::vector<int>>& jlist,
                                     int& new_nall,
                                     int& mem_cpy,
                                     int& mem_nnei,
                                     int& max_nbor_size,
                                     const FPTYPE* box,
                                     const int* mesh_tensor_data,
                                     const int& nloc,
                                     const int& nei_mode,
                                     const float& rcut_r,
                                     const int& max_cpy_trial,
                                     const int& max_nnei_trial) {
  inlist.inum = nloc;
  if (nei_mode != 3 && nei_mode != 4) {
    // build nlist by myself
    // normalize and copy coord
    if (nei_mode == 1) {
      int copy_ok = _norm_copy_coord_cpu(coord_cpy, type_cpy, idx_mapping,
                                         new_nall, mem_cpy, *coord, box, *type,
                                         nloc, max_cpy_trial, rcut_r);
      OP_REQUIRES(context, copy_ok,
                  errors::Aborted("cannot allocate mem for copied coords"));
      *coord = &coord_cpy[0];
      *type = &type_cpy[0];
    }
    // build nlist
    int build_ok = _build_nlist_cpu(ilist, numneigh, firstneigh, jlist,
                                    max_nbor_size, mem_nnei, *coord, nloc,
                                    new_nall, max_nnei_trial, rcut_r);
    OP_REQUIRES(context, build_ok,
                errors::Aborted("cannot allocate mem for nlist"));
    inlist.ilist = &ilist[0];
    inlist.numneigh = &numneigh[0];
    inlist.firstneigh = &firstneigh[0];
  } else if (nei_mode == 4) {
    std::memcpy(&ilist[0], 16 + mesh_tensor_data, sizeof(int) * nloc);
    std::memcpy(&numneigh[0], 16 + nloc + mesh_tensor_data, sizeof(int) * nloc);
    for (int ii = 0, kk = 0; ii < nloc; ++ii) {
      jlist[ii].resize(numneigh[ii]);
      std::memcpy(&jlist[ii][0], 16 + 2 * nloc + kk + mesh_tensor_data,
                  sizeof(int) * numneigh[ii]);
      firstneigh[ii] = &jlist[ii][0];
      kk += numneigh[ii];
    }
    inlist.ilist = &ilist[0];
    inlist.numneigh = &numneigh[0];
    inlist.firstneigh = &firstneigh[0];
  } else {
    // copy pointers to nlist data
    memcpy(&inlist.ilist, 4 + mesh_tensor_data, sizeof(int*));
    memcpy(&inlist.numneigh, 8 + mesh_tensor_data, sizeof(int*));
    memcpy(&inlist.firstneigh, 12 + mesh_tensor_data, sizeof(int**));
    max_nbor_size = max_numneigh(inlist);
  }
}

#if GOOGLE_CUDA
template <typename FPTYPE>
static int _norm_copy_coord_gpu(OpKernelContext* context,
                                Tensor* tensor_list,
                                FPTYPE*& coord_cpy,
                                int*& type_cpy,
                                int*& idx_mapping,
                                int& nall,
                                int& mem_cpy,
                                const FPTYPE* coord,
                                const FPTYPE* box,
                                const int* type,
                                const int& nloc,
                                const int& max_cpy_trial,
                                const float& rcut_r) {
  // Tensor FPTYPE_temp;
  TensorShape FPTYPE_shape;
  FPTYPE_shape.AddDim(nall * 3);
  tensorflow::Status status = context->allocate_temp(
      DataTypeToEnum<FPTYPE>::value, FPTYPE_shape, tensor_list);
  if (!status.ok()) {
    return false;
  }
  FPTYPE* tmp_coord = (*tensor_list).flat<FPTYPE>().data();
  DPErrcheck(cudaMemcpy(tmp_coord, coord, sizeof(FPTYPE) * nall * 3,
                        cudaMemcpyDeviceToDevice));

  deepmd::Region<FPTYPE> region;
  init_region_cpu(region, box);
  FPTYPE box_info[18];
  std::copy(region.boxt, region.boxt + 9, box_info);
  std::copy(region.rec_boxt, region.rec_boxt + 9, box_info + 9);
  int cell_info[23];
  deepmd::compute_cell_info(cell_info, rcut_r, region);
  const int loc_cellnum = cell_info[21];
  const int total_cellnum = cell_info[22];
  // Tensor double_temp;
  TensorShape double_shape;
  double_shape.AddDim(18);
  status = context->allocate_temp(DataTypeToEnum<FPTYPE>::value, double_shape,
                                  tensor_list + 1);
  if (!status.ok()) {
    return false;
  }
  // Tensor int_temp;
  TensorShape int_shape;
  int_shape.AddDim(23 + nloc * 3 + loc_cellnum + total_cellnum * 3 +
                   total_cellnum * 3 + loc_cellnum + 1 + total_cellnum + 1 +
                   nloc);
  context, context->allocate_temp(DT_INT32, int_shape, tensor_list + 2);
  FPTYPE* box_info_dev = (*(tensor_list + 1)).flat<FPTYPE>().data();
  int* cell_info_dev = (*(tensor_list + 2)).flat<int>().data();
  int* int_data_dev = cell_info_dev + 23;
  deepmd::memcpy_host_to_device(box_info_dev, box_info, 18);
  deepmd::memcpy_host_to_device(cell_info_dev, cell_info, 23);
  deepmd::Region<FPTYPE> region_dev;
  FPTYPE* new_boxt = region_dev.boxt;
  FPTYPE* new_rec_boxt = region_dev.rec_boxt;
  region_dev.boxt = box_info_dev;
  region_dev.rec_boxt = box_info_dev + 9;
  deepmd::normalize_coord_gpu(tmp_coord, nall, region_dev);
  int tt;
  for (tt = 0; tt < max_cpy_trial; ++tt) {
    // Tensor cpy_temp;
    TensorShape cpy_shape;
    cpy_shape.AddDim(mem_cpy * 3);
    status = context->allocate_temp(DataTypeToEnum<FPTYPE>::value, cpy_shape,
                                    tensor_list + 3);
    if (!status.ok()) {
      return false;
    }
    // Tensor t_temp;
    TensorShape t_shape;
    t_shape.AddDim(mem_cpy * 2);
    context, context->allocate_temp(DT_INT32, t_shape, tensor_list + 4);
    coord_cpy = (*(tensor_list + 3)).flat<FPTYPE>().data();
    type_cpy = (*(tensor_list + 4)).flat<int>().data();
    idx_mapping = type_cpy + mem_cpy;
    int ret = deepmd::copy_coord_gpu(
        coord_cpy, type_cpy, idx_mapping, &nall, int_data_dev, tmp_coord, type,
        nloc, mem_cpy, loc_cellnum, total_cellnum, cell_info_dev, region_dev);
    if (ret == 0) {
      break;
    } else {
      mem_cpy *= 2;
    }
  }
  region_dev.boxt = new_boxt;
  region_dev.rec_boxt = new_rec_boxt;
  return (tt != max_cpy_trial);
}

template <typename FPTYPE>
static int _build_nlist_gpu(OpKernelContext* context,
                            Tensor* tensor_list,
                            int*& ilist,
                            int*& numneigh,
                            int**& firstneigh,
                            int*& jlist,
                            int& max_nnei,
                            int& mem_nnei,
                            const FPTYPE* coord,
                            const int& nloc,
                            const int& new_nall,
                            const int& max_nnei_trial,
                            const float& rcut_r) {
  // Tensor nlist_temp;
  TensorShape nlist_shape;
  nlist_shape.AddDim(nloc * 2);
  tensorflow::Status status =
      context->allocate_temp(DT_INT32, nlist_shape, tensor_list);
  if (!status.ok()) {
    return false;
  }
  ilist = (*tensor_list).flat<int>().data();
  numneigh = ilist + nloc;
  // Tensor jlist_temp;
  int* ind_data = NULL;

  std::vector<int*> firstneigh_host(nloc);
  int tt;
  for (tt = 0; tt < max_nnei_trial; ++tt) {
    TensorShape jlist_shape;
    jlist_shape.AddDim(3 * int_64(nloc) * mem_nnei);
    status = context->allocate_temp(DT_INT32, jlist_shape, tensor_list + 1);
    if (!status.ok()) {
      return false;
    }
    jlist = (*(tensor_list + 1)).flat<int>().data();
    ind_data = jlist + nloc * mem_nnei;
    for (int_64 ii = 0; ii < nloc; ++ii) {
      firstneigh_host[ii] = jlist + ii * mem_nnei;
    }
    deepmd::memcpy_host_to_device(firstneigh, firstneigh_host);
    deepmd::InputNlist inlist(nloc, ilist, numneigh, firstneigh);
    int ret = deepmd::build_nlist_gpu(inlist, &max_nnei, ind_data, coord, nloc,
                                      new_nall, mem_nnei, rcut_r);
    if (ret == 0) {
      break;
    } else {
      mem_nnei *= 2;
    }
  }
  return (tt != max_nnei_trial);
}

static void _map_nlist_gpu(int* nlist,
                           const int* idx_mapping,
                           const int& nloc,
                           const int& nnei) {
  deepmd::use_nlist_map(nlist, idx_mapping, nloc, nnei);
}

static void _map_nei_info_gpu(int* nlist,
                              int* ntype,
                              bool* nmask,
                              const int* type,
                              const int* idx_mapping,
                              const int& nloc,
                              const int& nnei,
                              const int& ntypes,
                              const bool& b_nlist_map) {
  deepmd::use_nei_info_gpu(nlist, ntype, nmask, type, idx_mapping, nloc, nnei,
                           ntypes, b_nlist_map);
}

template <typename FPTYPE>
static void _prepare_coord_nlist_gpu(OpKernelContext* context,
                                     Tensor* tensor_list,
                                     FPTYPE const** coord,
                                     FPTYPE*& coord_cpy,
                                     int const** type,
                                     int*& type_cpy,
                                     int*& idx_mapping,
                                     deepmd::InputNlist& inlist,
                                     int*& ilist,
                                     int*& numneigh,
                                     int**& firstneigh,
                                     int*& jlist,
                                     int*& nbor_list_dev,
                                     int& new_nall,
                                     int& mem_cpy,
                                     int& mem_nnei,
                                     int& max_nbor_size,
                                     const FPTYPE* box,
                                     const int* mesh_tensor_data,
                                     const int mesh_tensor_size,
                                     const int& nloc,
                                     const int& nei_mode,
                                     const float& rcut_r,
                                     const int& max_cpy_trial,
                                     const int& max_nnei_trial) {
  if (nei_mode != 3 && nei_mode != 4) {
    inlist.inum = nloc;
    // build nlist by myself
    // normalize and copy coord
    if (nei_mode == 1) {
      int copy_ok = _norm_copy_coord_gpu(
          context, tensor_list, coord_cpy, type_cpy, idx_mapping, new_nall,
          mem_cpy, *coord, box, *type, nloc, max_cpy_trial, rcut_r);
      OP_REQUIRES(context, copy_ok,
                  errors::Aborted("cannot allocate mem for copied coords"));
      *coord = coord_cpy;
      *type = type_cpy;
    }
    // build nlist
    int build_ok =
        _build_nlist_gpu(context, tensor_list + 5, ilist, numneigh, firstneigh,
                         jlist, max_nbor_size, mem_nnei, *coord, nloc, new_nall,
                         max_nnei_trial, rcut_r);
    OP_REQUIRES(context, build_ok,
                errors::Aborted("cannot allocate mem for nlist"));
    if (max_nbor_size <= 1024) {
      max_nbor_size = 1024;
    } else if (max_nbor_size <= 2048) {
      max_nbor_size = 2048;
    } else {
      max_nbor_size = 4096;
    }
    inlist.ilist = ilist;
    inlist.numneigh = numneigh;
    inlist.firstneigh = firstneigh;
  } else if (nei_mode == 4) {
    // TODO: in theory, it will be faster to put everything on GPUs...
    std::vector<int> mesh_tensor_data_host(mesh_tensor_size);
    std::vector<int> ilist_host(nloc);
    std::vector<int> numneigh_host(nloc);
    std::vector<int*> firstneigh_host(nloc);
    std::vector<int> fake_mesh(16);

    // copy from gpu to cpu
    deepmd::memcpy_device_to_host(mesh_tensor_data, mesh_tensor_data_host);
    std::memcpy(&ilist_host[0], &mesh_tensor_data_host[16], sizeof(int) * nloc);
    std::memcpy(&numneigh_host[0], &mesh_tensor_data_host[16 + nloc],
                sizeof(int) * nloc);
    for (int ii = 0, kk = 0; ii < nloc; ++ii) {
      firstneigh_host[ii] = &mesh_tensor_data_host[16 + 2 * nloc + kk];
      kk += numneigh_host[ii];
    }
    // make a fake mesh
    fake_mesh[0] = 0;
    fake_mesh[1] = nloc;
    std::memcpy(&fake_mesh[4], &ilist_host, sizeof(int*));
    std::memcpy(&fake_mesh[8], &numneigh_host, sizeof(int*));
    std::memcpy(&fake_mesh[12], &firstneigh_host, sizeof(int**));
    // copy from cpu to gpu
    int* fake_mesh_dev = NULL;
    deepmd::malloc_device_memory(fake_mesh_dev, 16);
    deepmd::memcpy_host_to_device(fake_mesh_dev, fake_mesh);

    deepmd::InputNlist inlist_temp;
    inlist_temp.inum = nloc;
    // everything should be copied to GPU...
    deepmd::env_mat_nbor_update(inlist_temp, inlist, max_nbor_size,
                                nbor_list_dev, fake_mesh_dev, 16);
    OP_REQUIRES(context, (max_numneigh(inlist_temp) <= max_nbor_size),
                errors::InvalidArgument(
                    "Assert failed, max neighbor size of atom(lammps) " +
                    std::to_string(max_numneigh(inlist_temp)) +
                    " is larger than " + std::to_string(max_nbor_size) +
                    ", which currently is not supported by deepmd-kit."));
    deepmd::delete_device_memory(fake_mesh_dev);
  } else {
    // update nbor list
    deepmd::InputNlist inlist_temp;
    inlist_temp.inum = nloc;
    deepmd::env_mat_nbor_update(inlist_temp, inlist, max_nbor_size,
                                nbor_list_dev, mesh_tensor_data,
                                mesh_tensor_size);
    OP_REQUIRES(context, (max_numneigh(inlist_temp) <= max_nbor_size),
                errors::InvalidArgument(
                    "Assert failed, max neighbor size of atom(lammps) " +
                    std::to_string(max_numneigh(inlist_temp)) +
                    " is larger than " + std::to_string(max_nbor_size) +
                    ", which currently is not supported by deepmd-kit."));
  }
}
#endif  // GOOGLE_CUDA

#if TENSORFLOW_USE_ROCM
template <typename FPTYPE>
static int _norm_copy_coord_gpu(OpKernelContext* context,
                                Tensor* tensor_list,
                                FPTYPE*& coord_cpy,
                                int*& type_cpy,
                                int*& idx_mapping,
                                int& nall,
                                int& mem_cpy,
                                const FPTYPE* coord,
                                const FPTYPE* box,
                                const int* type,
                                const int& nloc,
                                const int& max_cpy_trial,
                                const float& rcut_r) {
  // Tensor FPTYPE_temp;
  TensorShape FPTYPE_shape;
  FPTYPE_shape.AddDim(nall * 3);
  context->allocate_temp(DataTypeToEnum<FPTYPE>::value, FPTYPE_shape,
                         tensor_list);
  FPTYPE* tmp_coord = (*tensor_list).flat<FPTYPE>().data();
  DPErrcheck(hipMemcpy(tmp_coord, coord, sizeof(FPTYPE) * nall * 3,
                       hipMemcpyDeviceToDevice));

  deepmd::Region<FPTYPE> region;
  init_region_cpu(region, box);
  FPTYPE box_info[18];
  std::copy(region.boxt, region.boxt + 9, box_info);
  std::copy(region.rec_boxt, region.rec_boxt + 9, box_info + 9);
  int cell_info[23];
  deepmd::compute_cell_info(cell_info, rcut_r, region);
  const int loc_cellnum = cell_info[21];
  const int total_cellnum = cell_info[22];
  // Tensor double_temp;
  TensorShape double_shape;
  double_shape.AddDim(18);
  tensorflow::Status status = context->allocate_temp(
      DataTypeToEnum<FPTYPE>::value, double_shape, tensor_list + 1);
  if (!status.ok()) {
    return false;
  }
  // Tensor int_temp;
  TensorShape int_shape;
  int_shape.AddDim(23 + nloc * 3 + loc_cellnum + total_cellnum * 3 +
                   total_cellnum * 3 + loc_cellnum + 1 + total_cellnum + 1 +
                   nloc);
  context, context->allocate_temp(DT_INT32, int_shape, tensor_list + 2);
  FPTYPE* box_info_dev = (*(tensor_list + 1)).flat<FPTYPE>().data();
  int* cell_info_dev = (*(tensor_list + 2)).flat<int>().data();
  int* int_data_dev = cell_info_dev + 23;
  deepmd::memcpy_host_to_device(box_info_dev, box_info, 18);
  deepmd::memcpy_host_to_device(cell_info_dev, cell_info, 23);
  deepmd::Region<FPTYPE> region_dev;
  FPTYPE* new_boxt = region_dev.boxt;
  FPTYPE* new_rec_boxt = region_dev.rec_boxt;
  region_dev.boxt = box_info_dev;
  region_dev.rec_boxt = box_info_dev + 9;
  deepmd::normalize_coord_gpu(tmp_coord, nall, region_dev);
  int tt;
  for (tt = 0; tt < max_cpy_trial; ++tt) {
    // Tensor cpy_temp;
    TensorShape cpy_shape;
    cpy_shape.AddDim(mem_cpy * 3);
    context->allocate_temp(DataTypeToEnum<FPTYPE>::value, cpy_shape,
                           tensor_list + 3);
    // Tensor t_temp;
    TensorShape t_shape;
    t_shape.AddDim(mem_cpy * 2);
    context, context->allocate_temp(DT_INT32, t_shape, tensor_list + 4);
    coord_cpy = (*(tensor_list + 3)).flat<FPTYPE>().data();
    type_cpy = (*(tensor_list + 4)).flat<int>().data();
    idx_mapping = type_cpy + mem_cpy;
    int ret = deepmd::copy_coord_gpu(
        coord_cpy, type_cpy, idx_mapping, &nall, int_data_dev, tmp_coord, type,
        nloc, mem_cpy, loc_cellnum, total_cellnum, cell_info_dev, region_dev);
    if (ret == 0) {
      break;
    } else {
      mem_cpy *= 2;
    }
  }
  region_dev.boxt = new_boxt;
  region_dev.rec_boxt = new_rec_boxt;
  return (tt != max_cpy_trial);
}

template <typename FPTYPE>
static int _build_nlist_gpu(OpKernelContext* context,
                            Tensor* tensor_list,
                            int*& ilist,
                            int*& numneigh,
                            int**& firstneigh,
                            int*& jlist,
                            int& max_nnei,
                            int& mem_nnei,
                            const FPTYPE* coord,
                            const int& nloc,
                            const int& new_nall,
                            const int& max_nnei_trial,
                            const float& rcut_r) {
  // Tensor nlist_temp;
  TensorShape nlist_shape;
  nlist_shape.AddDim(nloc * 2);
  tensorflow::Status status =
      context->allocate_temp(DT_INT32, nlist_shape, tensor_list);
  if (!status.ok()) {
    return false;
  }
  ilist = (*tensor_list).flat<int>().data();
  numneigh = ilist + nloc;
  // Tensor jlist_temp;
  int* ind_data = NULL;

  std::vector<int*> firstneigh_host(nloc);
  int tt;
  for (tt = 0; tt < max_nnei_trial; ++tt) {
    TensorShape jlist_shape;
    jlist_shape.AddDim(3 * int_64(nloc) * mem_nnei);
    status = context->allocate_temp(DT_INT32, jlist_shape, tensor_list + 1);
    if (!status.ok()) {
      return false;
    }
    jlist = (*(tensor_list + 1)).flat<int>().data();
    ind_data = jlist + nloc * mem_nnei;
    for (int_64 ii = 0; ii < nloc; ++ii) {
      firstneigh_host[ii] = jlist + ii * mem_nnei;
    }
    deepmd::memcpy_host_to_device(firstneigh, firstneigh_host);
    deepmd::InputNlist inlist(nloc, ilist, numneigh, firstneigh);
    int ret = deepmd::build_nlist_gpu(inlist, &max_nnei, ind_data, coord, nloc,
                                      new_nall, mem_nnei, rcut_r);
    if (ret == 0) {
      break;
    } else {
      mem_nnei *= 2;
    }
  }
  return (tt != max_nnei_trial);
}

static void _map_nlist_gpu(int* nlist,
                           const int* idx_mapping,
                           const int& nloc,
                           const int& nnei) {
  deepmd::use_nlist_map(nlist, idx_mapping, nloc, nnei);
}

static void _map_nei_info_gpu(int* nlist,
                              int* ntype,
                              bool* nmask,
                              const int* type,
                              const int* idx_mapping,
                              const int& nloc,
                              const int& nnei,
                              const int& ntypes,
                              const bool& b_nlist_map) {
  deepmd::use_nei_info_gpu(nlist, ntype, nmask, type, idx_mapping, nloc, nnei,
                           ntypes, b_nlist_map);
}

template <typename FPTYPE>
<<<<<<< HEAD
static void _prepare_coord_nlist_gpu(OpKernelContext* context,
                                     Tensor* tensor_list,
                                     FPTYPE const** coord,
                                     FPTYPE*& coord_cpy,
                                     int const** type,
                                     int*& type_cpy,
                                     int*& idx_mapping,
                                     deepmd::InputNlist& inlist,
                                     int*& ilist,
                                     int*& numneigh,
                                     int**& firstneigh,
                                     int*& jlist,
                                     int*& nbor_list_dev,
                                     int& new_nall,
                                     int& mem_cpy,
                                     int& mem_nnei,
                                     int& max_nbor_size,
                                     const FPTYPE* box,
                                     const int* mesh_tensor_data,
                                     const int mesh_tensor_size,
                                     const int& nloc,
                                     const int& nei_mode,
                                     const float& rcut_r,
                                     const int& max_cpy_trial,
                                     const int& max_nnei_trial) {
  if (nei_mode != 3) {
=======
static void _prepare_coord_nlist_gpu_rocm(OpKernelContext* context,
                                          Tensor* tensor_list,
                                          FPTYPE const** coord,
                                          FPTYPE*& coord_cpy,
                                          int const** type,
                                          int*& type_cpy,
                                          int*& idx_mapping,
                                          deepmd::InputNlist& inlist,
                                          int*& ilist,
                                          int*& numneigh,
                                          int**& firstneigh,
                                          int*& jlist,
                                          int*& nbor_list_dev,
                                          int& new_nall,
                                          int& mem_cpy,
                                          int& mem_nnei,
                                          int& max_nbor_size,
                                          const FPTYPE* box,
                                          const int* mesh_tensor_data,
                                          const int mesh_tensor_size,
                                          const int& nloc,
                                          const int& nei_mode,
                                          const float& rcut_r,
                                          const int& max_cpy_trial,
                                          const int& max_nnei_trial) {
  if (nei_mode != 3 && nei_mode != 4) {
>>>>>>> 0aae8e5b
    inlist.inum = nloc;
    // build nlist by myself
    // normalize and copy coord
    if (nei_mode == 1) {
      int copy_ok = _norm_copy_coord_gpu(
          context, tensor_list, coord_cpy, type_cpy, idx_mapping, new_nall,
          mem_cpy, *coord, box, *type, nloc, max_cpy_trial, rcut_r);
      OP_REQUIRES(context, copy_ok,
                  errors::Aborted("cannot allocate mem for copied coords"));
      *coord = coord_cpy;
      *type = type_cpy;
    }
    // build nlist
    int build_ok =
        _build_nlist_gpu(context, tensor_list + 5, ilist, numneigh, firstneigh,
                         jlist, max_nbor_size, mem_nnei, *coord, nloc, new_nall,
                         max_nnei_trial, rcut_r);
    OP_REQUIRES(context, build_ok,
                errors::Aborted("cannot allocate mem for nlist"));
    if (max_nbor_size <= 1024) {
      max_nbor_size = 1024;
    } else if (max_nbor_size <= 2048) {
      max_nbor_size = 2048;
    } else {
      max_nbor_size = 4096;
    }
    inlist.ilist = ilist;
    inlist.numneigh = numneigh;
    inlist.firstneigh = firstneigh;
  } else if (nei_mode == 4) {
    // TODO: in theory, it will be faster to put everything on GPUs...
    std::vector<int> mesh_tensor_data_host(mesh_tensor_size);
    std::vector<int> ilist_host(nloc);
    std::vector<int> numneigh_host(nloc);
    std::vector<int*> firstneigh_host(nloc);
    std::vector<int> fake_mesh(16);

    // copy from gpu to cpu
    deepmd::memcpy_device_to_host(mesh_tensor_data, mesh_tensor_data_host);
    std::memcpy(&ilist_host[0], &mesh_tensor_data_host[16], sizeof(int) * nloc);
    std::memcpy(&numneigh_host[0], &mesh_tensor_data_host[16 + nloc],
                sizeof(int) * nloc);
    for (int ii = 0, kk = 0; ii < nloc; ++ii) {
      firstneigh_host[ii] = &mesh_tensor_data_host[16 + 2 * nloc + kk];
      kk += numneigh_host[ii];
    }
    // make a fake mesh
    fake_mesh[0] = 0;
    fake_mesh[1] = nloc;
    std::memcpy(&fake_mesh[4], &ilist_host, sizeof(int*));
    std::memcpy(&fake_mesh[8], &numneigh_host, sizeof(int*));
    std::memcpy(&fake_mesh[12], &firstneigh_host, sizeof(int**));
    // copy from cpu to gpu
    int* fake_mesh_dev = NULL;
    deepmd::malloc_device_memory(fake_mesh_dev, 16);
    deepmd::memcpy_host_to_device(fake_mesh_dev, fake_mesh);

    deepmd::InputNlist inlist_temp;
    inlist_temp.inum = nloc;
    // everything should be copied to GPU...
    deepmd::env_mat_nbor_update(inlist_temp, inlist, max_nbor_size,
                                nbor_list_dev, fake_mesh_dev, 16);
    OP_REQUIRES(context, (max_numneigh(inlist_temp) <= max_nbor_size),
                errors::InvalidArgument(
                    "Assert failed, max neighbor size of atom(lammps) " +
                    std::to_string(max_numneigh(inlist_temp)) +
                    " is larger than " + std::to_string(max_nbor_size) +
                    ", which currently is not supported by deepmd-kit."));
    deepmd::delete_device_memory(fake_mesh_dev);
  } else {
    // update nbor list
    deepmd::InputNlist inlist_temp;
    inlist_temp.inum = nloc;
    deepmd::env_mat_nbor_update(inlist_temp, inlist, max_nbor_size,
                                nbor_list_dev, mesh_tensor_data,
                                mesh_tensor_size);
    OP_REQUIRES(context, (max_numneigh(inlist_temp) <= max_nbor_size),
                errors::InvalidArgument(
                    "Assert failed, max neighbor size of atom(lammps) " +
                    std::to_string(max_numneigh(inlist_temp)) +
                    " is larger than " + std::to_string(max_nbor_size) +
                    ", which currently is not supported by deepmd-kit."));
  }
}
#endif  // TENSORFLOW_USE_ROCM

// Register the CPU kernels.
// Compatible with v1.3
#define REGISTER_CPU(T)                                                 \
  REGISTER_KERNEL_BUILDER(                                              \
      Name("ProdEnvMatA").Device(DEVICE_CPU).TypeConstraint<T>("T"),    \
      ProdEnvMatAOp<CPUDevice, T>);                                     \
  REGISTER_KERNEL_BUILDER(                                              \
      Name("ProdEnvMatR").Device(DEVICE_CPU).TypeConstraint<T>("T"),    \
      ProdEnvMatROp<CPUDevice, T>);                                     \
  REGISTER_KERNEL_BUILDER(                                              \
      Name("ProdEnvMatAMix").Device(DEVICE_CPU).TypeConstraint<T>("T"), \
      ProdEnvMatAMixOp<CPUDevice, T>);                                  \
  REGISTER_KERNEL_BUILDER(                                              \
      Name("DescrptSeA").Device(DEVICE_CPU).TypeConstraint<T>("T"),     \
      ProdEnvMatAOp<CPUDevice, T>);                                     \
  REGISTER_KERNEL_BUILDER(                                              \
      Name("DescrptNorot").Device(DEVICE_CPU).TypeConstraint<T>("T"),   \
      ProdEnvMatAOp<CPUDevice, T>);                                     \
  REGISTER_KERNEL_BUILDER(                                              \
      Name("DescrptSeR").Device(DEVICE_CPU).TypeConstraint<T>("T"),     \
      ProdEnvMatROp<CPUDevice, T>);
REGISTER_CPU(float);
REGISTER_CPU(double);

// Register the GPU kernels.
// Compatible with v1.3
#if GOOGLE_CUDA || TENSORFLOW_USE_ROCM
#define REGISTER_GPU(T)                                    \
  REGISTER_KERNEL_BUILDER(Name("ProdEnvMatA")              \
                              .Device(DEVICE_GPU)          \
                              .TypeConstraint<T>("T")      \
                              .HostMemory("natoms")        \
                              .HostMemory("box"),          \
                          ProdEnvMatAOp<GPUDevice, T>);    \
  REGISTER_KERNEL_BUILDER(Name("ProdEnvMatR")              \
                              .Device(DEVICE_GPU)          \
                              .TypeConstraint<T>("T")      \
                              .HostMemory("natoms")        \
                              .HostMemory("box"),          \
                          ProdEnvMatROp<GPUDevice, T>);    \
  REGISTER_KERNEL_BUILDER(Name("ProdEnvMatAMix")           \
                              .Device(DEVICE_GPU)          \
                              .TypeConstraint<T>("T")      \
                              .HostMemory("natoms")        \
                              .HostMemory("box"),          \
                          ProdEnvMatAMixOp<GPUDevice, T>); \
  REGISTER_KERNEL_BUILDER(Name("DescrptSeA")               \
                              .Device(DEVICE_GPU)          \
                              .TypeConstraint<T>("T")      \
                              .HostMemory("natoms")        \
                              .HostMemory("box"),          \
                          ProdEnvMatAOp<GPUDevice, T>);    \
  REGISTER_KERNEL_BUILDER(Name("DescrptNorot")             \
                              .Device(DEVICE_GPU)          \
                              .TypeConstraint<T>("T")      \
                              .HostMemory("natoms")        \
                              .HostMemory("box"),          \
                          ProdEnvMatAOp<GPUDevice, T>);    \
  REGISTER_KERNEL_BUILDER(Name("DescrptSeR")               \
                              .Device(DEVICE_GPU)          \
                              .TypeConstraint<T>("T")      \
                              .HostMemory("natoms")        \
                              .HostMemory("box"),          \
                          ProdEnvMatROp<GPUDevice, T>);
REGISTER_GPU(float);
REGISTER_GPU(double);
#endif  // GOOGLE_CUDA || TENSORFLOW_USE_ROCM<|MERGE_RESOLUTION|>--- conflicted
+++ resolved
@@ -1961,7 +1961,6 @@
 }
 
 template <typename FPTYPE>
-<<<<<<< HEAD
 static void _prepare_coord_nlist_gpu(OpKernelContext* context,
                                      Tensor* tensor_list,
                                      FPTYPE const** coord,
@@ -1987,35 +1986,7 @@
                                      const float& rcut_r,
                                      const int& max_cpy_trial,
                                      const int& max_nnei_trial) {
-  if (nei_mode != 3) {
-=======
-static void _prepare_coord_nlist_gpu_rocm(OpKernelContext* context,
-                                          Tensor* tensor_list,
-                                          FPTYPE const** coord,
-                                          FPTYPE*& coord_cpy,
-                                          int const** type,
-                                          int*& type_cpy,
-                                          int*& idx_mapping,
-                                          deepmd::InputNlist& inlist,
-                                          int*& ilist,
-                                          int*& numneigh,
-                                          int**& firstneigh,
-                                          int*& jlist,
-                                          int*& nbor_list_dev,
-                                          int& new_nall,
-                                          int& mem_cpy,
-                                          int& mem_nnei,
-                                          int& max_nbor_size,
-                                          const FPTYPE* box,
-                                          const int* mesh_tensor_data,
-                                          const int mesh_tensor_size,
-                                          const int& nloc,
-                                          const int& nei_mode,
-                                          const float& rcut_r,
-                                          const int& max_cpy_trial,
-                                          const int& max_nnei_trial) {
   if (nei_mode != 3 && nei_mode != 4) {
->>>>>>> 0aae8e5b
     inlist.inum = nloc;
     // build nlist by myself
     // normalize and copy coord
