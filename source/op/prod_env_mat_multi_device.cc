// SPDX-License-Identifier: LGPL-3.0-or-later
#include "coord.h"
#include "custom_op.h"
#include "errors.h"
#include "neighbor_list.h"
#include "prod_env_mat.h"
#include "region.h"
#include "utilities.h"

REGISTER_OP("ProdEnvMatA")
    .Attr("T: {float, double} = DT_DOUBLE")
    .Input("coord: T")       // atomic coordinates
    .Input("type: int32")    // atomic type
    .Input("natoms: int32")  // local atomic number; each type atomic number
    .Input("box : T")
    .Input("mesh : int32")
    .Input("davg: T")       // average value of data
    .Input("dstd: T")       // standard deviation
    .Attr("rcut_a: float")  // no use
    .Attr("rcut_r: float")
    .Attr("rcut_r_smth: float")
    .Attr("sel_a: list(int)")
    .Attr("sel_r: list(int)")  // all zero
    .Output("descrpt: T")
    .Output("descrpt_deriv: T")
    .Output("rij: T")
    .Output("nlist: int32")
    .Doc(R"(Compute the environment matrix for descriptor se_e2_a.
Each row of the environment matrix :math:`\mathcal{R}^i` can be constructed as follows

    .. math::
        (\mathcal{R}^i)_j = [
        \begin{array}{c}
            s(r_{ji}) & \frac{s(r_{ji})x_{ji}}{r_{ji}} & \frac{s(r_{ji})y_{ji}}{r_{ji}} & \frac{s(r_{ji})z_{ji}}{r_{ji}}
        \end{array}
        ]

In the above equation, :math:`\mathbf{R}_{ji}=\mathbf{R}_j-\mathbf{R}_i = (x_{ji}, y_{ji}, z_{ji})` is
the relative coordinate and :math:`r_{ji}=\lVert \mathbf{R}_{ji} \lVert` is its norm.
The switching function :math:`s(r)` is defined as:

    .. math::
        s(r)=
        \begin{cases}
        \frac{1}{r}, & r<r_s \\
        \frac{1}{r} \{ {(\frac{r - r_s}{ r_c - r_s})}^3 (-6 {(\frac{r - r_s}{ r_c - r_s})}^2 +15 \frac{r - r_s}{ r_c - r_s} -10) +1 \}, & r_s \leq r<r_c \\
        0, & r \geq r_c
        \end{cases}

Note that the environment matrix is normalized by davg and dstd.
coord: The coordinates of atoms.
type: The types of atoms.
natoms: The number of atoms. This tensor has the length of Ntypes + 2.
  natoms[0]: number of local atoms.
  natoms[1]: total number of atoms held by this processor.
  natoms[i]: 2 <= i < Ntypes+2, number of type i atoms.
box: The box of frames.
mesh: Gor historical reasons, only the length of the Tensor matters.
  If size of mesh == 6, pbc is assumed.
  If size of mesh == 0, no-pbc is assumed.
davg: Average value of the environment matrix for normalization.
dstd: Standard deviation of the environment matrix for normalization.
rcut_a: This argument is not used.
rcut_r: The cutoff radius for the environment matrix.
rcut_r_smth: From where the environment matrix should be smoothed.
sel_a: sel_a[i] specifies the maxmum number of type i atoms in the cut-off radius.
sel_r: This argument is not used.
descrpt: The environment matrix.
descrpt_deriv: The derivative of the environment matrix.
rij: The distance between the atoms.
nlist: The neighbor list of each atom.)");
// only sel_a and rcut_r used.

// an alias of ProdEnvMatA -- Compatible with v1.3
REGISTER_OP("DescrptSeA")
    .Attr("T: {float, double} = DT_DOUBLE")
    // give a default value to T, compatible with v1.2
    // See https://www.tensorflow.org/guide/create_op#backwards_compatibility
    .Input("coord: T")
    .Input("type: int32")
    .Input("natoms: int32")
    .Input("box : T")
    .Input("mesh : int32")
    .Input("davg: T")
    .Input("dstd: T")
    .Attr("rcut_a: float")
    .Attr("rcut_r: float")
    .Attr("rcut_r_smth: float")
    .Attr("sel_a: list(int)")
    .Attr("sel_r: list(int)")
    .Output("descrpt: T")
    .Output("descrpt_deriv: T")
    .Output("rij: T")
    .Output("nlist: int32");

// alias of ProdEnvMatA -- compatible with v0.12
REGISTER_OP("DescrptNorot")
    .Attr("T: {float, double} = DT_DOUBLE")
    .Input("coord: T")
    .Input("type: int32")
    .Input("natoms: int32")
    .Input("box : T")
    .Input("mesh : int32")
    .Input("davg: T")
    .Input("dstd: T")
    .Attr("rcut_a: float")
    .Attr("rcut_r: float")
    .Attr("rcut_r_smth: float")
    .Attr("sel_a: list(int)")
    .Attr("sel_r: list(int)")
    .Output("descrpt: T")
    .Output("descrpt_deriv: T")
    .Output("rij: T")
    .Output("nlist: int32");

REGISTER_OP("ProdEnvMatR")
    .Attr("T: {float, double} = DT_DOUBLE")
    .Input("coord: T")
    .Input("type: int32")
    .Input("natoms: int32")
    .Input("box: T")
    .Input("mesh: int32")
    .Input("davg: T")
    .Input("dstd: T")
    .Attr("rcut: float")
    .Attr("rcut_smth: float")
    .Attr("sel: list(int)")
    .Output("descrpt: T")
    .Output("descrpt_deriv: T")
    .Output("rij: T")
    .Output("nlist: int32");

// an alias of ProdEnvMatR -- Compatible with v1.3
REGISTER_OP("DescrptSeR")
    .Attr("T: {float, double} = DT_DOUBLE")
    .Input("coord: T")
    .Input("type: int32")
    .Input("natoms: int32")
    .Input("box: T")
    .Input("mesh: int32")
    .Input("davg: T")
    .Input("dstd: T")
    .Attr("rcut: float")
    .Attr("rcut_smth: float")
    .Attr("sel: list(int)")
    .Output("descrpt: T")
    .Output("descrpt_deriv: T")
    .Output("rij: T")
    .Output("nlist: int32");

REGISTER_OP("ProdEnvMatAMix")
    .Attr("T: {float, double} = DT_DOUBLE")
    .Input("coord: T")       // atomic coordinates
    .Input("type: int32")    // atomic type
    .Input("natoms: int32")  // local atomic number; each type atomic number
    .Input("box : T")
    .Input("mesh : int32")
    .Input("davg: T")       // average value of data
    .Input("dstd: T")       // standard deviation
    .Attr("rcut_a: float")  // no use
    .Attr("rcut_r: float")
    .Attr("rcut_r_smth: float")
    .Attr("sel_a: list(int)")
    .Attr("sel_r: list(int)")  // all zero
    .Output("descrpt: T")
    .Output("descrpt_deriv: T")
    .Output("rij: T")
    .Output("nlist: int32")
    .Output("ntype: int32")
    .Output("nmask: bool")
    .Doc(R"(Compute the environment matrix mixing the atom types.
The sorting of neighbor atoms depends not on atom types, but on the distance and index.
The atoms in nlist matrix will gather forward and thus save space for gaps of types in ProdEnvMatA,
resulting in optimized and relative small sel_a.

The additional outputs are listed as following:
ntype: The corresponding atom types in nlist.
nmask: The atom mask in nlist.
)");

template <typename FPTYPE>
static int _norm_copy_coord_cpu(std::vector<FPTYPE>& coord_cpy,
                                std::vector<int>& type_cpy,
                                std::vector<int>& mapping,
                                int& nall,
                                int& mem_cpy,
                                const FPTYPE* coord,
                                const FPTYPE* box,
                                const int* type,
                                const int& nloc,
                                const int& max_cpy_trial,
                                const float& rcut_r);

template <typename FPTYPE>
static int _build_nlist_cpu(std::vector<int>& ilist,
                            std::vector<int>& numneigh,
                            std::vector<int*>& firstneigh,
                            std::vector<std::vector<int>>& jlist,
                            int& max_nnei,
                            int& mem_nnei,
                            const FPTYPE* coord,
                            const int& nloc,
                            const int& new_nall,
                            const int& max_nnei_trial,
                            const float& rcut_r);

static void _map_nlist_cpu(int* nlist,
                           const int* idx_mapping,
                           const int& nloc,
                           const int& nnei);

static void _map_nei_info_cpu(int* nlist,
                              int* ntype,
                              bool* nmask,
                              const int* type,
                              const int* idx_mapping,
                              const int& nloc,
                              const int& nnei,
                              const int& ntypes,
                              const bool& b_nlist_map);

template <typename FPTYPE>
static void _prepare_coord_nlist_cpu(OpKernelContext* context,
                                     FPTYPE const** coord,
                                     std::vector<FPTYPE>& coord_cpy,
                                     int const** type,
                                     std::vector<int>& type_cpy,
                                     std::vector<int>& idx_mapping,
                                     deepmd::InputNlist& inlist,
                                     std::vector<int>& ilist,
                                     std::vector<int>& numneigh,
                                     std::vector<int*>& firstneigh,
                                     std::vector<std::vector<int>>& jlist,
                                     int& new_nall,
                                     int& mem_cpy,
                                     int& mem_nnei,
                                     int& max_nbor_size,
                                     const FPTYPE* box,
                                     const int* mesh_tensor_data,
                                     const int& nloc,
                                     const int& nei_mode,
                                     const float& rcut_r,
                                     const int& max_cpy_trial,
                                     const int& max_nnei_trial);

#if GOOGLE_CUDA
template <typename FPTYPE>
static int _norm_copy_coord_gpu(OpKernelContext* context,
                                Tensor* tensor_list,
                                FPTYPE*& coord_cpy,
                                int*& type_cpy,
                                int*& idx_mapping,
                                int& nall,
                                int& mem_cpy,
                                const FPTYPE* coord,
                                const FPTYPE* box,
                                const int* type,
                                const int& nloc,
                                const int& max_cpy_trial,
                                const float& rcut_r);

template <typename FPTYPE>
static int _build_nlist_gpu(OpKernelContext* context,
                            Tensor* tensor_list,
                            int*& ilist,
                            int*& numneigh,
                            int**& firstneigh,
                            int*& jlist,
                            int& max_nnei,
                            int& mem_nnei,
                            const FPTYPE* coord,
                            const int& nloc,
                            const int& new_nall,
                            const int& max_nnei_trial,
                            const float& rcut_r);

static void _map_nlist_gpu(int* nlist,
                           const int* idx_mapping,
                           const int& nloc,
                           const int& nnei);

static void _map_nei_info_gpu(int* nlist,
                              int* ntype,
                              bool* nmask,
                              const int* type,
                              const int* idx_mapping,
                              const int& nloc,
                              const int& nnei,
                              const int& ntypes,
                              const bool& b_nlist_map);

template <typename FPTYPE>
static void _prepare_coord_nlist_gpu(OpKernelContext* context,
                                     Tensor* tensor_list,
                                     FPTYPE const** coord,
                                     FPTYPE*& coord_cpy,
                                     int const** type,
                                     int*& type_cpy,
                                     int*& idx_mapping,
                                     deepmd::InputNlist& inlist,
                                     int*& ilist,
                                     int*& numneigh,
                                     int**& firstneigh,
                                     int*& jlist,
                                     int*& nbor_list_dev,
                                     int& new_nall,
                                     int& mem_cpy,
                                     int& mem_nnei,
                                     int& max_nbor_size,
                                     const FPTYPE* box,
                                     const int* mesh_tensor_data,
                                     const int mesh_tensor_size,
                                     const int& nloc,
                                     const int& nei_mode,
                                     const float& rcut_r,
                                     const int& max_cpy_trial,
                                     const int& max_nnei_trial);

#endif  // GOOGLE_CUDA

#if TENSORFLOW_USE_ROCM
template <typename FPTYPE>
static int _norm_copy_coord_gpu(OpKernelContext* context,
                                Tensor* tensor_list,
                                FPTYPE*& coord_cpy,
                                int*& type_cpy,
                                int*& idx_mapping,
                                int& nall,
                                int& mem_cpy,
                                const FPTYPE* coord,
                                const FPTYPE* box,
                                const int* type,
                                const int& nloc,
                                const int& max_cpy_trial,
                                const float& rcut_r);

template <typename FPTYPE>
static int _build_nlist_gpu(OpKernelContext* context,
                            Tensor* tensor_list,
                            int*& ilist,
                            int*& numneigh,
                            int**& firstneigh,
                            int*& jlist,
                            int& max_nnei,
                            int& mem_nnei,
                            const FPTYPE* coord,
                            const int& nloc,
                            const int& new_nall,
                            const int& max_nnei_trial,
                            const float& rcut_r);

static void _map_nlist_gpu(int* nlist,
                           const int* idx_mapping,
                           const int& nloc,
                           const int& nnei);

static void _map_nei_info_gpu(int* nlist,
                              int* ntype,
                              bool* nmask,
                              const int* type,
                              const int* idx_mapping,
                              const int& nloc,
                              const int& nnei,
                              const int& ntypes,
                              const bool& b_nlist_map);

template <typename FPTYPE>
static void _prepare_coord_nlist_gpu(OpKernelContext* context,
                                     Tensor* tensor_list,
                                     FPTYPE const** coord,
                                     FPTYPE*& coord_cpy,
                                     int const** type,
                                     int*& type_cpy,
                                     int*& idx_mapping,
                                     deepmd::InputNlist& inlist,
                                     int*& ilist,
                                     int*& numneigh,
                                     int**& firstneigh,
                                     int*& jlist,
                                     int*& nbor_list_dev,
                                     int& new_nall,
                                     int& mem_cpy,
                                     int& mem_nnei,
                                     int& max_nbor_size,
                                     const FPTYPE* box,
                                     const int* mesh_tensor_data,
                                     const int mesh_tensor_size,
                                     const int& nloc,
                                     const int& nei_mode,
                                     const float& rcut_r,
                                     const int& max_cpy_trial,
                                     const int& max_nnei_trial);

#endif  // TENSORFLOW_USE_ROCM

template <typename Device, typename FPTYPE>
class ProdEnvMatAOp : public OpKernel {
 public:
  explicit ProdEnvMatAOp(OpKernelConstruction* context) : OpKernel(context) {
    float nloc_f, nall_f;
    OP_REQUIRES_OK(context, context->GetAttr("rcut_a", &rcut_a));
    OP_REQUIRES_OK(context, context->GetAttr("rcut_r", &rcut_r));
    OP_REQUIRES_OK(context, context->GetAttr("rcut_r_smth", &rcut_r_smth));
    OP_REQUIRES_OK(context, context->GetAttr("sel_a", &sel_a));
    OP_REQUIRES_OK(context, context->GetAttr("sel_r", &sel_r));
    // OP_REQUIRES_OK(context, context->GetAttr("nloc", &nloc_f));
    // OP_REQUIRES_OK(context, context->GetAttr("nall", &nall_f));
    deepmd::cum_sum(sec_a, sel_a);
    deepmd::cum_sum(sec_r, sel_r);
    ndescrpt_a = sec_a.back() * 4;
    ndescrpt_r = sec_r.back() * 1;
    ndescrpt = ndescrpt_a + ndescrpt_r;
    nnei_a = sec_a.back();
    nnei_r = sec_r.back();
    nnei = nnei_a + nnei_r;
    max_nbor_size = 1024;
    max_cpy_trial = 100;
    mem_cpy = 256;
    max_nnei_trial = 100;
    mem_nnei = 256;
  }

  void Compute(OpKernelContext* context) override {
    deepmd::safe_compute(
        context, [this](OpKernelContext* context) { this->_Compute(context); });
  }

  void _Compute(OpKernelContext* context) {
    // Grab the input tensor
    int context_input_index = 0;
    const Tensor& coord_tensor = context->input(context_input_index++);
    const Tensor& type_tensor = context->input(context_input_index++);
    const Tensor& natoms_tensor = context->input(context_input_index++);
    const Tensor& box_tensor = context->input(context_input_index++);
    const Tensor& mesh_tensor = context->input(context_input_index++);
    const Tensor& avg_tensor = context->input(context_input_index++);
    const Tensor& std_tensor = context->input(context_input_index++);
    // set size of the sample. assume 't' is [[[1, 1, 1], [2, 2, 2]], [[3, 3,
    // 3], [4, 4, 4]]], then shape(t) ==> [2, 2, 3]
    OP_REQUIRES(context, (coord_tensor.shape().dims() == 2),
                errors::InvalidArgument("Dim of coord should be 2"));
    OP_REQUIRES(context, (type_tensor.shape().dims() == 2),
                errors::InvalidArgument("Dim of type should be 2"));
    OP_REQUIRES(context, (natoms_tensor.shape().dims() == 1),
                errors::InvalidArgument("Dim of natoms should be 1"));
    OP_REQUIRES(context, (box_tensor.shape().dims() == 2),
                errors::InvalidArgument("Dim of box should be 2"));
    OP_REQUIRES(context, (mesh_tensor.shape().dims() == 1),
                errors::InvalidArgument("Dim of mesh should be 1"));
    OP_REQUIRES(context, (avg_tensor.shape().dims() == 2),
                errors::InvalidArgument("Dim of avg should be 2"));
    OP_REQUIRES(context, (std_tensor.shape().dims() == 2),
                errors::InvalidArgument("Dim of std should be 2"));
    OP_REQUIRES(context, (sec_r.back() == 0),
                errors::InvalidArgument(
                    "Rotational free descriptor only support all-angular "
                    "information: sel_r should be all zero."));
    OP_REQUIRES(context, (natoms_tensor.shape().dim_size(0) >= 3),
                errors::InvalidArgument(
                    "number of atoms should be larger than (or equal to) 3"));
    DeviceFunctor()(device, context->eigen_device<Device>());
    const int* natoms = natoms_tensor.flat<int>().data();
    int nloc = natoms[0];
    int nall = natoms[1];
    int ntypes =
        natoms_tensor.shape().dim_size(0) - 2;  // nloc and nall mean something.
    int nsamples = coord_tensor.shape().dim_size(0);
    //// check the sizes
    OP_REQUIRES(context, (nsamples == type_tensor.shape().dim_size(0)),
                errors::InvalidArgument("number of samples should match"));
    OP_REQUIRES(context, (nsamples == box_tensor.shape().dim_size(0)),
                errors::InvalidArgument("number of samples should match"));
    OP_REQUIRES(context, (ntypes == avg_tensor.shape().dim_size(0)),
                errors::InvalidArgument("number of avg should be ntype"));
    OP_REQUIRES(context, (ntypes == std_tensor.shape().dim_size(0)),
                errors::InvalidArgument("number of std should be ntype"));

    OP_REQUIRES(context, (nall * 3 == coord_tensor.shape().dim_size(1)),
                errors::InvalidArgument("number of atoms should match"));
    OP_REQUIRES(context, (nall == type_tensor.shape().dim_size(1)),
                errors::InvalidArgument("number of atoms should match"));
    OP_REQUIRES(context, (9 == box_tensor.shape().dim_size(1)),
                errors::InvalidArgument("number of box should be 9"));
    OP_REQUIRES(context, (ndescrpt == avg_tensor.shape().dim_size(1)),
                errors::InvalidArgument("number of avg should be ndescrpt"));
    OP_REQUIRES(context, (ndescrpt == std_tensor.shape().dim_size(1)),
                errors::InvalidArgument("number of std should be ndescrpt"));

    OP_REQUIRES(context, (ntypes == int(sel_a.size())),
                errors::InvalidArgument(
                    "number of types should match the length of sel array"));
    OP_REQUIRES(context, (ntypes == int(sel_r.size())),
                errors::InvalidArgument(
                    "number of types should match the length of sel array"));

    int nei_mode = 0;
    bool b_nlist_map = false;
    if (mesh_tensor.shape().dim_size(0) == 16) {
      // lammps neighbor list
      nei_mode = 3;
    } else if (mesh_tensor.shape().dim_size(0) == 6) {
      // manual copied pbc
      assert(nloc == nall);
      nei_mode = 1;
      b_nlist_map = true;
    } else if (mesh_tensor.shape().dim_size(0) == 0) {
      // no pbc
      assert(nloc == nall);
      nei_mode = -1;
    } else if (mesh_tensor.shape().dim_size(0) > 16) {
      // pass neighbor list inside the tensor
      nei_mode = 4;
    } else if (mesh_tensor.shape().dim_size(0) == 7 ||
               mesh_tensor.shape().dim_size(0) == 1) {
      throw deepmd::deepmd_exception(
          "Mixed types are not supported by this OP.");
    } else {
      throw deepmd::deepmd_exception("invalid mesh tensor");
    }

    // Create output tensors
    TensorShape descrpt_shape;
    descrpt_shape.AddDim(nsamples);
    descrpt_shape.AddDim(int_64(nloc) * ndescrpt);
    TensorShape descrpt_deriv_shape;
    descrpt_deriv_shape.AddDim(nsamples);
    descrpt_deriv_shape.AddDim(int_64(nloc) * ndescrpt * 3);
    TensorShape rij_shape;
    rij_shape.AddDim(nsamples);
    rij_shape.AddDim(int_64(nloc) * nnei * 3);
    TensorShape nlist_shape;
    nlist_shape.AddDim(nsamples);
    nlist_shape.AddDim(int_64(nloc) * nnei);
    // define output tensor
    int context_output_index = 0;
    Tensor* descrpt_tensor = NULL;
    Tensor* descrpt_deriv_tensor = NULL;
    Tensor* rij_tensor = NULL;
    Tensor* nlist_tensor = NULL;
    OP_REQUIRES_OK(
        context, context->allocate_output(context_output_index++, descrpt_shape,
                                          &descrpt_tensor));
    OP_REQUIRES_OK(context, context->allocate_output(context_output_index++,
                                                     descrpt_deriv_shape,
                                                     &descrpt_deriv_tensor));
    OP_REQUIRES_OK(context, context->allocate_output(context_output_index++,
                                                     rij_shape, &rij_tensor));
    OP_REQUIRES_OK(context,
                   context->allocate_output(context_output_index++, nlist_shape,
                                            &nlist_tensor));

    FPTYPE* p_em = descrpt_tensor->flat<FPTYPE>().data();
    FPTYPE* p_em_deriv = descrpt_deriv_tensor->flat<FPTYPE>().data();
    FPTYPE* p_rij = rij_tensor->flat<FPTYPE>().data();
    int* p_nlist = nlist_tensor->flat<int>().data();
    const FPTYPE* p_coord = coord_tensor.flat<FPTYPE>().data();
    const FPTYPE* p_box = box_tensor.flat<FPTYPE>().data();
    const FPTYPE* avg = avg_tensor.flat<FPTYPE>().data();
    const FPTYPE* std = std_tensor.flat<FPTYPE>().data();
    const int* p_type = type_tensor.flat<int>().data();

    // must declar out of if, otherwise the memory will be destroyed!
    Tensor int_temp;
    Tensor uint64_temp;
    std::vector<Tensor> tensor_list(7);
    if (device == "GPU") {
      // allocate temp memory only once for multiple frames
      // allocate temp memory, temp memory must not be used after this
      // operation!
      if (nei_mode != 3) {
        if (nei_mode == 1) {
          // Tensor FPTYPE_temp;
          TensorShape FPTYPE_shape;
          FPTYPE_shape.AddDim(nall * 3);
          OP_REQUIRES_OK(context,
                         context->allocate_temp(DataTypeToEnum<FPTYPE>::value,
                                                FPTYPE_shape, &tensor_list[0]));

          // Tensor double_temp;
          TensorShape double_shape;
          double_shape.AddDim(18);
          OP_REQUIRES_OK(context,
                         context->allocate_temp(DataTypeToEnum<FPTYPE>::value,
                                                double_shape, &tensor_list[1]));
          // Tensor cpy_temp;
          TensorShape cpy_shape;
          cpy_shape.AddDim(mem_cpy * 3);
          OP_REQUIRES_OK(context,
                         context->allocate_temp(DataTypeToEnum<FPTYPE>::value,
                                                cpy_shape, &tensor_list[3]));
          // Tensor t_temp;
          TensorShape t_shape;
          t_shape.AddDim(mem_cpy * 2);
          OP_REQUIRES_OK(context, context->allocate_temp(DT_INT32, t_shape,
                                                         &tensor_list[4]));
        }

        // Tensor nlist_temp;
        TensorShape nlist_shape;
        nlist_shape.AddDim(nloc * 2);
        OP_REQUIRES_OK(context, context->allocate_temp(DT_INT32, nlist_shape,
                                                       &tensor_list[5]));

        TensorShape jlist_shape;
        jlist_shape.AddDim(3 * int_64(nloc) * mem_nnei);
        OP_REQUIRES_OK(context, context->allocate_temp(DT_INT32, jlist_shape,
                                                       &tensor_list[6]));
      }

      // used for format_nbor_list_gpu_cuda

      TensorShape int_shape;
      int_shape.AddDim(sec_a.size() + int_64(nloc) * sec_a.size() + nloc);
      OP_REQUIRES_OK(context,
                     context->allocate_temp(DT_INT32, int_shape, &int_temp));

      TensorShape uint64_shape;
      uint64_shape.AddDim(int_64(nloc) * max_nbor_size * 2);
      OP_REQUIRES_OK(context, context->allocate_temp(DT_UINT64, uint64_shape,
                                                     &uint64_temp));
      array_int = int_temp.flat<int>().data();
      array_longlong = uint64_temp.flat<unsigned long long>().data();
    }

    // loop over samples
    for (int_64 ff = 0; ff < nsamples; ++ff) {
      FPTYPE* em = p_em + ff * nloc * ndescrpt;
      FPTYPE* em_deriv = p_em_deriv + ff * nloc * ndescrpt * 3;
      FPTYPE* rij = p_rij + ff * nloc * nnei * 3;
      int* nlist = p_nlist + ff * nloc * nnei;
      const FPTYPE* coord = p_coord + ff * nall * 3;
      const FPTYPE* box = p_box + ff * 9;
      const int* type = p_type + ff * nall;

      if (device == "GPU") {
#if GOOGLE_CUDA
        int* idx_mapping = NULL;
        int *ilist = NULL, *numneigh = NULL;
        int** firstneigh = NULL;
        deepmd::malloc_device_memory(firstneigh, nloc);
        int* jlist = NULL;
        FPTYPE* coord_cpy;
        int* type_cpy;
        int frame_nall = nall;
        int mesh_tensor_size = static_cast<int>(mesh_tensor.NumElements());
        // prepare coord and nlist
        _prepare_coord_nlist_gpu<FPTYPE>(
            context, &tensor_list[0], &coord, coord_cpy, &type, type_cpy,
            idx_mapping, gpu_inlist, ilist, numneigh, firstneigh, jlist,
            nbor_list_dev, frame_nall, mem_cpy, mem_nnei, max_nbor_size, box,
            mesh_tensor.flat<int>().data(), mesh_tensor_size, nloc, nei_mode,
            rcut_r, max_cpy_trial, max_nnei_trial);

        // launch the gpu(nv) compute function
        deepmd::prod_env_mat_a_gpu(em, em_deriv, rij, nlist, coord, type,
                                   gpu_inlist, array_int, array_longlong,
                                   max_nbor_size, avg, std, nloc, frame_nall,
                                   rcut_r, rcut_r_smth, sec_a);
        if (b_nlist_map) {
          _map_nlist_gpu(nlist, idx_mapping, nloc, nnei);
        }
        deepmd::delete_device_memory(firstneigh);
#endif  // GOOGLE_CUDA

#if TENSORFLOW_USE_ROCM
        int* idx_mapping = NULL;
        int *ilist = NULL, *numneigh = NULL;
        int** firstneigh = NULL;
        deepmd::malloc_device_memory(firstneigh, nloc);
        int* jlist = NULL;
        FPTYPE* coord_cpy;
        int* type_cpy;
        int frame_nall = nall;
        int mesh_tensor_size = static_cast<int>(mesh_tensor.NumElements());
        // prepare coord and nlist
        _prepare_coord_nlist_gpu<FPTYPE>(
            context, &tensor_list[0], &coord, coord_cpy, &type, type_cpy,
            idx_mapping, gpu_inlist, ilist, numneigh, firstneigh, jlist,
            nbor_list_dev, frame_nall, mem_cpy, mem_nnei, max_nbor_size, box,
            mesh_tensor.flat<int>().data(), mesh_tensor_size, nloc, nei_mode,
            rcut_r, max_cpy_trial, max_nnei_trial);

        // launch the gpu(nv) compute function
        deepmd::prod_env_mat_a_gpu(em, em_deriv, rij, nlist, coord, type,
                                   gpu_inlist, array_int, array_longlong,
                                   max_nbor_size, avg, std, nloc, frame_nall,
                                   rcut_r, rcut_r_smth, sec_a);
        if (b_nlist_map) {
          _map_nlist_gpu(nlist, idx_mapping, nloc, nnei);
        }
        deepmd::delete_device_memory(firstneigh);
#endif  // TENSORFLOW_USE_ROCM
      } else if (device == "CPU") {
        deepmd::InputNlist inlist;
        // some buffers, be freed after the evaluation of this frame
        std::vector<int> idx_mapping;
        std::vector<int> ilist(nloc), numneigh(nloc);
        std::vector<int*> firstneigh(nloc);
        std::vector<std::vector<int>> jlist(nloc);
        std::vector<FPTYPE> coord_cpy;
        std::vector<int> type_cpy;
        int frame_nall = nall;
        // prepare coord and nlist
        _prepare_coord_nlist_cpu<FPTYPE>(
            context, &coord, coord_cpy, &type, type_cpy, idx_mapping, inlist,
            ilist, numneigh, firstneigh, jlist, frame_nall, mem_cpy, mem_nnei,
            max_nbor_size, box, mesh_tensor.flat<int>().data(), nloc, nei_mode,
            rcut_r, max_cpy_trial, max_nnei_trial);
        // launch the cpu compute function
        deepmd::prod_env_mat_a_cpu(em, em_deriv, rij, nlist, coord, type,
                                   inlist, max_nbor_size, avg, std, nloc,
                                   frame_nall, rcut_r, rcut_r_smth, sec_a);
        // do nlist mapping if coords were copied
        if (b_nlist_map) {
          _map_nlist_cpu(nlist, &idx_mapping[0], nloc, nnei);
        }
      }
    }
  }

  /////////////////////////////////////////////////////////////////////////////////////////////
 private:
  float rcut_a;
  float rcut_r;
  float rcut_r_smth;
  std::vector<int32> sel_r;
  std::vector<int32> sel_a;
  std::vector<int> sec_a;
  std::vector<int> sec_r;
  int ndescrpt, ndescrpt_a, ndescrpt_r;
  int nnei, nnei_a, nnei_r, nloc, nall, max_nbor_size;
  int mem_cpy, max_cpy_trial;
  int mem_nnei, max_nnei_trial;
  std::string device;
  int* array_int = NULL;
  unsigned long long* array_longlong = NULL;
  deepmd::InputNlist gpu_inlist;
  int* nbor_list_dev = NULL;
};

template <typename Device, typename FPTYPE>
class ProdEnvMatROp : public OpKernel {
 public:
  explicit ProdEnvMatROp(OpKernelConstruction* context) : OpKernel(context) {
    OP_REQUIRES_OK(context, context->GetAttr("rcut", &rcut));
    OP_REQUIRES_OK(context, context->GetAttr("rcut_smth", &rcut_smth));
    OP_REQUIRES_OK(context, context->GetAttr("sel", &sel));
    deepmd::cum_sum(sec, sel);
    sel_null.resize(3, 0);
    deepmd::cum_sum(sec_null, sel_null);
    ndescrpt = sec.back() * 1;
    nnei = sec.back();
    max_nbor_size = 1024;
    max_cpy_trial = 100;
    mem_cpy = 256;
    max_nnei_trial = 100;
    mem_nnei = 256;
  }

  void Compute(OpKernelContext* context) override {
    deepmd::safe_compute(
        context, [this](OpKernelContext* context) { this->_Compute(context); });
  }

  void _Compute(OpKernelContext* context) {
    // Grab the input tensor
    int context_input_index = 0;
    const Tensor& coord_tensor = context->input(context_input_index++);
    const Tensor& type_tensor = context->input(context_input_index++);
    const Tensor& natoms_tensor = context->input(context_input_index++);
    const Tensor& box_tensor = context->input(context_input_index++);
    const Tensor& mesh_tensor = context->input(context_input_index++);
    const Tensor& avg_tensor = context->input(context_input_index++);
    const Tensor& std_tensor = context->input(context_input_index++);
    // set size of the sample
    OP_REQUIRES(context, (coord_tensor.shape().dims() == 2),
                errors::InvalidArgument("Dim of coord should be 2"));
    OP_REQUIRES(context, (type_tensor.shape().dims() == 2),
                errors::InvalidArgument("Dim of type should be 2"));
    OP_REQUIRES(context, (natoms_tensor.shape().dims() == 1),
                errors::InvalidArgument("Dim of natoms should be 1"));
    OP_REQUIRES(context, (box_tensor.shape().dims() == 2),
                errors::InvalidArgument("Dim of box should be 2"));
    OP_REQUIRES(context, (mesh_tensor.shape().dims() == 1),
                errors::InvalidArgument("Dim of mesh should be 1"));
    OP_REQUIRES(context, (avg_tensor.shape().dims() == 2),
                errors::InvalidArgument("Dim of avg should be 2"));
    OP_REQUIRES(context, (std_tensor.shape().dims() == 2),
                errors::InvalidArgument("Dim of std should be 2"));
    OP_REQUIRES(context, (natoms_tensor.shape().dim_size(0) >= 3),
                errors::InvalidArgument(
                    "number of atoms should be larger than (or equal to) 3"));
    DeviceFunctor()(device, context->eigen_device<Device>());
    const int* natoms = natoms_tensor.flat<int>().data();
    int nloc = natoms[0];
    int nall = natoms[1];
    int ntypes =
        natoms_tensor.shape().dim_size(0) - 2;  // nloc and nall mean something.
    int nsamples = coord_tensor.shape().dim_size(0);
    //
    //// check the sizes
    // check the sizes
    OP_REQUIRES(context, (nsamples == type_tensor.shape().dim_size(0)),
                errors::InvalidArgument("number of samples should match"));
    OP_REQUIRES(context, (nsamples == box_tensor.shape().dim_size(0)),
                errors::InvalidArgument("number of samples should match"));
    OP_REQUIRES(context, (ntypes == avg_tensor.shape().dim_size(0)),
                errors::InvalidArgument("number of avg should be ntype"));
    OP_REQUIRES(context, (ntypes == std_tensor.shape().dim_size(0)),
                errors::InvalidArgument("number of std should be ntype"));
    OP_REQUIRES(context, (nall * 3 == coord_tensor.shape().dim_size(1)),
                errors::InvalidArgument("number of atoms should match"));
    OP_REQUIRES(context, (nall == type_tensor.shape().dim_size(1)),
                errors::InvalidArgument("number of atoms should match"));
    OP_REQUIRES(context, (9 == box_tensor.shape().dim_size(1)),
                errors::InvalidArgument("number of box should be 9"));
    OP_REQUIRES(context, (ndescrpt == avg_tensor.shape().dim_size(1)),
                errors::InvalidArgument("number of avg should be ndescrpt"));
    OP_REQUIRES(context, (ndescrpt == std_tensor.shape().dim_size(1)),
                errors::InvalidArgument("number of std should be ndescrpt"));

    int nei_mode = 0;
    bool b_nlist_map = false;
    if (mesh_tensor.shape().dim_size(0) == 16) {
      // lammps neighbor list
      nei_mode = 3;
    } else if (mesh_tensor.shape().dim_size(0) == 6) {
      // manual copied pbc
      assert(nloc == nall);
      nei_mode = 1;
      b_nlist_map = true;
    } else if (mesh_tensor.shape().dim_size(0) == 0) {
      // no pbc
      assert(nloc == nall);
      nei_mode = -1;
    } else if (mesh_tensor.shape().dim_size(0) > 16) {
      // pass neighbor list inside the tensor
      nei_mode = 4;
    } else if (mesh_tensor.shape().dim_size(0) == 7 ||
               mesh_tensor.shape().dim_size(0) == 1) {
      throw deepmd::deepmd_exception(
          "Mixed types are not supported by this OP.");
    } else {
      throw deepmd::deepmd_exception("invalid mesh tensor");
    }

    // Create an output tensor
    TensorShape descrpt_shape;
    descrpt_shape.AddDim(nsamples);
    descrpt_shape.AddDim(int_64(nloc) * ndescrpt);
    TensorShape descrpt_deriv_shape;
    descrpt_deriv_shape.AddDim(nsamples);
    descrpt_deriv_shape.AddDim(int_64(nloc) * ndescrpt * 3);
    TensorShape rij_shape;
    rij_shape.AddDim(nsamples);
    rij_shape.AddDim(int_64(nloc) * nnei * 3);
    TensorShape nlist_shape;
    nlist_shape.AddDim(nsamples);
    nlist_shape.AddDim(int_64(nloc) * nnei);

    int context_output_index = 0;
    Tensor* descrpt_tensor = NULL;
    OP_REQUIRES_OK(
        context, context->allocate_output(context_output_index++, descrpt_shape,
                                          &descrpt_tensor));
    Tensor* descrpt_deriv_tensor = NULL;
    OP_REQUIRES_OK(context, context->allocate_output(context_output_index++,
                                                     descrpt_deriv_shape,
                                                     &descrpt_deriv_tensor));
    Tensor* rij_tensor = NULL;
    OP_REQUIRES_OK(context, context->allocate_output(context_output_index++,
                                                     rij_shape, &rij_tensor));
    Tensor* nlist_tensor = NULL;
    OP_REQUIRES_OK(context,
                   context->allocate_output(context_output_index++, nlist_shape,
                                            &nlist_tensor));

    FPTYPE* p_em = descrpt_tensor->flat<FPTYPE>().data();
    FPTYPE* p_em_deriv = descrpt_deriv_tensor->flat<FPTYPE>().data();
    FPTYPE* p_rij = rij_tensor->flat<FPTYPE>().data();
    int* p_nlist = nlist_tensor->flat<int>().data();
    const FPTYPE* p_coord = coord_tensor.flat<FPTYPE>().data();
    const FPTYPE* p_box = box_tensor.flat<FPTYPE>().data();
    const FPTYPE* avg = avg_tensor.flat<FPTYPE>().data();
    const FPTYPE* std = std_tensor.flat<FPTYPE>().data();
    const int* p_type = type_tensor.flat<int>().data();

    // must declar out of if, otherwise the memory will be destroyed!
    Tensor int_temp;
    Tensor uint64_temp;
    std::vector<Tensor> tensor_list(7);
    if (device == "GPU") {
      // allocate temp memory only once for multiple frames
      // allocate temp memory, temp memory must not be used after this
      // operation!
      if (nei_mode != 3) {
        if (nei_mode == 1) {
          // Tensor FPTYPE_temp;
          TensorShape FPTYPE_shape;
          FPTYPE_shape.AddDim(nall * 3);
          OP_REQUIRES_OK(context,
                         context->allocate_temp(DataTypeToEnum<FPTYPE>::value,
                                                FPTYPE_shape, &tensor_list[0]));

          // Tensor double_temp;
          TensorShape double_shape;
          double_shape.AddDim(18);
          OP_REQUIRES_OK(context,
                         context->allocate_temp(DataTypeToEnum<FPTYPE>::value,
                                                double_shape, &tensor_list[1]));
          // Tensor cpy_temp;
          TensorShape cpy_shape;
          cpy_shape.AddDim(mem_cpy * 3);
          OP_REQUIRES_OK(context,
                         context->allocate_temp(DataTypeToEnum<FPTYPE>::value,
                                                cpy_shape, &tensor_list[3]));
          // Tensor t_temp;
          TensorShape t_shape;
          t_shape.AddDim(mem_cpy * 2);
          OP_REQUIRES_OK(context, context->allocate_temp(DT_INT32, t_shape,
                                                         &tensor_list[4]));
        }

        // Tensor nlist_temp;
        TensorShape nlist_shape;
        nlist_shape.AddDim(nloc * 2);
        OP_REQUIRES_OK(context, context->allocate_temp(DT_INT32, nlist_shape,
                                                       &tensor_list[5]));

        TensorShape jlist_shape;
        jlist_shape.AddDim(3 * int_64(nloc) * mem_nnei);
        OP_REQUIRES_OK(context, context->allocate_temp(DT_INT32, jlist_shape,
                                                       &tensor_list[6]));
      }

      // used for format_nbor_list_gpu_cuda

      TensorShape int_shape;
      int_shape.AddDim(sec.size() + int_64(nloc) * sec.size() + nloc);
      OP_REQUIRES_OK(context,
                     context->allocate_temp(DT_INT32, int_shape, &int_temp));

      TensorShape uint64_shape;
      uint64_shape.AddDim(int_64(nloc) * max_nbor_size * 2);
      OP_REQUIRES_OK(context, context->allocate_temp(DT_UINT64, uint64_shape,
                                                     &uint64_temp));

      array_int = int_temp.flat<int>().data();
      array_longlong = uint64_temp.flat<unsigned long long>().data();
    }

    // loop over samples
    for (int_64 ff = 0; ff < nsamples; ++ff) {
      FPTYPE* em = p_em + ff * nloc * ndescrpt;
      FPTYPE* em_deriv = p_em_deriv + ff * nloc * ndescrpt * 3;
      FPTYPE* rij = p_rij + ff * nloc * nnei * 3;
      int* nlist = p_nlist + ff * nloc * nnei;
      const FPTYPE* coord = p_coord + ff * nall * 3;
      const FPTYPE* box = p_box + ff * 9;
      const int* type = p_type + ff * nall;

      if (device == "GPU") {
#if GOOGLE_CUDA
        int* idx_mapping = NULL;
        int *ilist = NULL, *numneigh = NULL;
        int** firstneigh = NULL;
        deepmd::malloc_device_memory(firstneigh, nloc);
        int* jlist = NULL;
        FPTYPE* coord_cpy;
        int* type_cpy;
        int frame_nall = nall;
        int mesh_tensor_size = static_cast<int>(mesh_tensor.NumElements());
        // prepare coord and nlist
        _prepare_coord_nlist_gpu<FPTYPE>(
            context, &tensor_list[0], &coord, coord_cpy, &type, type_cpy,
            idx_mapping, gpu_inlist, ilist, numneigh, firstneigh, jlist,
            nbor_list_dev, frame_nall, mem_cpy, mem_nnei, max_nbor_size, box,
            mesh_tensor.flat<int>().data(), mesh_tensor_size, nloc, nei_mode,
            rcut, max_cpy_trial, max_nnei_trial);

        // launch the gpu(nv) compute function
        deepmd::prod_env_mat_r_gpu(em, em_deriv, rij, nlist, coord, type,
                                   gpu_inlist, array_int, array_longlong,
                                   max_nbor_size, avg, std, nloc, frame_nall,
                                   rcut, rcut_smth, sec);
        if (b_nlist_map) {
          _map_nlist_gpu(nlist, idx_mapping, nloc, nnei);
        }
        deepmd::delete_device_memory(firstneigh);
#endif  // GOOGLE_CUDA

#if TENSORFLOW_USE_ROCM
        int* idx_mapping = NULL;
        int *ilist = NULL, *numneigh = NULL;
        int** firstneigh = NULL;
        deepmd::malloc_device_memory(firstneigh, nloc);
        int* jlist = NULL;
        FPTYPE* coord_cpy;
        int* type_cpy;
        int frame_nall = nall;
        int mesh_tensor_size = static_cast<int>(mesh_tensor.NumElements());
        // prepare coord and nlist
        _prepare_coord_nlist_gpu<FPTYPE>(
            context, &tensor_list[0], &coord, coord_cpy, &type, type_cpy,
            idx_mapping, gpu_inlist, ilist, numneigh, firstneigh, jlist,
            nbor_list_dev, frame_nall, mem_cpy, mem_nnei, max_nbor_size, box,
            mesh_tensor.flat<int>().data(), mesh_tensor_size, nloc, nei_mode,
            rcut, max_cpy_trial, max_nnei_trial);

        // launch the gpu(nv) compute function
        deepmd::prod_env_mat_r_gpu(em, em_deriv, rij, nlist, coord, type,
                                   gpu_inlist, array_int, array_longlong,
                                   max_nbor_size, avg, std, nloc, frame_nall,
                                   rcut, rcut_smth, sec);
        if (b_nlist_map) {
          _map_nlist_gpu(nlist, idx_mapping, nloc, nnei);
        }
        deepmd::delete_device_memory(firstneigh);
#endif  // TENSORFLOW_USE_ROCM
      } else if (device == "CPU") {
        deepmd::InputNlist inlist;
        // some buffers, be freed after the evaluation of this frame
        std::vector<int> idx_mapping;
        std::vector<int> ilist(nloc), numneigh(nloc);
        std::vector<int*> firstneigh(nloc);
        std::vector<std::vector<int>> jlist(nloc);
        std::vector<FPTYPE> coord_cpy;
        std::vector<int> type_cpy;
        int frame_nall = nall;
        // prepare coord and nlist
        _prepare_coord_nlist_cpu<FPTYPE>(
            context, &coord, coord_cpy, &type, type_cpy, idx_mapping, inlist,
            ilist, numneigh, firstneigh, jlist, frame_nall, mem_cpy, mem_nnei,
            max_nbor_size, box, mesh_tensor.flat<int>().data(), nloc, nei_mode,
            rcut, max_cpy_trial, max_nnei_trial);
        // launch the cpu compute function
        deepmd::prod_env_mat_r_cpu(em, em_deriv, rij, nlist, coord, type,
                                   inlist, max_nbor_size, avg, std, nloc,
                                   frame_nall, rcut, rcut_smth, sec);
        if (b_nlist_map) {
          _map_nlist_cpu(nlist, &idx_mapping[0], nloc, nnei);
        }
      }
    }
  }

  /////////////////////////////////////////////////////////////////////////////////////////////

 private:
  float rcut;
  float rcut_smth;
  std::vector<int32> sel;
  std::vector<int32> sel_null;
  std::vector<int> sec;
  std::vector<int> sec_null;
  int nnei, ndescrpt, nloc, nall, max_nbor_size;
  int mem_cpy, max_cpy_trial;
  int mem_nnei, max_nnei_trial;
  std::string device;
  int* array_int = NULL;
  unsigned long long* array_longlong = NULL;
  deepmd::InputNlist gpu_inlist;
  int* nbor_list_dev = NULL;
};

template <typename Device, typename FPTYPE>
class ProdEnvMatAMixOp : public OpKernel {
 public:
  explicit ProdEnvMatAMixOp(OpKernelConstruction* context) : OpKernel(context) {
    float nloc_f, nall_f;
    OP_REQUIRES_OK(context, context->GetAttr("rcut_a", &rcut_a));
    OP_REQUIRES_OK(context, context->GetAttr("rcut_r", &rcut_r));
    OP_REQUIRES_OK(context, context->GetAttr("rcut_r_smth", &rcut_r_smth));
    OP_REQUIRES_OK(context, context->GetAttr("sel_a", &sel_a));
    OP_REQUIRES_OK(context, context->GetAttr("sel_r", &sel_r));
    // OP_REQUIRES_OK(context, context->GetAttr("nloc", &nloc_f));
    // OP_REQUIRES_OK(context, context->GetAttr("nall", &nall_f));
    deepmd::cum_sum(sec_a, sel_a);
    deepmd::cum_sum(sec_r, sel_r);
    ndescrpt_a = sec_a.back() * 4;
    ndescrpt_r = sec_r.back() * 1;
    ndescrpt = ndescrpt_a + ndescrpt_r;
    nnei_a = sec_a.back();
    nnei_r = sec_r.back();
    nnei = nnei_a + nnei_r;
    max_nbor_size = 1024;
    max_cpy_trial = 100;
    mem_cpy = 256;
    max_nnei_trial = 100;
    mem_nnei = 256;
  }

  void Compute(OpKernelContext* context) override {
    deepmd::safe_compute(
        context, [this](OpKernelContext* context) { this->_Compute(context); });
  }

  void _Compute(OpKernelContext* context) {
    // Grab the input tensor
    int context_input_index = 0;
    const Tensor& coord_tensor = context->input(context_input_index++);
    const Tensor& type_tensor = context->input(context_input_index++);
    const Tensor& natoms_tensor = context->input(context_input_index++);
    const Tensor& box_tensor = context->input(context_input_index++);
    const Tensor& mesh_tensor = context->input(context_input_index++);
    const Tensor& avg_tensor = context->input(context_input_index++);
    const Tensor& std_tensor = context->input(context_input_index++);
    // set size of the sample. assume 't' is [[[1, 1, 1], [2, 2, 2]], [[3, 3,
    // 3], [4, 4, 4]]], then shape(t) ==> [2, 2, 3]
    OP_REQUIRES(context, (coord_tensor.shape().dims() == 2),
                errors::InvalidArgument("Dim of coord should be 2"));
    OP_REQUIRES(context, (type_tensor.shape().dims() == 2),
                errors::InvalidArgument("Dim of type should be 2"));
    OP_REQUIRES(context, (natoms_tensor.shape().dims() == 1),
                errors::InvalidArgument("Dim of natoms should be 1"));
    OP_REQUIRES(context, (box_tensor.shape().dims() == 2),
                errors::InvalidArgument("Dim of box should be 2"));
    OP_REQUIRES(context, (mesh_tensor.shape().dims() == 1),
                errors::InvalidArgument("Dim of mesh should be 1"));
    OP_REQUIRES(context, (avg_tensor.shape().dims() == 2),
                errors::InvalidArgument("Dim of avg should be 2"));
    OP_REQUIRES(context, (std_tensor.shape().dims() == 2),
                errors::InvalidArgument("Dim of std should be 2"));
    OP_REQUIRES(context, (sec_r.back() == 0),
                errors::InvalidArgument(
                    "Rotational free descriptor only support all-angular "
                    "information: sel_r should be all zero."));
    OP_REQUIRES(context, (natoms_tensor.shape().dim_size(0) >= 3),
                errors::InvalidArgument(
                    "number of atoms should be larger than (or equal to) 3"));
    DeviceFunctor()(device, context->eigen_device<Device>());
    const int* natoms = natoms_tensor.flat<int>().data();
    int nloc = natoms[0];
    int nall = natoms[1];
    int ntypes = natoms_tensor.shape().dim_size(0) - 2;
    int nsamples = coord_tensor.shape().dim_size(0);
    //// check the sizes
    OP_REQUIRES(context, (nsamples == type_tensor.shape().dim_size(0)),
                errors::InvalidArgument("number of samples should match"));
    OP_REQUIRES(context, (nsamples == box_tensor.shape().dim_size(0)),
                errors::InvalidArgument("number of samples should match"));
    OP_REQUIRES(context, (ntypes == avg_tensor.shape().dim_size(0)),
                errors::InvalidArgument("number of avg should be ntype"));
    OP_REQUIRES(context, (ntypes == std_tensor.shape().dim_size(0)),
                errors::InvalidArgument("number of std should be ntype"));

    OP_REQUIRES(context, (nall * 3 == coord_tensor.shape().dim_size(1)),
                errors::InvalidArgument("number of atoms should match"));
    OP_REQUIRES(context, (nall == type_tensor.shape().dim_size(1)),
                errors::InvalidArgument("number of atoms should match"));
    OP_REQUIRES(context, (9 == box_tensor.shape().dim_size(1)),
                errors::InvalidArgument("number of box should be 9"));
    OP_REQUIRES(context, (ndescrpt == avg_tensor.shape().dim_size(1)),
                errors::InvalidArgument("number of avg should be ndescrpt"));
    OP_REQUIRES(context, (ndescrpt == std_tensor.shape().dim_size(1)),
                errors::InvalidArgument("number of std should be ndescrpt"));

    OP_REQUIRES(context, (1 == int(sel_a.size())),
                errors::InvalidArgument(
                    "the length of sel array should be 1 in this op"));
    OP_REQUIRES(context, (1 == int(sel_r.size())),
                errors::InvalidArgument(
                    "the length of sel array should be 1 in this op"));

    int nei_mode = 0;
    bool b_nlist_map = false;
    if (mesh_tensor.shape().dim_size(0) == 16) {
      // lammps neighbor list
      nei_mode = 3;
    } else if (mesh_tensor.shape().dim_size(0) == 6 ||
               mesh_tensor.shape().dim_size(0) == 7) {
      // manual copied pbc
      nei_mode = 1;
      b_nlist_map = true;
    } else if (mesh_tensor.shape().dim_size(0) == 0 ||
               mesh_tensor.shape().dim_size(0) == 1) {
      // no pbc
      nei_mode = -1;
    } else if (mesh_tensor.shape().dim_size(0) > 16) {
      // pass neighbor list inside the tensor
      nei_mode = 4;
    } else {
      throw deepmd::deepmd_exception("invalid mesh tensor");
    }

    // Create output tensors
    TensorShape descrpt_shape;
    descrpt_shape.AddDim(nsamples);
    descrpt_shape.AddDim(int_64(nloc) * ndescrpt);
    TensorShape descrpt_deriv_shape;
    descrpt_deriv_shape.AddDim(nsamples);
    descrpt_deriv_shape.AddDim(int_64(nloc) * ndescrpt * 3);
    TensorShape rij_shape;
    rij_shape.AddDim(nsamples);
    rij_shape.AddDim(int_64(nloc) * nnei * 3);
    TensorShape nlist_shape;
    nlist_shape.AddDim(nsamples);
    nlist_shape.AddDim(int_64(nloc) * nnei);
    TensorShape ntype_shape;
    ntype_shape.AddDim(nsamples);
    ntype_shape.AddDim(nloc * nnei);
    TensorShape nmask_shape;
    nmask_shape.AddDim(nsamples);
    nmask_shape.AddDim(nloc * nnei);
    // define output tensor
    int context_output_index = 0;
    Tensor* descrpt_tensor = NULL;
    Tensor* descrpt_deriv_tensor = NULL;
    Tensor* rij_tensor = NULL;
    Tensor* nlist_tensor = NULL;
    Tensor* ntype_tensor = NULL;
    Tensor* nmask_tensor = NULL;
    OP_REQUIRES_OK(
        context, context->allocate_output(context_output_index++, descrpt_shape,
                                          &descrpt_tensor));
    OP_REQUIRES_OK(context, context->allocate_output(context_output_index++,
                                                     descrpt_deriv_shape,
                                                     &descrpt_deriv_tensor));
    OP_REQUIRES_OK(context, context->allocate_output(context_output_index++,
                                                     rij_shape, &rij_tensor));
    OP_REQUIRES_OK(context,
                   context->allocate_output(context_output_index++, nlist_shape,
                                            &nlist_tensor));
    OP_REQUIRES_OK(context,
                   context->allocate_output(context_output_index++, ntype_shape,
                                            &ntype_tensor));
    OP_REQUIRES_OK(context,
                   context->allocate_output(context_output_index++, nmask_shape,
                                            &nmask_tensor));

    Tensor fake_type_tensor;  // all zeros
    TensorShape fake_type_shape;
    fake_type_shape.AddDim(nsamples * nall);
    OP_REQUIRES_OK(context, context->allocate_temp(DT_INT32, fake_type_shape,
                                                   &fake_type_tensor));

    FPTYPE* p_em = descrpt_tensor->flat<FPTYPE>().data();
    FPTYPE* p_em_deriv = descrpt_deriv_tensor->flat<FPTYPE>().data();
    FPTYPE* p_rij = rij_tensor->flat<FPTYPE>().data();
    int* p_nlist = nlist_tensor->flat<int>().data();
    int* p_ntype = ntype_tensor->flat<int>().data();
    bool* p_nmask = nmask_tensor->flat<bool>().data();
    const FPTYPE* p_coord = coord_tensor.flat<FPTYPE>().data();
    const FPTYPE* p_box = box_tensor.flat<FPTYPE>().data();
    const FPTYPE* avg = avg_tensor.flat<FPTYPE>().data();
    const FPTYPE* std = std_tensor.flat<FPTYPE>().data();
    const int* p_type = type_tensor.flat<int>().data();
    int* p_f_type = fake_type_tensor.flat<int>().data();

    if (device == "GPU") {
#if GOOGLE_CUDA
      deepmd::filter_ftype_gpu(p_f_type, p_type, nsamples * nall);
#endif
#if TENSORFLOW_USE_ROCM
      deepmd::filter_ftype_gpu(p_f_type, p_type, nsamples * nall);
#endif
    } else if (device == "CPU") {
      for (int ii = 0; ii < nsamples * nall; ii++) {
        p_f_type[ii] = (p_type[ii] < 0) ? -1 : 0;
      }
    }

    // must declar out of if, otherwise the memory will be destroyed!
    Tensor int_temp;
    Tensor uint64_temp;
    std::vector<Tensor> tensor_list(7);
    if (device == "GPU") {
      // allocate temp memory only once for multiple frames
      // allocate temp memory, temp memory must not be used after this
      // operation!
      if (nei_mode != 3) {
        if (nei_mode == 1) {
          // Tensor FPTYPE_temp;
          TensorShape FPTYPE_shape;
          FPTYPE_shape.AddDim(nall * 3);
          OP_REQUIRES_OK(context,
                         context->allocate_temp(DataTypeToEnum<FPTYPE>::value,
                                                FPTYPE_shape, &tensor_list[0]));

          // Tensor double_temp;
          TensorShape double_shape;
          double_shape.AddDim(18);
          OP_REQUIRES_OK(context,
                         context->allocate_temp(DataTypeToEnum<FPTYPE>::value,
                                                double_shape, &tensor_list[1]));
          // Tensor cpy_temp;
          TensorShape cpy_shape;
          cpy_shape.AddDim(mem_cpy * 3);
          OP_REQUIRES_OK(context,
                         context->allocate_temp(DataTypeToEnum<FPTYPE>::value,
                                                cpy_shape, &tensor_list[3]));
          // Tensor t_temp;
          TensorShape t_shape;
          t_shape.AddDim(mem_cpy * 2);
          OP_REQUIRES_OK(context, context->allocate_temp(DT_INT32, t_shape,
                                                         &tensor_list[4]));
        }

        // Tensor nlist_temp;
        TensorShape nlist_shape;
        nlist_shape.AddDim(nloc * 2);
        OP_REQUIRES_OK(context, context->allocate_temp(DT_INT32, nlist_shape,
                                                       &tensor_list[5]));

        TensorShape jlist_shape;
        jlist_shape.AddDim(3 * int_64(nloc) * mem_nnei);
        OP_REQUIRES_OK(context, context->allocate_temp(DT_INT32, jlist_shape,
                                                       &tensor_list[6]));
      }

      // used for format_nbor_list_gpu_cuda

      TensorShape int_shape;
      int_shape.AddDim(sec_a.size() + int_64(nloc) * sec_a.size() + nloc);
      OP_REQUIRES_OK(context,
                     context->allocate_temp(DT_INT32, int_shape, &int_temp));

      TensorShape uint64_shape;
      uint64_shape.AddDim(int_64(nloc) * max_nbor_size * 2);
      OP_REQUIRES_OK(context, context->allocate_temp(DT_UINT64, uint64_shape,
                                                     &uint64_temp));

      array_int = int_temp.flat<int>().data();
      array_longlong = uint64_temp.flat<unsigned long long>().data();
    }

    // loop over samples
    for (int_64 ff = 0; ff < nsamples; ++ff) {
      FPTYPE* em = p_em + ff * nloc * ndescrpt;
      FPTYPE* em_deriv = p_em_deriv + ff * nloc * ndescrpt * 3;
      FPTYPE* rij = p_rij + ff * nloc * nnei * 3;
      int* nlist = p_nlist + ff * nloc * nnei;
      int* ntype = p_ntype + ff * nloc * nnei;
      bool* nmask = p_nmask + ff * nloc * nnei;
      const FPTYPE* coord = p_coord + ff * nall * 3;
      const FPTYPE* box = p_box + ff * 9;
      const int* type = p_type + ff * nall;
      const int* f_type = p_f_type + ff * nall;

      if (device == "GPU") {
#if GOOGLE_CUDA
        int* idx_mapping = NULL;
        int *ilist = NULL, *numneigh = NULL;
        int** firstneigh = NULL;
        deepmd::malloc_device_memory(firstneigh, nloc);
        int* jlist = NULL;
        FPTYPE* coord_cpy;
        int* type_cpy;
        int frame_nall = nall;
        int mesh_tensor_size = static_cast<int>(mesh_tensor.NumElements());
        // prepare coord and nlist
        _prepare_coord_nlist_gpu<FPTYPE>(
            context, &tensor_list[0], &coord, coord_cpy, &f_type, type_cpy,
            idx_mapping, gpu_inlist, ilist, numneigh, firstneigh, jlist,
            nbor_list_dev, frame_nall, mem_cpy, mem_nnei, max_nbor_size, box,
            mesh_tensor.flat<int>().data(), mesh_tensor_size, nloc, nei_mode,
            rcut_r, max_cpy_trial, max_nnei_trial);

        // launch the gpu(nv) compute function
        deepmd::prod_env_mat_a_gpu(em, em_deriv, rij, nlist, coord, type,
                                   gpu_inlist, array_int, array_longlong,
                                   max_nbor_size, avg, std, nloc, frame_nall,
                                   rcut_r, rcut_r_smth, sec_a, f_type);
        _map_nei_info_gpu(nlist, ntype, nmask, type, idx_mapping, nloc, nnei,
                          ntypes, b_nlist_map);
        deepmd::delete_device_memory(firstneigh);
#endif  // GOOGLE_CUDA

#if TENSORFLOW_USE_ROCM
        int* idx_mapping = NULL;
        int *ilist = NULL, *numneigh = NULL;
        int** firstneigh = NULL;
        deepmd::malloc_device_memory(firstneigh, nloc);
        int* jlist = NULL;
        FPTYPE* coord_cpy;
        int* type_cpy;
        int frame_nall = nall;
        int mesh_tensor_size = static_cast<int>(mesh_tensor.NumElements());
        // prepare coord and nlist
        _prepare_coord_nlist_gpu<FPTYPE>(
            context, &tensor_list[0], &coord, coord_cpy, &f_type, type_cpy,
            idx_mapping, gpu_inlist, ilist, numneigh, firstneigh, jlist,
            nbor_list_dev, frame_nall, mem_cpy, mem_nnei, max_nbor_size, box,
            mesh_tensor.flat<int>().data(), mesh_tensor_size, nloc, nei_mode,
            rcut_r, max_cpy_trial, max_nnei_trial);

        // launch the gpu(nv) compute function
        deepmd::prod_env_mat_a_gpu(em, em_deriv, rij, nlist, coord, type,
                                   gpu_inlist, array_int, array_longlong,
                                   max_nbor_size, avg, std, nloc, frame_nall,
                                   rcut_r, rcut_r_smth, sec_a, f_type);
        _map_nei_info_gpu(nlist, ntype, nmask, type, idx_mapping, nloc, nnei,
                          ntypes, b_nlist_map);
        deepmd::delete_device_memory(firstneigh);
#endif  // TENSORFLOW_USE_ROCM
      } else if (device == "CPU") {
        deepmd::InputNlist inlist;
        // some buffers, be freed after the evaluation of this frame
        std::vector<int> idx_mapping;
        std::vector<int> ilist(nloc), numneigh(nloc);
        std::vector<int*> firstneigh(nloc);
        std::vector<std::vector<int>> jlist(nloc);
        std::vector<FPTYPE> coord_cpy;
        std::vector<int> type_cpy;
        int frame_nall = nall;
        // prepare coord and nlist
        _prepare_coord_nlist_cpu<FPTYPE>(
            context, &coord, coord_cpy, &f_type, type_cpy, idx_mapping, inlist,
            ilist, numneigh, firstneigh, jlist, frame_nall, mem_cpy, mem_nnei,
            max_nbor_size, box, mesh_tensor.flat<int>().data(), nloc, nei_mode,
            rcut_r, max_cpy_trial, max_nnei_trial);
        // launch the cpu compute function
        deepmd::prod_env_mat_a_cpu(
            em, em_deriv, rij, nlist, coord, type, inlist, max_nbor_size, avg,
            std, nloc, frame_nall, rcut_r, rcut_r_smth, sec_a, f_type);
        // do nlist mapping if coords were copied
        _map_nei_info_cpu(nlist, ntype, nmask, type, &idx_mapping[0], nloc,
                          nnei, ntypes, b_nlist_map);
      }
    }
  }

  /////////////////////////////////////////////////////////////////////////////////////////////
 private:
  float rcut_a;
  float rcut_r;
  float rcut_r_smth;
  std::vector<int32> sel_r;
  std::vector<int32> sel_a;
  std::vector<int> sec_a;
  std::vector<int> sec_r;
  int ndescrpt, ndescrpt_a, ndescrpt_r;
  int nnei, nnei_a, nnei_r, nloc, nall, max_nbor_size;
  int mem_cpy, max_cpy_trial;
  int mem_nnei, max_nnei_trial;
  std::string device;
  int* array_int = NULL;
  unsigned long long* array_longlong = NULL;
  deepmd::InputNlist gpu_inlist;
  int* nbor_list_dev = NULL;
};

template <typename FPTYPE>
static int _norm_copy_coord_cpu(std::vector<FPTYPE>& coord_cpy,
                                std::vector<int>& type_cpy,
                                std::vector<int>& idx_mapping,
                                int& nall,
                                int& mem_cpy,
                                const FPTYPE* coord,
                                const FPTYPE* box,
                                const int* type,
                                const int& nloc,
                                const int& max_cpy_trial,
                                const float& rcut_r) {
  std::vector<FPTYPE> tmp_coord(nall * 3);
  std::copy(coord, coord + nall * 3, tmp_coord.begin());
  deepmd::Region<FPTYPE> region;
  init_region_cpu(region, box);
  normalize_coord_cpu(&tmp_coord[0], nall, region);
  int tt;
  for (tt = 0; tt < max_cpy_trial; ++tt) {
    coord_cpy.resize(mem_cpy * 3);
    type_cpy.resize(mem_cpy);
    idx_mapping.resize(mem_cpy);
    int ret =
        copy_coord_cpu(&coord_cpy[0], &type_cpy[0], &idx_mapping[0], &nall,
                       &tmp_coord[0], type, nloc, mem_cpy, rcut_r, region);
    if (ret == 0) {
      break;
    } else {
      mem_cpy *= 2;
    }
  }
  return (tt != max_cpy_trial);
}

template <typename FPTYPE>
static int _build_nlist_cpu(std::vector<int>& ilist,
                            std::vector<int>& numneigh,
                            std::vector<int*>& firstneigh,
                            std::vector<std::vector<int>>& jlist,
                            int& max_nnei,
                            int& mem_nnei,
                            const FPTYPE* coord,
                            const int& nloc,
                            const int& new_nall,
                            const int& max_nnei_trial,
                            const float& rcut_r) {
  int tt;
  for (tt = 0; tt < max_nnei_trial; ++tt) {
    for (int ii = 0; ii < nloc; ++ii) {
      jlist[ii].resize(mem_nnei);
      firstneigh[ii] = &jlist[ii][0];
    }
    deepmd::InputNlist inlist(nloc, &ilist[0], &numneigh[0], &firstneigh[0]);
    int ret = build_nlist_cpu(inlist, &max_nnei, coord, nloc, new_nall,
                              mem_nnei, rcut_r);
    if (ret == 0) {
      break;
    } else {
      mem_nnei *= 2;
    }
  }
  return (tt != max_nnei_trial);
}

static void _map_nlist_cpu(int* nlist,
                           const int* idx_mapping,
                           const int& nloc,
                           const int& nnei) {
  for (int_64 ii = 0; ii < nloc; ++ii) {
    for (int_64 jj = 0; jj < nnei; ++jj) {
      int record = nlist[ii * nnei + jj];
      if (record >= 0) {
        nlist[ii * nnei + jj] = idx_mapping[record];
      }
    }
  }
}

static void _map_nei_info_cpu(int* nlist,
                              int* ntype,
                              bool* nmask,
                              const int* type,
                              const int* idx_mapping,
                              const int& nloc,
                              const int& nnei,
                              const int& ntypes,
                              const bool& b_nlist_map) {
  deepmd::use_nei_info_cpu(nlist, ntype, nmask, type, idx_mapping, nloc, nnei,
                           ntypes, b_nlist_map);
}

/**
 * @param[in] nei_mode -1, 1, 3, or 4.
 *   - -1: Build neighbor list without PBC. The size of mesh should
 *     be 0 (no mixed) or 1 (mixed).
 *   - 1: Build neighbor list with PBC. The size of mesh should
 *     be 6 (no mixed) or 7 (mixed).
 *   - 3：Use neighbor list from given pointers. The size of mesh should be 16.
 *     The first element is ago (whether update the internal neighbour list).
 *     The second element is the number of local atoms. The 5th-8th, 9th-12th,
 *     and 13th-16th elements are the pointer (int*, 4x size of int) to
 *     ilist, numneigh, firstneigh. The pointer should be valid during the
 *     execution of this op, so it may be created and given by an external
 *     program calling the TensorFlow session.
 *   - 4: Use neighbor list stored in the tensor. The size of mesh should be
 *     16 + 2 * nloc + sum(numneigh). Starting from the 17th element, the
 *     elements are ilist (size of nloc), numneigh (size of nloc), and neighbors
 *     (size of numneigh[i] for each i).
 */
template <typename FPTYPE>
static void _prepare_coord_nlist_cpu(OpKernelContext* context,
                                     FPTYPE const** coord,
                                     std::vector<FPTYPE>& coord_cpy,
                                     int const** type,
                                     std::vector<int>& type_cpy,
                                     std::vector<int>& idx_mapping,
                                     deepmd::InputNlist& inlist,
                                     std::vector<int>& ilist,
                                     std::vector<int>& numneigh,
                                     std::vector<int*>& firstneigh,
                                     std::vector<std::vector<int>>& jlist,
                                     int& new_nall,
                                     int& mem_cpy,
                                     int& mem_nnei,
                                     int& max_nbor_size,
                                     const FPTYPE* box,
                                     const int* mesh_tensor_data,
                                     const int& nloc,
                                     const int& nei_mode,
                                     const float& rcut_r,
                                     const int& max_cpy_trial,
                                     const int& max_nnei_trial) {
  inlist.inum = nloc;
  if (nei_mode != 3 && nei_mode != 4) {
    // build nlist by myself
    // normalize and copy coord
    if (nei_mode == 1) {
      int copy_ok = _norm_copy_coord_cpu(coord_cpy, type_cpy, idx_mapping,
                                         new_nall, mem_cpy, *coord, box, *type,
                                         nloc, max_cpy_trial, rcut_r);
      OP_REQUIRES(context, copy_ok,
                  errors::Aborted("cannot allocate mem for copied coords"));
      *coord = &coord_cpy[0];
      *type = &type_cpy[0];
    }
    // build nlist
    int build_ok = _build_nlist_cpu(ilist, numneigh, firstneigh, jlist,
                                    max_nbor_size, mem_nnei, *coord, nloc,
                                    new_nall, max_nnei_trial, rcut_r);
    OP_REQUIRES(context, build_ok,
                errors::Aborted("cannot allocate mem for nlist"));
    inlist.ilist = &ilist[0];
    inlist.numneigh = &numneigh[0];
    inlist.firstneigh = &firstneigh[0];
  } else if (nei_mode == 4) {
    std::memcpy(&ilist[0], 16 + mesh_tensor_data, sizeof(int) * nloc);
    std::memcpy(&numneigh[0], 16 + nloc + mesh_tensor_data, sizeof(int) * nloc);
    for (int ii = 0, kk = 0; ii < nloc; ++ii) {
      jlist[ii].resize(numneigh[ii]);
      std::memcpy(&jlist[ii][0], 16 + 2 * nloc + kk + mesh_tensor_data,
                  sizeof(int) * numneigh[ii]);
      firstneigh[ii] = &jlist[ii][0];
      kk += numneigh[ii];
    }
    inlist.ilist = &ilist[0];
    inlist.numneigh = &numneigh[0];
    inlist.firstneigh = &firstneigh[0];
  } else {
    // copy pointers to nlist data
    memcpy(&inlist.ilist, 4 + mesh_tensor_data, sizeof(int*));
    memcpy(&inlist.numneigh, 8 + mesh_tensor_data, sizeof(int*));
    memcpy(&inlist.firstneigh, 12 + mesh_tensor_data, sizeof(int**));
    max_nbor_size = max_numneigh(inlist);
  }
}

#if GOOGLE_CUDA
template <typename FPTYPE>
static int _norm_copy_coord_gpu(OpKernelContext* context,
                                Tensor* tensor_list,
                                FPTYPE*& coord_cpy,
                                int*& type_cpy,
                                int*& idx_mapping,
                                int& nall,
                                int& mem_cpy,
                                const FPTYPE* coord,
                                const FPTYPE* box,
                                const int* type,
                                const int& nloc,
                                const int& max_cpy_trial,
                                const float& rcut_r) {
  FPTYPE* tmp_coord = (*tensor_list).flat<FPTYPE>().data();
  DPErrcheck(cudaMemcpy(tmp_coord, coord, sizeof(FPTYPE) * nall * 3,
                        cudaMemcpyDeviceToDevice));

  deepmd::Region<FPTYPE> region;
  init_region_cpu(region, box);
  FPTYPE box_info[18];
  std::copy(region.boxt, region.boxt + 9, box_info);
  std::copy(region.rec_boxt, region.rec_boxt + 9, box_info + 9);
  int cell_info[23];
  deepmd::compute_cell_info(cell_info, rcut_r, region);
  const int loc_cellnum = cell_info[21];
  const int total_cellnum = cell_info[22];
  // Tensor int_temp;
  TensorShape int_shape;
  int_shape.AddDim(23 + nloc * 3 + loc_cellnum + total_cellnum * 3 +
                   total_cellnum * 3 + loc_cellnum + 1 + total_cellnum + 1 +
                   nloc);
  tensorflow::Status status =
      context->allocate_temp(DT_INT32, int_shape, tensor_list + 2);
  if (!status.ok()) {
    return false;
  }
  FPTYPE* box_info_dev = (*(tensor_list + 1)).flat<FPTYPE>().data();
  int* cell_info_dev = (*(tensor_list + 2)).flat<int>().data();
  int* int_data_dev = cell_info_dev + 23;
  deepmd::memcpy_host_to_device(box_info_dev, box_info, 18);
  deepmd::memcpy_host_to_device(cell_info_dev, cell_info, 23);
  deepmd::Region<FPTYPE> region_dev;
  FPTYPE* new_boxt = region_dev.boxt;
  FPTYPE* new_rec_boxt = region_dev.rec_boxt;
  region_dev.boxt = box_info_dev;
  region_dev.rec_boxt = box_info_dev + 9;
  deepmd::normalize_coord_gpu(tmp_coord, nall, region_dev);
  int tt;
  for (tt = 0; tt < max_cpy_trial; ++tt) {
    coord_cpy = (*(tensor_list + 3)).flat<FPTYPE>().data();
    type_cpy = (*(tensor_list + 4)).flat<int>().data();
    idx_mapping = type_cpy + mem_cpy;
    int ret = deepmd::copy_coord_gpu(
        coord_cpy, type_cpy, idx_mapping, &nall, int_data_dev, tmp_coord, type,
        nloc, mem_cpy, loc_cellnum, total_cellnum, cell_info_dev, region_dev);
    if (ret == 0) {
      break;
    } else {
      mem_cpy *= 2;
      // Tensor cpy_temp;
      TensorShape cpy_shape;
      cpy_shape.AddDim(mem_cpy * 3);
      status = context->allocate_temp(DataTypeToEnum<FPTYPE>::value, cpy_shape,
                                      tensor_list + 3);
      if (!status.ok()) {
        return false;
      }
      // Tensor t_temp;
      TensorShape t_shape;
      t_shape.AddDim(mem_cpy * 2);
      status = context->allocate_temp(DT_INT32, t_shape, tensor_list + 4);
      if (!status.ok()) {
        return false;
      }
    }
  }
  region_dev.boxt = new_boxt;
  region_dev.rec_boxt = new_rec_boxt;
  return (tt != max_cpy_trial);
}

template <typename FPTYPE>
static int _build_nlist_gpu(OpKernelContext* context,
                            Tensor* tensor_list,
                            int*& ilist,
                            int*& numneigh,
                            int**& firstneigh,
                            int*& jlist,
                            int& max_nnei,
                            int& mem_nnei,
                            const FPTYPE* coord,
                            const int& nloc,
                            const int& new_nall,
                            const int& max_nnei_trial,
                            const float& rcut_r) {
  ilist = (*tensor_list).flat<int>().data();
  numneigh = ilist + nloc;
  // Tensor jlist_temp;
  int* ind_data = NULL;

  std::vector<int*> firstneigh_host(nloc);
  int tt;
  for (tt = 0; tt < max_nnei_trial; ++tt) {
    jlist = (*(tensor_list + 1)).flat<int>().data();
    ind_data = jlist + nloc * mem_nnei;
    for (int_64 ii = 0; ii < nloc; ++ii) {
      firstneigh_host[ii] = jlist + ii * mem_nnei;
    }
    deepmd::memcpy_host_to_device(firstneigh, firstneigh_host);
    deepmd::InputNlist inlist(nloc, ilist, numneigh, firstneigh);
    int ret = deepmd::build_nlist_gpu(inlist, &max_nnei, ind_data, coord, nloc,
                                      new_nall, mem_nnei, rcut_r);
    if (ret == 0) {
      break;
    } else {
      mem_nnei *= 2;
      TensorShape jlist_shape;
      jlist_shape.AddDim(3 * int_64(nloc) * mem_nnei);
      tensorflow::Status status =
          context->allocate_temp(DT_INT32, jlist_shape, tensor_list + 1);
      if (!status.ok()) {
        return false;
      }
    }
  }
  return (tt != max_nnei_trial);
}

static void _map_nlist_gpu(int* nlist,
                           const int* idx_mapping,
                           const int& nloc,
                           const int& nnei) {
  deepmd::use_nlist_map(nlist, idx_mapping, nloc, nnei);
}

static void _map_nei_info_gpu(int* nlist,
                              int* ntype,
                              bool* nmask,
                              const int* type,
                              const int* idx_mapping,
                              const int& nloc,
                              const int& nnei,
                              const int& ntypes,
                              const bool& b_nlist_map) {
  deepmd::use_nei_info_gpu(nlist, ntype, nmask, type, idx_mapping, nloc, nnei,
                           ntypes, b_nlist_map);
}

template <typename FPTYPE>
static void _prepare_coord_nlist_gpu(OpKernelContext* context,
                                     Tensor* tensor_list,
                                     FPTYPE const** coord,
                                     FPTYPE*& coord_cpy,
                                     int const** type,
                                     int*& type_cpy,
                                     int*& idx_mapping,
                                     deepmd::InputNlist& inlist,
                                     int*& ilist,
                                     int*& numneigh,
                                     int**& firstneigh,
                                     int*& jlist,
                                     int*& nbor_list_dev,
                                     int& new_nall,
                                     int& mem_cpy,
                                     int& mem_nnei,
                                     int& max_nbor_size,
                                     const FPTYPE* box,
                                     const int* mesh_tensor_data,
                                     const int mesh_tensor_size,
                                     const int& nloc,
                                     const int& nei_mode,
                                     const float& rcut_r,
                                     const int& max_cpy_trial,
                                     const int& max_nnei_trial) {
  if (nei_mode != 3 && nei_mode != 4) {
    inlist.inum = nloc;
    // build nlist by myself
    // normalize and copy coord
    if (nei_mode == 1) {
      int copy_ok = _norm_copy_coord_gpu(
          context, tensor_list, coord_cpy, type_cpy, idx_mapping, new_nall,
          mem_cpy, *coord, box, *type, nloc, max_cpy_trial, rcut_r);
      OP_REQUIRES(context, copy_ok,
                  errors::Aborted("cannot allocate mem for copied coords"));
      *coord = coord_cpy;
      *type = type_cpy;
    }
    // build nlist
    int build_ok =
        _build_nlist_gpu(context, tensor_list + 5, ilist, numneigh, firstneigh,
                         jlist, max_nbor_size, mem_nnei, *coord, nloc, new_nall,
                         max_nnei_trial, rcut_r);
    OP_REQUIRES(context, build_ok,
                errors::Aborted("cannot allocate mem for nlist"));
    if (max_nbor_size <= 1024) {
      max_nbor_size = 1024;
    } else if (max_nbor_size <= 2048) {
      max_nbor_size = 2048;
    } else {
      max_nbor_size = 4096;
    }
    inlist.ilist = ilist;
    inlist.numneigh = numneigh;
    inlist.firstneigh = firstneigh;
  } else if (nei_mode == 4) {
    // TODO: in theory, it will be faster to put everything on GPUs...
    std::vector<int> mesh_tensor_data_host(mesh_tensor_size);
    std::vector<int> ilist_host(nloc);
    std::vector<int> numneigh_host(nloc);
    std::vector<int*> firstneigh_host(nloc);
    std::vector<int> fake_mesh(16);

    // copy from gpu to cpu
    deepmd::memcpy_device_to_host(mesh_tensor_data, mesh_tensor_data_host);
    std::memcpy(&ilist_host[0], &mesh_tensor_data_host[16], sizeof(int) * nloc);
    std::memcpy(&numneigh_host[0], &mesh_tensor_data_host[16 + nloc],
                sizeof(int) * nloc);
    for (int ii = 0, kk = 0; ii < nloc; ++ii) {
      firstneigh_host[ii] = &mesh_tensor_data_host[16 + 2 * nloc + kk];
      kk += numneigh_host[ii];
    }
    // make a fake mesh
    fake_mesh[0] = 0;
    fake_mesh[1] = nloc;
    std::memcpy(&fake_mesh[4], &ilist_host, sizeof(int*));
    std::memcpy(&fake_mesh[8], &numneigh_host, sizeof(int*));
    std::memcpy(&fake_mesh[12], &firstneigh_host, sizeof(int**));
    // copy from cpu to gpu
    int* fake_mesh_dev = NULL;
    deepmd::malloc_device_memory(fake_mesh_dev, 16);
    deepmd::memcpy_host_to_device(fake_mesh_dev, fake_mesh);

    deepmd::InputNlist inlist_temp;
    inlist_temp.inum = nloc;
    // everything should be copied to GPU...
    deepmd::env_mat_nbor_update(inlist_temp, inlist, max_nbor_size,
                                nbor_list_dev, fake_mesh_dev, 16);
    OP_REQUIRES(context, (max_numneigh(inlist_temp) <= max_nbor_size),
                errors::InvalidArgument(
                    "Assert failed, max neighbor size of atom(lammps) " +
                    std::to_string(max_numneigh(inlist_temp)) +
                    " is larger than " + std::to_string(max_nbor_size) +
                    ", which currently is not supported by deepmd-kit."));
    deepmd::delete_device_memory(fake_mesh_dev);
  } else {
    // update nbor list
    deepmd::InputNlist inlist_temp;
    inlist_temp.inum = nloc;
    deepmd::env_mat_nbor_update(inlist_temp, inlist, max_nbor_size,
                                nbor_list_dev, mesh_tensor_data,
                                mesh_tensor_size);
    OP_REQUIRES(context, (max_numneigh(inlist_temp) <= max_nbor_size),
                errors::InvalidArgument(
                    "Assert failed, max neighbor size of atom(lammps) " +
                    std::to_string(max_numneigh(inlist_temp)) +
                    " is larger than " + std::to_string(max_nbor_size) +
                    ", which currently is not supported by deepmd-kit."));
  }
}
#endif  // GOOGLE_CUDA

#if TENSORFLOW_USE_ROCM
template <typename FPTYPE>
<<<<<<< HEAD
static int _norm_copy_coord_gpu_rocm(OpKernelContext* context,
                                     Tensor* tensor_list,
                                     FPTYPE*& coord_cpy,
                                     int*& type_cpy,
                                     int*& idx_mapping,
                                     int& nall,
                                     int& mem_cpy,
                                     const FPTYPE* coord,
                                     const FPTYPE* box,
                                     const int* type,
                                     const int& nloc,
                                     const int& max_cpy_trial,
                                     const float& rcut_r) {
=======
static int _norm_copy_coord_gpu(OpKernelContext* context,
                                Tensor* tensor_list,
                                FPTYPE*& coord_cpy,
                                int*& type_cpy,
                                int*& idx_mapping,
                                int& nall,
                                int& mem_cpy,
                                const FPTYPE* coord,
                                const FPTYPE* box,
                                const int* type,
                                const int& nloc,
                                const int& max_cpy_trial,
                                const float& rcut_r) {
  // Tensor FPTYPE_temp;
  TensorShape FPTYPE_shape;
  FPTYPE_shape.AddDim(nall * 3);
  context->allocate_temp(DataTypeToEnum<FPTYPE>::value, FPTYPE_shape,
                         tensor_list);
>>>>>>> 339ce474
  FPTYPE* tmp_coord = (*tensor_list).flat<FPTYPE>().data();
  DPErrcheck(hipMemcpy(tmp_coord, coord, sizeof(FPTYPE) * nall * 3,
                       hipMemcpyDeviceToDevice));

  deepmd::Region<FPTYPE> region;
  init_region_cpu(region, box);
  FPTYPE box_info[18];
  std::copy(region.boxt, region.boxt + 9, box_info);
  std::copy(region.rec_boxt, region.rec_boxt + 9, box_info + 9);
  int cell_info[23];
  deepmd::compute_cell_info(cell_info, rcut_r, region);
  const int loc_cellnum = cell_info[21];
  const int total_cellnum = cell_info[22];
  // Tensor int_temp;
  TensorShape int_shape;
  int_shape.AddDim(23 + nloc * 3 + loc_cellnum + total_cellnum * 3 +
                   total_cellnum * 3 + loc_cellnum + 1 + total_cellnum + 1 +
                   nloc);
  tensorflow::Status status =
      context->allocate_temp(DT_INT32, int_shape, tensor_list + 2);
  if (!status.ok()) {
    return false;
  }
  FPTYPE* box_info_dev = (*(tensor_list + 1)).flat<FPTYPE>().data();
  int* cell_info_dev = (*(tensor_list + 2)).flat<int>().data();
  int* int_data_dev = cell_info_dev + 23;
  deepmd::memcpy_host_to_device(box_info_dev, box_info, 18);
  deepmd::memcpy_host_to_device(cell_info_dev, cell_info, 23);
  deepmd::Region<FPTYPE> region_dev;
  FPTYPE* new_boxt = region_dev.boxt;
  FPTYPE* new_rec_boxt = region_dev.rec_boxt;
  region_dev.boxt = box_info_dev;
  region_dev.rec_boxt = box_info_dev + 9;
  deepmd::normalize_coord_gpu(tmp_coord, nall, region_dev);
  int tt;
  for (tt = 0; tt < max_cpy_trial; ++tt) {
    coord_cpy = (*(tensor_list + 3)).flat<FPTYPE>().data();
    type_cpy = (*(tensor_list + 4)).flat<int>().data();
    idx_mapping = type_cpy + mem_cpy;
    int ret = deepmd::copy_coord_gpu(
        coord_cpy, type_cpy, idx_mapping, &nall, int_data_dev, tmp_coord, type,
        nloc, mem_cpy, loc_cellnum, total_cellnum, cell_info_dev, region_dev);
    if (ret == 0) {
      break;
    } else {
      mem_cpy *= 2;
      // Tensor cpy_temp;
      TensorShape cpy_shape;
      cpy_shape.AddDim(mem_cpy * 3);
      tensorflow::Status status = context->allocate_temp(
          DataTypeToEnum<FPTYPE>::value, cpy_shape, tensor_list + 3);
      if (!status.ok()) {
        return false;
      }
      // Tensor t_temp;
      TensorShape t_shape;
      t_shape.AddDim(mem_cpy * 2);
      status = context->allocate_temp(DT_INT32, t_shape, tensor_list + 4);
      if (!status.ok()) {
        return false;
      }
    }
  }
  region_dev.boxt = new_boxt;
  region_dev.rec_boxt = new_rec_boxt;
  return (tt != max_cpy_trial);
}

template <typename FPTYPE>
<<<<<<< HEAD
static int _build_nlist_gpu_rocm(OpKernelContext* context,
                                 Tensor* tensor_list,
                                 int*& ilist,
                                 int*& numneigh,
                                 int**& firstneigh,
                                 int*& jlist,
                                 int& max_nnei,
                                 int& mem_nnei,
                                 const FPTYPE* coord,
                                 const int& nloc,
                                 const int& new_nall,
                                 const int& max_nnei_trial,
                                 const float& rcut_r) {
=======
static int _build_nlist_gpu(OpKernelContext* context,
                            Tensor* tensor_list,
                            int*& ilist,
                            int*& numneigh,
                            int**& firstneigh,
                            int*& jlist,
                            int& max_nnei,
                            int& mem_nnei,
                            const FPTYPE* coord,
                            const int& nloc,
                            const int& new_nall,
                            const int& max_nnei_trial,
                            const float& rcut_r) {
  // Tensor nlist_temp;
  TensorShape nlist_shape;
  nlist_shape.AddDim(nloc * 2);
  tensorflow::Status status =
      context->allocate_temp(DT_INT32, nlist_shape, tensor_list);
  if (!status.ok()) {
    return false;
  }
>>>>>>> 339ce474
  ilist = (*tensor_list).flat<int>().data();
  numneigh = ilist + nloc;
  // Tensor jlist_temp;
  int* ind_data = NULL;

  std::vector<int*> firstneigh_host(nloc);
  int tt;
  for (tt = 0; tt < max_nnei_trial; ++tt) {
    jlist = (*(tensor_list + 1)).flat<int>().data();
    ind_data = jlist + nloc * mem_nnei;
    for (int_64 ii = 0; ii < nloc; ++ii) {
      firstneigh_host[ii] = jlist + ii * mem_nnei;
    }
    deepmd::memcpy_host_to_device(firstneigh, firstneigh_host);
    deepmd::InputNlist inlist(nloc, ilist, numneigh, firstneigh);
    int ret = deepmd::build_nlist_gpu(inlist, &max_nnei, ind_data, coord, nloc,
                                      new_nall, mem_nnei, rcut_r);
    if (ret == 0) {
      break;
    } else {
      mem_nnei *= 2;
      TensorShape jlist_shape;
      jlist_shape.AddDim(3 * int_64(nloc) * mem_nnei);
      tensorflow::Status status =
          context->allocate_temp(DT_INT32, jlist_shape, tensor_list + 1);
      if (!status.ok()) {
        return false;
      }
    }
  }
  return (tt != max_nnei_trial);
}

static void _map_nlist_gpu(int* nlist,
                           const int* idx_mapping,
                           const int& nloc,
                           const int& nnei) {
  deepmd::use_nlist_map(nlist, idx_mapping, nloc, nnei);
}

static void _map_nei_info_gpu(int* nlist,
                              int* ntype,
                              bool* nmask,
                              const int* type,
                              const int* idx_mapping,
                              const int& nloc,
                              const int& nnei,
                              const int& ntypes,
                              const bool& b_nlist_map) {
  deepmd::use_nei_info_gpu(nlist, ntype, nmask, type, idx_mapping, nloc, nnei,
                           ntypes, b_nlist_map);
}

template <typename FPTYPE>
static void _prepare_coord_nlist_gpu(OpKernelContext* context,
                                     Tensor* tensor_list,
                                     FPTYPE const** coord,
                                     FPTYPE*& coord_cpy,
                                     int const** type,
                                     int*& type_cpy,
                                     int*& idx_mapping,
                                     deepmd::InputNlist& inlist,
                                     int*& ilist,
                                     int*& numneigh,
                                     int**& firstneigh,
                                     int*& jlist,
                                     int*& nbor_list_dev,
                                     int& new_nall,
                                     int& mem_cpy,
                                     int& mem_nnei,
                                     int& max_nbor_size,
                                     const FPTYPE* box,
                                     const int* mesh_tensor_data,
                                     const int mesh_tensor_size,
                                     const int& nloc,
                                     const int& nei_mode,
                                     const float& rcut_r,
                                     const int& max_cpy_trial,
                                     const int& max_nnei_trial) {
  if (nei_mode != 3 && nei_mode != 4) {
    inlist.inum = nloc;
    // build nlist by myself
    // normalize and copy coord
    if (nei_mode == 1) {
      int copy_ok = _norm_copy_coord_gpu(
          context, tensor_list, coord_cpy, type_cpy, idx_mapping, new_nall,
          mem_cpy, *coord, box, *type, nloc, max_cpy_trial, rcut_r);
      OP_REQUIRES(context, copy_ok,
                  errors::Aborted("cannot allocate mem for copied coords"));
      *coord = coord_cpy;
      *type = type_cpy;
    }
    // build nlist
    int build_ok =
        _build_nlist_gpu(context, tensor_list + 5, ilist, numneigh, firstneigh,
                         jlist, max_nbor_size, mem_nnei, *coord, nloc, new_nall,
                         max_nnei_trial, rcut_r);
    OP_REQUIRES(context, build_ok,
                errors::Aborted("cannot allocate mem for nlist"));
    if (max_nbor_size <= 1024) {
      max_nbor_size = 1024;
    } else if (max_nbor_size <= 2048) {
      max_nbor_size = 2048;
    } else {
      max_nbor_size = 4096;
    }
    inlist.ilist = ilist;
    inlist.numneigh = numneigh;
    inlist.firstneigh = firstneigh;
  } else if (nei_mode == 4) {
    // TODO: in theory, it will be faster to put everything on GPUs...
    std::vector<int> mesh_tensor_data_host(mesh_tensor_size);
    std::vector<int> ilist_host(nloc);
    std::vector<int> numneigh_host(nloc);
    std::vector<int*> firstneigh_host(nloc);
    std::vector<int> fake_mesh(16);

    // copy from gpu to cpu
    deepmd::memcpy_device_to_host(mesh_tensor_data, mesh_tensor_data_host);
    std::memcpy(&ilist_host[0], &mesh_tensor_data_host[16], sizeof(int) * nloc);
    std::memcpy(&numneigh_host[0], &mesh_tensor_data_host[16 + nloc],
                sizeof(int) * nloc);
    for (int ii = 0, kk = 0; ii < nloc; ++ii) {
      firstneigh_host[ii] = &mesh_tensor_data_host[16 + 2 * nloc + kk];
      kk += numneigh_host[ii];
    }
    // make a fake mesh
    fake_mesh[0] = 0;
    fake_mesh[1] = nloc;
    std::memcpy(&fake_mesh[4], &ilist_host, sizeof(int*));
    std::memcpy(&fake_mesh[8], &numneigh_host, sizeof(int*));
    std::memcpy(&fake_mesh[12], &firstneigh_host, sizeof(int**));
    // copy from cpu to gpu
    int* fake_mesh_dev = NULL;
    deepmd::malloc_device_memory(fake_mesh_dev, 16);
    deepmd::memcpy_host_to_device(fake_mesh_dev, fake_mesh);

    deepmd::InputNlist inlist_temp;
    inlist_temp.inum = nloc;
    // everything should be copied to GPU...
    deepmd::env_mat_nbor_update(inlist_temp, inlist, max_nbor_size,
                                nbor_list_dev, fake_mesh_dev, 16);
    OP_REQUIRES(context, (max_numneigh(inlist_temp) <= max_nbor_size),
                errors::InvalidArgument(
                    "Assert failed, max neighbor size of atom(lammps) " +
                    std::to_string(max_numneigh(inlist_temp)) +
                    " is larger than " + std::to_string(max_nbor_size) +
                    ", which currently is not supported by deepmd-kit."));
    deepmd::delete_device_memory(fake_mesh_dev);
  } else {
    // update nbor list
    deepmd::InputNlist inlist_temp;
    inlist_temp.inum = nloc;
    deepmd::env_mat_nbor_update(inlist_temp, inlist, max_nbor_size,
                                nbor_list_dev, mesh_tensor_data,
                                mesh_tensor_size);
    OP_REQUIRES(context, (max_numneigh(inlist_temp) <= max_nbor_size),
                errors::InvalidArgument(
                    "Assert failed, max neighbor size of atom(lammps) " +
                    std::to_string(max_numneigh(inlist_temp)) +
                    " is larger than " + std::to_string(max_nbor_size) +
                    ", which currently is not supported by deepmd-kit."));
  }
}
#endif  // TENSORFLOW_USE_ROCM

// Register the CPU kernels.
// Compatible with v1.3
#define REGISTER_CPU(T)                                                 \
  REGISTER_KERNEL_BUILDER(                                              \
      Name("ProdEnvMatA").Device(DEVICE_CPU).TypeConstraint<T>("T"),    \
      ProdEnvMatAOp<CPUDevice, T>);                                     \
  REGISTER_KERNEL_BUILDER(                                              \
      Name("ProdEnvMatR").Device(DEVICE_CPU).TypeConstraint<T>("T"),    \
      ProdEnvMatROp<CPUDevice, T>);                                     \
  REGISTER_KERNEL_BUILDER(                                              \
      Name("ProdEnvMatAMix").Device(DEVICE_CPU).TypeConstraint<T>("T"), \
      ProdEnvMatAMixOp<CPUDevice, T>);                                  \
  REGISTER_KERNEL_BUILDER(                                              \
      Name("DescrptSeA").Device(DEVICE_CPU).TypeConstraint<T>("T"),     \
      ProdEnvMatAOp<CPUDevice, T>);                                     \
  REGISTER_KERNEL_BUILDER(                                              \
      Name("DescrptNorot").Device(DEVICE_CPU).TypeConstraint<T>("T"),   \
      ProdEnvMatAOp<CPUDevice, T>);                                     \
  REGISTER_KERNEL_BUILDER(                                              \
      Name("DescrptSeR").Device(DEVICE_CPU).TypeConstraint<T>("T"),     \
      ProdEnvMatROp<CPUDevice, T>);
REGISTER_CPU(float);
REGISTER_CPU(double);

// Register the GPU kernels.
// Compatible with v1.3
#if GOOGLE_CUDA || TENSORFLOW_USE_ROCM
#define REGISTER_GPU(T)                                    \
  REGISTER_KERNEL_BUILDER(Name("ProdEnvMatA")              \
                              .Device(DEVICE_GPU)          \
                              .TypeConstraint<T>("T")      \
                              .HostMemory("natoms")        \
                              .HostMemory("box"),          \
                          ProdEnvMatAOp<GPUDevice, T>);    \
  REGISTER_KERNEL_BUILDER(Name("ProdEnvMatR")              \
                              .Device(DEVICE_GPU)          \
                              .TypeConstraint<T>("T")      \
                              .HostMemory("natoms")        \
                              .HostMemory("box"),          \
                          ProdEnvMatROp<GPUDevice, T>);    \
  REGISTER_KERNEL_BUILDER(Name("ProdEnvMatAMix")           \
                              .Device(DEVICE_GPU)          \
                              .TypeConstraint<T>("T")      \
                              .HostMemory("natoms")        \
                              .HostMemory("box"),          \
                          ProdEnvMatAMixOp<GPUDevice, T>); \
  REGISTER_KERNEL_BUILDER(Name("DescrptSeA")               \
                              .Device(DEVICE_GPU)          \
                              .TypeConstraint<T>("T")      \
                              .HostMemory("natoms")        \
                              .HostMemory("box"),          \
                          ProdEnvMatAOp<GPUDevice, T>);    \
  REGISTER_KERNEL_BUILDER(Name("DescrptNorot")             \
                              .Device(DEVICE_GPU)          \
                              .TypeConstraint<T>("T")      \
                              .HostMemory("natoms")        \
                              .HostMemory("box"),          \
                          ProdEnvMatAOp<GPUDevice, T>);    \
  REGISTER_KERNEL_BUILDER(Name("DescrptSeR")               \
                              .Device(DEVICE_GPU)          \
                              .TypeConstraint<T>("T")      \
                              .HostMemory("natoms")        \
                              .HostMemory("box"),          \
                          ProdEnvMatROp<GPUDevice, T>);
REGISTER_GPU(float);
REGISTER_GPU(double);
#endif  // GOOGLE_CUDA || TENSORFLOW_USE_ROCM<|MERGE_RESOLUTION|>--- conflicted
+++ resolved
@@ -1881,21 +1881,6 @@
 
 #if TENSORFLOW_USE_ROCM
 template <typename FPTYPE>
-<<<<<<< HEAD
-static int _norm_copy_coord_gpu_rocm(OpKernelContext* context,
-                                     Tensor* tensor_list,
-                                     FPTYPE*& coord_cpy,
-                                     int*& type_cpy,
-                                     int*& idx_mapping,
-                                     int& nall,
-                                     int& mem_cpy,
-                                     const FPTYPE* coord,
-                                     const FPTYPE* box,
-                                     const int* type,
-                                     const int& nloc,
-                                     const int& max_cpy_trial,
-                                     const float& rcut_r) {
-=======
 static int _norm_copy_coord_gpu(OpKernelContext* context,
                                 Tensor* tensor_list,
                                 FPTYPE*& coord_cpy,
@@ -1909,12 +1894,6 @@
                                 const int& nloc,
                                 const int& max_cpy_trial,
                                 const float& rcut_r) {
-  // Tensor FPTYPE_temp;
-  TensorShape FPTYPE_shape;
-  FPTYPE_shape.AddDim(nall * 3);
-  context->allocate_temp(DataTypeToEnum<FPTYPE>::value, FPTYPE_shape,
-                         tensor_list);
->>>>>>> 339ce474
   FPTYPE* tmp_coord = (*tensor_list).flat<FPTYPE>().data();
   DPErrcheck(hipMemcpy(tmp_coord, coord, sizeof(FPTYPE) * nall * 3,
                        hipMemcpyDeviceToDevice));
@@ -1984,21 +1963,6 @@
 }
 
 template <typename FPTYPE>
-<<<<<<< HEAD
-static int _build_nlist_gpu_rocm(OpKernelContext* context,
-                                 Tensor* tensor_list,
-                                 int*& ilist,
-                                 int*& numneigh,
-                                 int**& firstneigh,
-                                 int*& jlist,
-                                 int& max_nnei,
-                                 int& mem_nnei,
-                                 const FPTYPE* coord,
-                                 const int& nloc,
-                                 const int& new_nall,
-                                 const int& max_nnei_trial,
-                                 const float& rcut_r) {
-=======
 static int _build_nlist_gpu(OpKernelContext* context,
                             Tensor* tensor_list,
                             int*& ilist,
@@ -2012,15 +1976,6 @@
                             const int& new_nall,
                             const int& max_nnei_trial,
                             const float& rcut_r) {
-  // Tensor nlist_temp;
-  TensorShape nlist_shape;
-  nlist_shape.AddDim(nloc * 2);
-  tensorflow::Status status =
-      context->allocate_temp(DT_INT32, nlist_shape, tensor_list);
-  if (!status.ok()) {
-    return false;
-  }
->>>>>>> 339ce474
   ilist = (*tensor_list).flat<int>().data();
   numneigh = ilist + nloc;
   // Tensor jlist_temp;
