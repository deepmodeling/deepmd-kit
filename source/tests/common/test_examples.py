--- conflicted
+++ resolved
@@ -65,11 +65,8 @@
 
 input_files_multi = (
     p_examples / "water_multi_task" / "pytorch_example" / "input_torch.json",
-<<<<<<< HEAD
+    p_examples / "water_multi_task" / "pytorch_example" / "input_torch_sharefit.json",
     p_examples / "hessian" / "multi_task" / "input.json",
-=======
-    p_examples / "water_multi_task" / "pytorch_example" / "input_torch_sharefit.json",
->>>>>>> 03c6e49f
 )
 
 
