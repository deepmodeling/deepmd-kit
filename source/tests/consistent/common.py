--- conflicted
+++ resolved
@@ -262,11 +262,8 @@
             np.testing.assert_allclose(
                 rr1.ravel(), rr2.ravel(), rtol=self.rtol, atol=self.atol
             )
-<<<<<<< HEAD
-=======
             assert rr1.dtype == rr2.dtype, f"{rr1.dtype} != {rr2.dtype}"
->>>>>>> 260ef21c
-
+            
     def test_tf_self_consistent(self):
         """Test whether TF is self consistent."""
         if self.skip_tf:
