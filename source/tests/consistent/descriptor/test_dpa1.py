--- conflicted
+++ resolved
@@ -389,7 +389,6 @@
             mixed_types=True,
         )
 
-<<<<<<< HEAD
     def eval_jax(self, jax_obj: Any) -> Any:
         return self.eval_jax_descriptor(
             jax_obj,
@@ -410,10 +409,7 @@
             mixed_types=True,
         )
 
-    def extract_ret(self, ret: Any, backend) -> Tuple[np.ndarray, ...]:
-=======
     def extract_ret(self, ret: Any, backend) -> tuple[np.ndarray, ...]:
->>>>>>> d667929b
         return (ret[0],)
 
     @property
