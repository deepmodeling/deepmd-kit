# SPDX-License-Identifier: LGPL-3.0-or-later
import unittest
from typing import (
    Any,
)

import numpy as np

from deepmd.dpmodel.fitting.ener_fitting import EnergyFittingNet as EnerFittingDP
from deepmd.env import (
    GLOBAL_NP_FLOAT_PRECISION,
)

from ..common import (
<<<<<<< HEAD
    INSTALLED_PD,
=======
    INSTALLED_ARRAY_API_STRICT,
    INSTALLED_JAX,
>>>>>>> 6bc730f8
    INSTALLED_PT,
    INSTALLED_TF,
    CommonTest,
    parameterized,
)
from .common import (
    FittingTest,
)

if INSTALLED_PT:
    import torch

    from deepmd.pt.model.task.ener import EnergyFittingNet as EnerFittingPT
    from deepmd.pt.utils.env import DEVICE as PT_DEVICE
else:
    EnerFittingPT = object
if INSTALLED_TF:
    from deepmd.tf.fit.ener import EnerFitting as EnerFittingTF
else:
    EnerFittingTF = object
if INSTALLED_PD:
    import paddle

    from deepmd.pd.model.task.ener import EnergyFittingNet as EnerFittingPD
    from deepmd.pd.utils.env import DEVICE as PD_DEVICE
else:
    EnerFittingPD = object
from deepmd.utils.argcheck import (
    fitting_ener,
)

if INSTALLED_JAX:
    from deepmd.jax.env import (
        jnp,
    )
    from deepmd.jax.fitting.fitting import EnergyFittingNet as EnerFittingJAX
else:
    EnerFittingJAX = object
if INSTALLED_ARRAY_API_STRICT:
    import array_api_strict

    from ...array_api_strict.fitting.fitting import (
        EnergyFittingNet as EnerFittingStrict,
    )
else:
    EnerFittingStrict = None


@parameterized(
    (True, False),  # resnet_dt
    ("float64", "float32", "bfloat16"),  # precision
    (True, False),  # mixed_types
    (0, 1),  # numb_fparam
    ((0, False), (1, False), (1, True)),  # (numb_aparam, use_aparam_as_mask)
    ([], [-12345.6, None]),  # atom_ener
)
class TestEner(CommonTest, FittingTest, unittest.TestCase):
    @property
    def data(self) -> dict:
        (
            resnet_dt,
            precision,
            mixed_types,
            numb_fparam,
            (numb_aparam, use_aparam_as_mask),
            atom_ener,
        ) = self.param
        return {
            "neuron": [5, 5, 5],
            "resnet_dt": resnet_dt,
            "precision": precision,
            "numb_fparam": numb_fparam,
            "numb_aparam": numb_aparam,
            "seed": 20240217,
            "atom_ener": atom_ener,
            "use_aparam_as_mask": use_aparam_as_mask,
        }

    @property
    def skip_pt(self) -> bool:
        (
            resnet_dt,
            precision,
            mixed_types,
            numb_fparam,
            (numb_aparam, use_aparam_as_mask),
            atom_ener,
        ) = self.param
        return CommonTest.skip_pt

<<<<<<< HEAD
    @property
    def skip_pd(self) -> bool:
=======
    skip_jax = not INSTALLED_JAX

    @property
    def skip_array_api_strict(self) -> bool:
>>>>>>> 6bc730f8
        (
            resnet_dt,
            precision,
            mixed_types,
            numb_fparam,
<<<<<<< HEAD
            atom_ener,
        ) = self.param
        return CommonTest.skip_pd
=======
            (numb_aparam, use_aparam_as_mask),
            atom_ener,
        ) = self.param
        # TypeError: The array_api_strict namespace does not support the dtype 'bfloat16'
        return not INSTALLED_ARRAY_API_STRICT or precision == "bfloat16"
>>>>>>> 6bc730f8

    tf_class = EnerFittingTF
    dp_class = EnerFittingDP
    pt_class = EnerFittingPT
<<<<<<< HEAD
    pd_class = EnerFittingPD
=======
    jax_class = EnerFittingJAX
    array_api_strict_class = EnerFittingStrict
>>>>>>> 6bc730f8
    args = fitting_ener()

    def setUp(self):
        CommonTest.setUp(self)

        self.ntypes = 2
        self.natoms = np.array([6, 6, 2, 4], dtype=np.int32)
        self.inputs = np.ones((1, 6, 20), dtype=GLOBAL_NP_FLOAT_PRECISION)
        self.atype = np.array([0, 1, 1, 0, 1, 1], dtype=np.int32)
        # inconsistent if not sorted
        self.atype.sort()
        self.fparam = -np.ones((1,), dtype=GLOBAL_NP_FLOAT_PRECISION)
        self.aparam = np.zeros_like(
            self.atype, dtype=GLOBAL_NP_FLOAT_PRECISION
        ).reshape(-1, 1)

    @property
    def additional_data(self) -> dict:
        (
            resnet_dt,
            precision,
            mixed_types,
            numb_fparam,
            (numb_aparam, use_aparam_as_mask),
            atom_ener,
        ) = self.param
        return {
            "ntypes": self.ntypes,
            "dim_descrpt": self.inputs.shape[-1],
            "mixed_types": mixed_types,
        }

    def build_tf(self, obj: Any, suffix: str) -> tuple[list, dict]:
        (
            resnet_dt,
            precision,
            mixed_types,
            numb_fparam,
            (numb_aparam, use_aparam_as_mask),
            atom_ener,
        ) = self.param
        return self.build_tf_fitting(
            obj,
            self.inputs.ravel(),
            self.natoms,
            self.atype,
            self.fparam if numb_fparam else None,
            self.aparam if numb_aparam else None,
            suffix,
        )

    def eval_pt(self, pt_obj: Any) -> Any:
        (
            resnet_dt,
            precision,
            mixed_types,
            numb_fparam,
            (numb_aparam, use_aparam_as_mask),
            atom_ener,
        ) = self.param
        return (
            pt_obj(
                torch.from_numpy(self.inputs).to(device=PT_DEVICE),
                torch.from_numpy(self.atype.reshape(1, -1)).to(device=PT_DEVICE),
                fparam=(
                    torch.from_numpy(self.fparam).to(device=PT_DEVICE)
                    if numb_fparam
                    else None
                ),
                aparam=(
                    torch.from_numpy(self.aparam).to(device=PT_DEVICE)
                    if numb_aparam
                    else None
                ),
            )["energy"]
            .detach()
            .cpu()
            .numpy()
        )

    def eval_dp(self, dp_obj: Any) -> Any:
        (
            resnet_dt,
            precision,
            mixed_types,
            numb_fparam,
            (numb_aparam, use_aparam_as_mask),
            atom_ener,
        ) = self.param
        return dp_obj(
            self.inputs,
            self.atype.reshape(1, -1),
            fparam=self.fparam if numb_fparam else None,
            aparam=self.aparam if numb_aparam else None,
        )["energy"]

<<<<<<< HEAD
    @unittest.skip("cublas bf16 gemm requires GPU compute capability >= 80 in Paddle")
    def eval_pd(self, pd_obj: Any) -> Any:
=======
    def eval_jax(self, jax_obj: Any) -> Any:
>>>>>>> 6bc730f8
        (
            resnet_dt,
            precision,
            mixed_types,
            numb_fparam,
<<<<<<< HEAD
            atom_ener,
        ) = self.param
        return (
            pd_obj(
                paddle.to_tensor(self.inputs).to(device=PD_DEVICE),
                paddle.to_tensor(self.atype.reshape([1, -1])).to(device=PD_DEVICE),
                fparam=paddle.to_tensor(self.fparam).to(device=PD_DEVICE)
                if numb_fparam
                else None,
            )["energy"]
            .detach()
            .cpu()
            .numpy()
        )

    def extract_ret(self, ret: Any, backend) -> Tuple[np.ndarray, ...]:
=======
            (numb_aparam, use_aparam_as_mask),
            atom_ener,
        ) = self.param
        return np.asarray(
            jax_obj(
                jnp.asarray(self.inputs),
                jnp.asarray(self.atype.reshape(1, -1)),
                fparam=jnp.asarray(self.fparam) if numb_fparam else None,
                aparam=jnp.asarray(self.aparam) if numb_aparam else None,
            )["energy"]
        )

    def eval_array_api_strict(self, array_api_strict_obj: Any) -> Any:
        array_api_strict.set_array_api_strict_flags(api_version="2023.12")
        (
            resnet_dt,
            precision,
            mixed_types,
            numb_fparam,
            (numb_aparam, use_aparam_as_mask),
            atom_ener,
        ) = self.param
        return np.asarray(
            array_api_strict_obj(
                array_api_strict.asarray(self.inputs),
                array_api_strict.asarray(self.atype.reshape(1, -1)),
                fparam=array_api_strict.asarray(self.fparam) if numb_fparam else None,
                aparam=array_api_strict.asarray(self.aparam) if numb_aparam else None,
            )["energy"]
        )

    def extract_ret(self, ret: Any, backend) -> tuple[np.ndarray, ...]:
>>>>>>> 6bc730f8
        if backend == self.RefBackend.TF:
            # shape is not same
            ret = ret[0].reshape(-1, self.natoms[0], 1)
        return (ret,)

    @property
    def rtol(self) -> float:
        """Relative tolerance for comparing the return value."""
        (
            resnet_dt,
            precision,
            mixed_types,
            numb_fparam,
            (numb_aparam, use_aparam_as_mask),
            atom_ener,
        ) = self.param
        if precision == "float64":
            return 1e-10
        elif precision == "float32":
            return 1e-4
        elif precision == "bfloat16":
            return 1e-1
        else:
            raise ValueError(f"Unknown precision: {precision}")

    @property
    def atol(self) -> float:
        """Absolute tolerance for comparing the return value."""
        (
            resnet_dt,
            precision,
            mixed_types,
            numb_fparam,
            (numb_aparam, use_aparam_as_mask),
            atom_ener,
        ) = self.param
        if precision == "float64":
            return 1e-10
        elif precision == "float32":
            return 1e-4
        elif precision == "bfloat16":
            return 1e-1
        else:
            raise ValueError(f"Unknown precision: {precision}")<|MERGE_RESOLUTION|>--- conflicted
+++ resolved
@@ -12,12 +12,9 @@
 )
 
 from ..common import (
-<<<<<<< HEAD
-    INSTALLED_PD,
-=======
     INSTALLED_ARRAY_API_STRICT,
     INSTALLED_JAX,
->>>>>>> 6bc730f8
+    INSTALLED_PD,
     INSTALLED_PT,
     INSTALLED_TF,
     CommonTest,
@@ -108,41 +105,39 @@
         ) = self.param
         return CommonTest.skip_pt
 
-<<<<<<< HEAD
-    @property
-    def skip_pd(self) -> bool:
-=======
     skip_jax = not INSTALLED_JAX
 
     @property
     def skip_array_api_strict(self) -> bool:
->>>>>>> 6bc730f8
-        (
-            resnet_dt,
-            precision,
-            mixed_types,
-            numb_fparam,
-<<<<<<< HEAD
-            atom_ener,
-        ) = self.param
-        return CommonTest.skip_pd
-=======
+        (
+            resnet_dt,
+            precision,
+            mixed_types,
+            numb_fparam,
             (numb_aparam, use_aparam_as_mask),
             atom_ener,
         ) = self.param
         # TypeError: The array_api_strict namespace does not support the dtype 'bfloat16'
         return not INSTALLED_ARRAY_API_STRICT or precision == "bfloat16"
->>>>>>> 6bc730f8
+
+    @property
+    def skip_pd(self) -> bool:
+        (
+            resnet_dt,
+            precision,
+            mixed_types,
+            numb_fparam,
+            (numb_aparam, use_aparam_as_mask),
+            atom_ener,
+        ) = self.param
+        return CommonTest.skip_pd
 
     tf_class = EnerFittingTF
     dp_class = EnerFittingDP
     pt_class = EnerFittingPT
-<<<<<<< HEAD
+    jax_class = EnerFittingJAX
     pd_class = EnerFittingPD
-=======
-    jax_class = EnerFittingJAX
     array_api_strict_class = EnerFittingStrict
->>>>>>> 6bc730f8
     args = fitting_ener()
 
     def setUp(self):
@@ -239,35 +234,12 @@
             aparam=self.aparam if numb_aparam else None,
         )["energy"]
 
-<<<<<<< HEAD
-    @unittest.skip("cublas bf16 gemm requires GPU compute capability >= 80 in Paddle")
-    def eval_pd(self, pd_obj: Any) -> Any:
-=======
     def eval_jax(self, jax_obj: Any) -> Any:
->>>>>>> 6bc730f8
-        (
-            resnet_dt,
-            precision,
-            mixed_types,
-            numb_fparam,
-<<<<<<< HEAD
-            atom_ener,
-        ) = self.param
-        return (
-            pd_obj(
-                paddle.to_tensor(self.inputs).to(device=PD_DEVICE),
-                paddle.to_tensor(self.atype.reshape([1, -1])).to(device=PD_DEVICE),
-                fparam=paddle.to_tensor(self.fparam).to(device=PD_DEVICE)
-                if numb_fparam
-                else None,
-            )["energy"]
-            .detach()
-            .cpu()
-            .numpy()
-        )
-
-    def extract_ret(self, ret: Any, backend) -> Tuple[np.ndarray, ...]:
-=======
+        (
+            resnet_dt,
+            precision,
+            mixed_types,
+            numb_fparam,
             (numb_aparam, use_aparam_as_mask),
             atom_ener,
         ) = self.param
@@ -299,8 +271,36 @@
             )["energy"]
         )
 
+    def eval_pd(self, pd_obj: Any) -> Any:
+        (
+            resnet_dt,
+            precision,
+            mixed_types,
+            numb_fparam,
+            (numb_aparam, use_aparam_as_mask),
+            atom_ener,
+        ) = self.param
+        return (
+            pd_obj(
+                paddle.to_tensor(self.inputs).to(device=PD_DEVICE),
+                paddle.to_tensor(self.atype.reshape([1, -1])).to(device=PD_DEVICE),
+                fparam=(
+                    paddle.to_tensor(self.fparam).to(device=PD_DEVICE)
+                    if numb_fparam
+                    else None
+                ),
+                aparam=(
+                    paddle.to_tensor(self.aparam).to(device=PD_DEVICE)
+                    if numb_aparam
+                    else None
+                ),
+            )["energy"]
+            .detach()
+            .cpu()
+            .numpy()
+        )
+
     def extract_ret(self, ret: Any, backend) -> tuple[np.ndarray, ...]:
->>>>>>> 6bc730f8
         if backend == self.RefBackend.TF:
             # shape is not same
             ret = ret[0].reshape(-1, self.natoms[0], 1)
