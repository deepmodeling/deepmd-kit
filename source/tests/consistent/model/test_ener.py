--- conflicted
+++ resolved
@@ -13,11 +13,8 @@
 )
 
 from ..common import (
-<<<<<<< HEAD
+    INSTALLED_JAX,
     INSTALLED_PD,
-=======
-    INSTALLED_JAX,
->>>>>>> 6bc730f8
     INSTALLED_PT,
     INSTALLED_TF,
     SKIP_FLAG,
@@ -102,11 +99,8 @@
     tf_class = EnergyModelTF
     dp_class = EnergyModelDP
     pt_class = EnergyModelPT
-<<<<<<< HEAD
+    jax_class = EnergyModelJAX
     pd_class = EnergyModelPD
-=======
-    jax_class = EnergyModelJAX
->>>>>>> 6bc730f8
     args = model_args()
 
     def get_reference_backend(self):
@@ -142,15 +136,11 @@
             return get_model_dp(data)
         elif cls is EnergyModelPT:
             return get_model_pt(data)
-<<<<<<< HEAD
+        elif cls is EnergyModelJAX:
+            return get_model_jax(data)
         elif cls is EnergyModelPD:
             return get_model_pd(data)
-        return cls(**data, **self.addtional_data)
-=======
-        elif cls is EnergyModelJAX:
-            return get_model_jax(data)
         return cls(**data, **self.additional_data)
->>>>>>> 6bc730f8
 
     def setUp(self):
         CommonTest.setUp(self)
@@ -247,11 +237,6 @@
                 ret["atom_virial"].ravel(),
             )
         elif backend is self.RefBackend.TF:
-<<<<<<< HEAD
-            return (ret[0].ravel(), ret[1].ravel())
-        elif backend is self.RefBackend.PD:
-            return (ret["energy"].ravel(), ret["atom_energy"].ravel())
-=======
             return (
                 ret[0].ravel(),
                 ret[1].ravel(),
@@ -267,5 +252,12 @@
                 ret["energy_derv_c_redu"].ravel(),
                 ret["energy_derv_c"].ravel(),
             )
->>>>>>> 6bc730f8
+        elif backend is self.RefBackend.PD:
+            return (
+                ret["energy"].ravel(),
+                ret["atom_energy"].ravel(),
+                ret["force"].ravel(),
+                ret["virial"].ravel(),
+                ret["atom_virial"].ravel(),
+            )
         raise ValueError(f"Unknown backend: {backend}")