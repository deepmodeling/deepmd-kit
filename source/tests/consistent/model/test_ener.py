# SPDX-License-Identifier: LGPL-3.0-or-later
import unittest
from typing import (
    Any,
)

import numpy as np

from deepmd.dpmodel.common import (
    to_numpy_array,
)
from deepmd.dpmodel.model.ener_model import EnergyModel as EnergyModelDP
from deepmd.dpmodel.model.model import get_model as get_model_dp
from deepmd.dpmodel.utils.nlist import (
    build_neighbor_list,
    extend_coord_with_ghosts,
)
from deepmd.dpmodel.utils.region import (
    normalize_coord,
)
from deepmd.env import (
    GLOBAL_NP_FLOAT_PRECISION,
)

from ..common import (
    INSTALLED_JAX,
    INSTALLED_PD,
    INSTALLED_PT,
    INSTALLED_TF,
    SKIP_FLAG,
    CommonTest,
    parameterized,
)
from .common import (
    ModelTest,
)

if INSTALLED_PT:
    from deepmd.pt.model.model import get_model as get_model_pt
    from deepmd.pt.model.model.ener_model import EnergyModel as EnergyModelPT
    from deepmd.pt.utils.utils import to_numpy_array as torch_to_numpy
    from deepmd.pt.utils.utils import to_torch_tensor as numpy_to_torch
else:
    EnergyModelPT = None
if INSTALLED_TF:
    from deepmd.tf.model.ener import EnerModel as EnergyModelTF
else:
    EnergyModelTF = None
if INSTALLED_PD:
    from deepmd.pd.model.model import get_model as get_model_pd
    from deepmd.pd.model.model.ener_model import EnergyModel as EnergyModelPD

else:
    EnergyModelPD = None
from deepmd.utils.argcheck import (
    model_args,
)

if INSTALLED_JAX:
    from deepmd.jax.common import (
        to_jax_array,
    )
    from deepmd.jax.model.ener_model import EnergyModel as EnergyModelJAX
    from deepmd.jax.model.model import get_model as get_model_jax
else:
    EnergyModelJAX = None


@parameterized(
    (
        [],
        [[0, 1]],
    ),
    (
        [],
        [1],
    ),
)
class TestEner(CommonTest, ModelTest, unittest.TestCase):
    @property
    def data(self) -> dict:
        pair_exclude_types, atom_exclude_types = self.param
        return {
            "type_map": ["O", "H"],
            "pair_exclude_types": pair_exclude_types,
            "atom_exclude_types": atom_exclude_types,
            "descriptor": {
                "type": "se_e2_a",
                "sel": [20, 20],
                "rcut_smth": 0.50,
                "rcut": 6.00,
                "neuron": [
                    3,
                    6,
                ],
                "resnet_dt": False,
                "axis_neuron": 2,
                "precision": "float64",
                "type_one_side": True,
                "seed": 1,
            },
            "fitting_net": {
                "neuron": [
                    5,
                    5,
                ],
                "resnet_dt": True,
                "precision": "float64",
                "seed": 1,
            },
        }

    tf_class = EnergyModelTF
    dp_class = EnergyModelDP
    pt_class = EnergyModelPT
    jax_class = EnergyModelJAX
    pd_class = EnergyModelPD
    args = model_args()

    def get_reference_backend(self):
        """Get the reference backend.

        We need a reference backend that can reproduce forces.
        """
        if not self.skip_pt:
            return self.RefBackend.PT
        if not self.skip_tf:
            return self.RefBackend.TF
        if not self.skip_jax:
            return self.RefBackend.JAX
        if not self.skip_dp:
            return self.RefBackend.DP
        raise ValueError("No available reference")

    @property
    def skip_tf(self):
        return (
            self.data["pair_exclude_types"] != []
            or self.data["atom_exclude_types"] != []
        )

    @property
    def skip_jax(self):
        return not INSTALLED_JAX

    def pass_data_to_cls(self, cls, data) -> Any:
        """Pass data to the class."""
        data = data.copy()
        if cls is EnergyModelDP:
            return get_model_dp(data)
        elif cls is EnergyModelPT:
            return get_model_pt(data)
        elif cls is EnergyModelJAX:
            return get_model_jax(data)
        elif cls is EnergyModelPD:
            return get_model_pd(data)
        return cls(**data, **self.additional_data)

    def setUp(self):
        CommonTest.setUp(self)

        self.ntypes = 2
        self.coords = np.array(
            [
                12.83,
                2.56,
                2.18,
                12.09,
                2.87,
                2.74,
                00.25,
                3.32,
                1.68,
                3.36,
                3.00,
                1.81,
                3.51,
                2.51,
                2.60,
                4.27,
                3.22,
                1.56,
            ],
            dtype=GLOBAL_NP_FLOAT_PRECISION,
        ).reshape(1, -1, 3)
        self.atype = np.array([0, 1, 1, 0, 1, 1], dtype=np.int32).reshape(1, -1)
        self.box = np.array(
            [13.0, 0.0, 0.0, 0.0, 13.0, 0.0, 0.0, 0.0, 13.0],
            dtype=GLOBAL_NP_FLOAT_PRECISION,
        ).reshape(1, 9)
        self.natoms = np.array([6, 6, 2, 4], dtype=np.int32)

        # TF requires the atype to be sort
        idx_map = np.argsort(self.atype.ravel())
        self.atype = self.atype[:, idx_map]
        self.coords = self.coords[:, idx_map]

    def build_tf(self, obj: Any, suffix: str) -> tuple[list, dict]:
        return self.build_tf_model(
            obj,
            self.natoms,
            self.coords,
            self.atype,
            self.box,
            suffix,
        )

    def eval_dp(self, dp_obj: Any) -> Any:
        return self.eval_dp_model(
            dp_obj,
            self.natoms,
            self.coords,
            self.atype,
            self.box,
        )

    def eval_pt(self, pt_obj: Any) -> Any:
        return self.eval_pt_model(
            pt_obj,
            self.natoms,
            self.coords,
            self.atype,
            self.box,
        )

    def eval_jax(self, jax_obj: Any) -> Any:
        return self.eval_jax_model(
            jax_obj,
            self.natoms,
            self.coords,
            self.atype,
            self.box,
        )

    def extract_ret(self, ret: Any, backend) -> tuple[np.ndarray, ...]:
        # shape not matched. ravel...
        if backend is self.RefBackend.DP:
            return (
                ret["energy_redu"].ravel(),
                ret["energy"].ravel(),
                SKIP_FLAG,
                SKIP_FLAG,
                SKIP_FLAG,
            )
        elif backend is self.RefBackend.PT:
            return (
                ret["energy"].ravel(),
                ret["atom_energy"].ravel(),
                ret["force"].ravel(),
                ret["virial"].ravel(),
                ret["atom_virial"].ravel(),
            )
        elif backend is self.RefBackend.TF:
            return (
                ret[0].ravel(),
                ret[1].ravel(),
                ret[2].ravel(),
                ret[3].ravel(),
                ret[4].ravel(),
            )
        elif backend is self.RefBackend.JAX:
            return (
                ret["energy_redu"].ravel(),
                ret["energy"].ravel(),
                ret["energy_derv_r"].ravel(),
                ret["energy_derv_c_redu"].ravel(),
                ret["energy_derv_c"].ravel(),
            )
<<<<<<< HEAD
        elif backend is self.RefBackend.PD:
            return (
                ret["energy"].ravel(),
                ret["atom_energy"].ravel(),
                ret["force"].ravel(),
                ret["virial"].ravel(),
                ret["atom_virial"].ravel(),
=======
        raise ValueError(f"Unknown backend: {backend}")


@parameterized(
    (
        [],
        [[0, 1]],
    ),
    (
        [],
        [1],
    ),
)
class TestEnerLower(CommonTest, ModelTest, unittest.TestCase):
    @property
    def data(self) -> dict:
        pair_exclude_types, atom_exclude_types = self.param
        return {
            "type_map": ["O", "H"],
            "pair_exclude_types": pair_exclude_types,
            "atom_exclude_types": atom_exclude_types,
            "descriptor": {
                "type": "se_e2_a",
                "sel": [20, 20],
                "rcut_smth": 0.50,
                "rcut": 6.00,
                "neuron": [
                    3,
                    6,
                ],
                "resnet_dt": False,
                "axis_neuron": 2,
                "precision": "float64",
                "type_one_side": True,
                "seed": 1,
            },
            "fitting_net": {
                "neuron": [
                    5,
                    5,
                ],
                "resnet_dt": True,
                "precision": "float64",
                "seed": 1,
            },
        }

    tf_class = EnergyModelTF
    dp_class = EnergyModelDP
    pt_class = EnergyModelPT
    jax_class = EnergyModelJAX
    args = model_args()

    def get_reference_backend(self):
        """Get the reference backend.

        We need a reference backend that can reproduce forces.
        """
        if not self.skip_pt:
            return self.RefBackend.PT
        if not self.skip_jax:
            return self.RefBackend.JAX
        if not self.skip_dp:
            return self.RefBackend.DP
        raise ValueError("No available reference")

    @property
    def skip_tf(self):
        # TF does not have lower interface
        return True

    @property
    def skip_jax(self):
        return not INSTALLED_JAX

    def pass_data_to_cls(self, cls, data) -> Any:
        """Pass data to the class."""
        data = data.copy()
        if cls is EnergyModelDP:
            return get_model_dp(data)
        elif cls is EnergyModelPT:
            return get_model_pt(data)
        elif cls is EnergyModelJAX:
            return get_model_jax(data)
        return cls(**data, **self.additional_data)

    def setUp(self):
        CommonTest.setUp(self)

        self.ntypes = 2
        coords = np.array(
            [
                12.83,
                2.56,
                2.18,
                12.09,
                2.87,
                2.74,
                00.25,
                3.32,
                1.68,
                3.36,
                3.00,
                1.81,
                3.51,
                2.51,
                2.60,
                4.27,
                3.22,
                1.56,
            ],
            dtype=GLOBAL_NP_FLOAT_PRECISION,
        ).reshape(1, -1, 3)
        atype = np.array([0, 1, 1, 0, 1, 1], dtype=np.int32).reshape(1, -1)
        box = np.array(
            [13.0, 0.0, 0.0, 0.0, 13.0, 0.0, 0.0, 0.0, 13.0],
            dtype=GLOBAL_NP_FLOAT_PRECISION,
        ).reshape(1, 9)

        rcut = 6.0
        nframes, nloc = atype.shape[:2]
        coord_normalized = normalize_coord(
            coords.reshape(nframes, nloc, 3),
            box.reshape(nframes, 3, 3),
        )
        extended_coord, extended_atype, mapping = extend_coord_with_ghosts(
            coord_normalized, atype, box, rcut
        )
        nlist = build_neighbor_list(
            extended_coord,
            extended_atype,
            nloc,
            6.0,
            [20, 20],
            distinguish_types=True,
        )
        extended_coord = extended_coord.reshape(nframes, -1, 3)
        self.nlist = nlist
        self.extended_coord = extended_coord
        self.extended_atype = extended_atype
        self.mapping = mapping

    def build_tf(self, obj: Any, suffix: str) -> tuple[list, dict]:
        raise NotImplementedError("no TF in this test")

    def eval_dp(self, dp_obj: Any) -> Any:
        return dp_obj.call_lower(
            self.extended_coord,
            self.extended_atype,
            self.nlist,
            self.mapping,
            do_atomic_virial=True,
        )

    def eval_pt(self, pt_obj: Any) -> Any:
        return {
            kk: torch_to_numpy(vv)
            for kk, vv in pt_obj.forward_lower(
                numpy_to_torch(self.extended_coord),
                numpy_to_torch(self.extended_atype),
                numpy_to_torch(self.nlist),
                numpy_to_torch(self.mapping),
                do_atomic_virial=True,
            ).items()
        }

    def eval_jax(self, jax_obj: Any) -> Any:
        return {
            kk: to_numpy_array(vv)
            for kk, vv in jax_obj.call_lower(
                to_jax_array(self.extended_coord),
                to_jax_array(self.extended_atype),
                to_jax_array(self.nlist),
                to_jax_array(self.mapping),
                do_atomic_virial=True,
            ).items()
        }

    def extract_ret(self, ret: Any, backend) -> tuple[np.ndarray, ...]:
        # shape not matched. ravel...
        if backend is self.RefBackend.DP:
            return (
                ret["energy_redu"].ravel(),
                ret["energy"].ravel(),
                SKIP_FLAG,
                SKIP_FLAG,
                SKIP_FLAG,
            )
        elif backend is self.RefBackend.PT:
            return (
                ret["energy"].ravel(),
                ret["atom_energy"].ravel(),
                ret["extended_force"].ravel(),
                ret["virial"].ravel(),
                ret["extended_virial"].ravel(),
            )
        elif backend is self.RefBackend.JAX:
            return (
                ret["energy_redu"].ravel(),
                ret["energy"].ravel(),
                ret["energy_derv_r"].ravel(),
                ret["energy_derv_c_redu"].ravel(),
                ret["energy_derv_c"].ravel(),
>>>>>>> dabedd23
            )
        raise ValueError(f"Unknown backend: {backend}")<|MERGE_RESOLUTION|>--- conflicted
+++ resolved
@@ -266,7 +266,6 @@
                 ret["energy_derv_c_redu"].ravel(),
                 ret["energy_derv_c"].ravel(),
             )
-<<<<<<< HEAD
         elif backend is self.RefBackend.PD:
             return (
                 ret["energy"].ravel(),
@@ -274,7 +273,7 @@
                 ret["force"].ravel(),
                 ret["virial"].ravel(),
                 ret["atom_virial"].ravel(),
-=======
+            )
         raise ValueError(f"Unknown backend: {backend}")
 
 
@@ -478,6 +477,5 @@
                 ret["energy_derv_r"].ravel(),
                 ret["energy_derv_c_redu"].ravel(),
                 ret["energy_derv_c"].ravel(),
->>>>>>> dabedd23
             )
         raise ValueError(f"Unknown backend: {backend}")