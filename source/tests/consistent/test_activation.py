# SPDX-License-Identifier: LGPL-3.0-or-later
import sys
import unittest

import numpy as np

from deepmd.common import (
    VALID_ACTIVATION,
)
from deepmd.dpmodel.utils.network import get_activation_fn as get_activation_fn_dp

from ..seed import (
    GLOBAL_SEED,
)
from .common import (
<<<<<<< HEAD
    INSTALLED_PD,
=======
    INSTALLED_JAX,
>>>>>>> 6bc730f8
    INSTALLED_PT,
    INSTALLED_TF,
    parameterized,
)

if INSTALLED_PT:
    from deepmd.pt.utils.utils import ActivationFn as ActivationFn_pt
    from deepmd.pt.utils.utils import to_numpy_array as torch_to_numpy_array
    from deepmd.pt.utils.utils import (
        to_torch_tensor,
    )
if INSTALLED_TF:
    from deepmd.tf.common import get_activation_func as get_activation_fn_tf
    from deepmd.tf.env import (
        tf,
    )
<<<<<<< HEAD
if INSTALLED_PD:
    from deepmd.pd.utils.utils import ActivationFn as ActivationFn_pd
    from deepmd.pd.utils.utils import to_numpy_array as paddle_to_numpy_array
    from deepmd.pd.utils.utils import (
        to_paddle_tensor,
=======
if INSTALLED_JAX:
    from deepmd.jax.env import (
        jnp,
>>>>>>> 6bc730f8
    )


@parameterized(
    tuple([x.capitalize() for x in VALID_ACTIVATION]),
)
class TestActivationFunctionConsistent(unittest.TestCase):
    def setUp(self):
        (self.activation,) = self.param
        self.random_input = np.random.default_rng(GLOBAL_SEED).normal(
            scale=10, size=(10, 10)
        )
        self.ref = get_activation_fn_dp(self.activation)(self.random_input)

    @unittest.skipUnless(INSTALLED_TF, "TensorFlow is not installed")
    def test_tf_consistent_with_ref(self):
        if INSTALLED_TF:
            place_holder = tf.placeholder(tf.float64, self.random_input.shape)
            t_test = get_activation_fn_tf(self.activation)(place_holder)
            with tf.Session() as sess:
                test = sess.run(t_test, feed_dict={place_holder: self.random_input})
            np.testing.assert_allclose(self.ref, test, atol=1e-10)

    @unittest.skipUnless(INSTALLED_PT, "PyTorch is not installed")
    def test_pt_consistent_with_ref(self):
        if INSTALLED_PT:
            test = torch_to_numpy_array(
                ActivationFn_pt(self.activation)(to_torch_tensor(self.random_input))
            )
            np.testing.assert_allclose(self.ref, test, atol=1e-10)

<<<<<<< HEAD
    @unittest.skipUnless(INSTALLED_PD, "Paddle is not installed")
    def test_pd_consistent_with_ref(self):
        if INSTALLED_PD:
            test = paddle_to_numpy_array(
                ActivationFn_pd(self.activation)(to_paddle_tensor(self.random_input))
            )
            np.testing.assert_allclose(self.ref, test, atol=1e-10)
=======
    @unittest.skipUnless(
        sys.version_info >= (3, 9), "array_api_strict doesn't support Python<=3.8"
    )
    def test_arary_api_strict(self):
        import array_api_strict as xp

        xp.set_array_api_strict_flags(
            api_version=get_activation_fn_dp.array_api_version
        )
        input = xp.asarray(self.random_input)
        test = get_activation_fn_dp(self.activation)(input)
        np.testing.assert_allclose(self.ref, np.array(test), atol=1e-10)

    @unittest.skipUnless(INSTALLED_JAX, "JAX is not installed")
    def test_jax_consistent_with_ref(self):
        input = jnp.from_dlpack(self.random_input)
        test = get_activation_fn_dp(self.activation)(input)
        self.assertTrue(isinstance(test, jnp.ndarray))
        np.testing.assert_allclose(self.ref, np.from_dlpack(test), atol=1e-10)
>>>>>>> 6bc730f8
<|MERGE_RESOLUTION|>--- conflicted
+++ resolved
@@ -13,11 +13,8 @@
     GLOBAL_SEED,
 )
 from .common import (
-<<<<<<< HEAD
+    INSTALLED_JAX,
     INSTALLED_PD,
-=======
-    INSTALLED_JAX,
->>>>>>> 6bc730f8
     INSTALLED_PT,
     INSTALLED_TF,
     parameterized,
@@ -34,17 +31,15 @@
     from deepmd.tf.env import (
         tf,
     )
-<<<<<<< HEAD
+if INSTALLED_JAX:
+    from deepmd.jax.env import (
+        jnp,
+    )
 if INSTALLED_PD:
     from deepmd.pd.utils.utils import ActivationFn as ActivationFn_pd
     from deepmd.pd.utils.utils import to_numpy_array as paddle_to_numpy_array
     from deepmd.pd.utils.utils import (
         to_paddle_tensor,
-=======
-if INSTALLED_JAX:
-    from deepmd.jax.env import (
-        jnp,
->>>>>>> 6bc730f8
     )
 
 
@@ -76,15 +71,6 @@
             )
             np.testing.assert_allclose(self.ref, test, atol=1e-10)
 
-<<<<<<< HEAD
-    @unittest.skipUnless(INSTALLED_PD, "Paddle is not installed")
-    def test_pd_consistent_with_ref(self):
-        if INSTALLED_PD:
-            test = paddle_to_numpy_array(
-                ActivationFn_pd(self.activation)(to_paddle_tensor(self.random_input))
-            )
-            np.testing.assert_allclose(self.ref, test, atol=1e-10)
-=======
     @unittest.skipUnless(
         sys.version_info >= (3, 9), "array_api_strict doesn't support Python<=3.8"
     )
@@ -104,4 +90,11 @@
         test = get_activation_fn_dp(self.activation)(input)
         self.assertTrue(isinstance(test, jnp.ndarray))
         np.testing.assert_allclose(self.ref, np.from_dlpack(test), atol=1e-10)
->>>>>>> 6bc730f8
+
+    @unittest.skipUnless(INSTALLED_PD, "Paddle is not installed")
+    def test_pd_consistent_with_ref(self):
+        if INSTALLED_PD:
+            test = paddle_to_numpy_array(
+                ActivationFn_pd(self.activation)(to_paddle_tensor(self.random_input))
+            )
+            np.testing.assert_allclose(self.ref, test, atol=1e-10)