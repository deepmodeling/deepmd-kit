# SPDX-License-Identifier: LGPL-3.0-or-later
import json
import os
import shutil
import unittest
from copy import (
    deepcopy,
)
from pathlib import (
    Path,
)

import numpy as np

from deepmd.pd.entrypoints.main import (
    get_trainer,
)
from deepmd.pd.utils.env import (
    enable_prim,
)
from deepmd.pd.utils.finetune import (
    get_finetune_rules,
)

from .model.test_permutation import (
    model_dpa1,
<<<<<<< HEAD
    model_dpa2,
=======
>>>>>>> 104fc365
    model_se_e2_a,
)


class DPTrainTest:
    def test_dp_train(self) -> None:
        # test training from scratch
        trainer = get_trainer(deepcopy(self.config))
        trainer.run()
        state_dict_trained = trainer.wrapper.model.state_dict()

        # test fine-tuning using same input
        finetune_model = self.config["training"].get("save_ckpt", "model.ckpt") + ".pd"
        self.config["model"], finetune_links = get_finetune_rules(
            finetune_model,
            self.config["model"],
        )
        trainer_finetune = get_trainer(
            deepcopy(self.config),
            finetune_model=finetune_model,
            finetune_links=finetune_links,
        )

        # test fine-tuning using empty input
        self.config_empty = deepcopy(self.config)
        if "descriptor" in self.config_empty["model"]:
            self.config_empty["model"]["descriptor"] = {}
        if "fitting_net" in self.config_empty["model"]:
            self.config_empty["model"]["fitting_net"] = {}
        self.config_empty["model"], finetune_links = get_finetune_rules(
            finetune_model,
            self.config_empty["model"],
            change_model_params=True,
        )
        trainer_finetune_empty = get_trainer(
            deepcopy(self.config_empty),
            finetune_model=finetune_model,
            finetune_links=finetune_links,
        )

        # test fine-tuning using random fitting
        self.config["model"], finetune_links = get_finetune_rules(
            finetune_model, self.config["model"], model_branch="RANDOM"
        )
        trainer_finetune_random = get_trainer(
            deepcopy(self.config_empty),
            finetune_model=finetune_model,
            finetune_links=finetune_links,
        )

        # check parameters
        state_dict_finetuned = trainer_finetune.wrapper.model.state_dict()
        state_dict_finetuned_empty = trainer_finetune_empty.wrapper.model.state_dict()
        state_dict_finetuned_random = trainer_finetune_random.wrapper.model.state_dict()
        for state_key in state_dict_finetuned:
            if "out_bias" not in state_key and "out_std" not in state_key:
                np.testing.assert_allclose(
                    state_dict_trained[state_key].numpy(),
                    state_dict_finetuned[state_key].numpy(),
                )
                np.testing.assert_allclose(
                    state_dict_trained[state_key].numpy(),
                    state_dict_finetuned_empty[state_key].numpy(),
                )
                if "fitting_net" not in state_key:
                    np.testing.assert_allclose(
                        state_dict_trained[state_key].numpy(),
                        state_dict_finetuned_random[state_key].numpy(),
                    )

        # check running
        trainer_finetune.run()
        trainer_finetune_empty.run()
        trainer_finetune_random.run()

    def test_trainable(self) -> None:
        fix_params = deepcopy(self.config)
        fix_params["model"]["descriptor"]["trainable"] = False
        fix_params["model"]["fitting_net"]["trainable"] = False
        free_descriptor = hasattr(self, "not_all_grad") and self.not_all_grad
        if free_descriptor:
            # can not set requires_grad false for all parameters,
            # because the input coord has no grad, thus the loss if all set to false
            # we only check trainable for fitting net
            fix_params["model"]["descriptor"]["trainable"] = True
            trainer_fix = get_trainer(fix_params)
            model_dict_before_training = deepcopy(
                trainer_fix.model.get_fitting_net().state_dict()
            )
            trainer_fix.run()
            model_dict_after_training = deepcopy(
                trainer_fix.model.get_fitting_net().state_dict()
            )
        else:
            trainer_fix = get_trainer(fix_params)
            model_dict_before_training = deepcopy(trainer_fix.model.state_dict())
            trainer_fix.run()
            model_dict_after_training = deepcopy(trainer_fix.model.state_dict())
        for key in model_dict_before_training:
            np.testing.assert_allclose(
                model_dict_before_training[key].numpy(),
                model_dict_after_training[key].numpy(),
            )

    def tearDown(self) -> None:
        for f in os.listdir("."):
            if f.startswith("model") and f.endswith(".pd"):
                os.remove(f)
            if f in ["lcurve.out"]:
                os.remove(f)
            if f in ["stat_files"]:
                shutil.rmtree(f)


class TestEnergyModelSeA(unittest.TestCase, DPTrainTest):
    def setUp(self) -> None:
        input_json = str(Path(__file__).parent / "water/se_atten.json")
        with open(input_json) as f:
            self.config = json.load(f)
        data_file = [str(Path(__file__).parent / "water/data/data_0")]
        self.config["training"]["training_data"]["systems"] = data_file
        self.config["training"]["validation_data"]["systems"] = data_file
        self.config["model"] = deepcopy(model_se_e2_a)
        self.config["training"]["numb_steps"] = 1
        self.config["training"]["save_freq"] = 1
<<<<<<< HEAD
        enable_prim(True)
=======
        # import paddle
        enable_prim(True)
        # assert paddle.framework.core._is_eager_prim_enabled()
>>>>>>> 104fc365

    def tearDown(self) -> None:
        DPTrainTest.tearDown(self)


class TestFparam(unittest.TestCase, DPTrainTest):
    """Test if `fparam` can be loaded correctly."""

    def setUp(self) -> None:
        input_json = str(Path(__file__).parent / "water/se_atten.json")
        with open(input_json) as f:
            self.config = json.load(f)
        data_file = [str(Path(__file__).parent / "water/data/data_0")]
        self.config["training"]["training_data"]["systems"] = data_file
        self.config["training"]["validation_data"]["systems"] = data_file
        self.config["model"] = deepcopy(model_se_e2_a)
        self.config["model"]["fitting_net"]["numb_fparam"] = 1
        self.config["training"]["numb_steps"] = 1
        self.config["training"]["save_freq"] = 1
        self.set_path = Path(__file__).parent / "water/data/data_0" / "set.000"
        shutil.copyfile(self.set_path / "energy.npy", self.set_path / "fparam.npy")

    def tearDown(self) -> None:
        (self.set_path / "fparam.npy").unlink(missing_ok=True)
        DPTrainTest.tearDown(self)


class TestEnergyModelDPA1(unittest.TestCase, DPTrainTest):
    def setUp(self) -> None:
        input_json = str(Path(__file__).parent / "water/se_atten.json")
        with open(input_json) as f:
            self.config = json.load(f)
        data_file = [str(Path(__file__).parent / "water/data/data_0")]
        self.config["training"]["training_data"]["systems"] = data_file
        self.config["training"]["validation_data"]["systems"] = data_file
        self.config["model"] = deepcopy(model_dpa1)
        self.config["training"]["numb_steps"] = 1
        self.config["training"]["save_freq"] = 1

    def tearDown(self) -> None:
        DPTrainTest.tearDown(self)


<<<<<<< HEAD
class TestEnergyModelDPA2(unittest.TestCase, DPTrainTest):
    def setUp(self) -> None:
        input_json = str(Path(__file__).parent / "water/se_atten.json")
        with open(input_json) as f:
            self.config = json.load(f)
        data_file = [str(Path(__file__).parent / "water/data/data_0")]
        self.config["training"]["training_data"]["systems"] = data_file
        self.config["training"]["validation_data"]["systems"] = data_file
        self.config["model"] = deepcopy(model_dpa2)
        self.config["training"]["numb_steps"] = 1
        self.config["training"]["save_freq"] = 1

    def tearDown(self) -> None:
        DPTrainTest.tearDown(self)


=======
>>>>>>> 104fc365
if __name__ == "__main__":
    unittest.main()<|MERGE_RESOLUTION|>--- conflicted
+++ resolved
@@ -24,10 +24,7 @@
 
 from .model.test_permutation import (
     model_dpa1,
-<<<<<<< HEAD
     model_dpa2,
-=======
->>>>>>> 104fc365
     model_se_e2_a,
 )
 
@@ -153,13 +150,9 @@
         self.config["model"] = deepcopy(model_se_e2_a)
         self.config["training"]["numb_steps"] = 1
         self.config["training"]["save_freq"] = 1
-<<<<<<< HEAD
-        enable_prim(True)
-=======
         # import paddle
         enable_prim(True)
         # assert paddle.framework.core._is_eager_prim_enabled()
->>>>>>> 104fc365
 
     def tearDown(self) -> None:
         DPTrainTest.tearDown(self)
@@ -203,7 +196,6 @@
         DPTrainTest.tearDown(self)
 
 
-<<<<<<< HEAD
 class TestEnergyModelDPA2(unittest.TestCase, DPTrainTest):
     def setUp(self) -> None:
         input_json = str(Path(__file__).parent / "water/se_atten.json")
@@ -220,7 +212,5 @@
         DPTrainTest.tearDown(self)
 
 
-=======
->>>>>>> 104fc365
 if __name__ == "__main__":
     unittest.main()