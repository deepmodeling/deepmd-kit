# SPDX-License-Identifier: LGPL-3.0-or-later
import copy
import unittest

import numpy as np
import torch

from deepmd.pt.model.model import (
    get_model,
    get_zbl_model,
)
from deepmd.pt.utils import (
    env,
)

dtype = torch.float64

from .test_permutation import (
    eval_model,
    model_dpa1,
    model_dpa2,
    model_se_e2_a,
    model_zbl,
)


# from deepmd-kit repo
def finite_difference(f, x, delta=1e-6):
    in_shape = x.shape
    y0 = f(x)
    out_shape = y0.shape
    res = np.empty(out_shape + in_shape)
    for idx in np.ndindex(*in_shape):
        diff = np.zeros(in_shape)
        diff[idx] += delta
        y1p = f(x + diff)
        y1n = f(x - diff)
        res[(Ellipsis, *idx)] = (y1p - y1n) / (2 * delta)
    return res


def stretch_box(old_coord, old_box, new_box):
    ocoord = old_coord.reshape(-1, 3)
    obox = old_box.reshape(3, 3)
    nbox = new_box.reshape(3, 3)
    ncoord = ocoord @ np.linalg.inv(obox) @ nbox
    return ncoord.reshape(old_coord.shape)


class ForceTest:
    def test(
        self,
    ):
        places = 8
        delta = 1e-5
        natoms = 5
        cell = torch.rand([3, 3], dtype=dtype)
        cell = (cell + cell.T) + 5.0 * torch.eye(3)
        coord = torch.rand([natoms, 3], dtype=dtype)
        coord = torch.matmul(coord, cell)
        atype = torch.IntTensor([0, 0, 0, 1, 1])
        # assumes input to be numpy tensor
        coord = coord.numpy()

        def np_infer(
            coord,
        ):
            e0, f0, v0 = eval_model(
                self.model, torch.tensor(coord).unsqueeze(0), cell.unsqueeze(0), atype
            )
            ret = {
                "energy": e0.squeeze(0),
                "force": f0.squeeze(0),
                "virial": v0.squeeze(0),
            }
            # detach
            ret = {kk: ret[kk].detach().cpu().numpy() for kk in ret}
            return ret

        def ff(_coord):
            return np_infer(_coord)["energy"]

        fdf = -finite_difference(ff, coord, delta=delta).squeeze()
        rff = np_infer(coord)["force"]
        np.testing.assert_almost_equal(fdf, rff, decimal=places)


class VirialTest:
    def test(
        self,
    ):
        places = 8
        delta = 1e-4
        natoms = 5
        cell = torch.rand([3, 3], dtype=dtype)
        cell = (cell) + 5.0 * torch.eye(3)
        coord = torch.rand([natoms, 3], dtype=dtype)
        coord = torch.matmul(coord, cell)
        atype = torch.IntTensor([0, 0, 0, 1, 1])
        # assumes input to be numpy tensor
        coord = coord.numpy()
        cell = cell.numpy()

        def np_infer(
            new_cell,
        ):
            e0, f0, v0 = eval_model(
                self.model,
                torch.tensor(stretch_box(coord, cell, new_cell)).unsqueeze(0),
                torch.tensor(new_cell).unsqueeze(0),
                atype,
            )
            ret = {
                "energy": e0.squeeze(0),
                "force": f0.squeeze(0),
                "virial": v0.squeeze(0),
            }
            # detach
            ret = {kk: ret[kk].detach().cpu().numpy() for kk in ret}
            return ret

        def ff(bb):
            return np_infer(bb)["energy"]

        fdv = (
            -(finite_difference(ff, cell, delta=delta).transpose(0, 2, 1) @ cell)
            .squeeze()
            .reshape(9)
        )
        rfv = np_infer(cell)["virial"]
        np.testing.assert_almost_equal(fdv, rfv, decimal=places)


class TestEnergyModelSeAForce(unittest.TestCase, ForceTest):
    def setUp(self):
        model_params = copy.deepcopy(model_se_e2_a)
        self.type_split = False
        self.model = get_model(model_params).to(env.DEVICE)


class TestEnergyModelSeAVirial(unittest.TestCase, VirialTest):
    def setUp(self):
        model_params = copy.deepcopy(model_se_e2_a)
        self.type_split = False
        self.model = get_model(model_params).to(env.DEVICE)


class TestEnergyModelDPA1Force(unittest.TestCase, ForceTest):
    def setUp(self):
        model_params = copy.deepcopy(model_dpa1)
        self.type_split = True
        self.model = get_model(model_params).to(env.DEVICE)


class TestEnergyModelDPA1Virial(unittest.TestCase, VirialTest):
    def setUp(self):
        model_params = copy.deepcopy(model_dpa1)
        self.type_split = True
        self.model = get_model(model_params).to(env.DEVICE)


class TestEnergyModelDPA2Force(unittest.TestCase, ForceTest):
    def setUp(self):
        model_params_sample = copy.deepcopy(model_dpa2)
        model_params_sample["descriptor"]["rcut"] = model_params_sample["descriptor"][
            "repinit_rcut"
        ]
        model_params_sample["descriptor"]["sel"] = model_params_sample["descriptor"][
            "repinit_nsel"
        ]
        model_params = copy.deepcopy(model_dpa2)
        self.type_split = True
        self.model = get_model(model_params).to(env.DEVICE)


class TestEnergyModelDPAUniVirial(unittest.TestCase, VirialTest):
    def setUp(self):
        model_params_sample = copy.deepcopy(model_dpa2)
        model_params_sample["descriptor"]["rcut"] = model_params_sample["descriptor"][
            "repinit_rcut"
        ]
        model_params_sample["descriptor"]["sel"] = model_params_sample["descriptor"][
            "repinit_nsel"
        ]
        model_params = copy.deepcopy(model_dpa2)
        self.type_split = True
<<<<<<< HEAD
        self.model = get_model(model_params).to(env.DEVICE)
=======
        self.model = get_model(model_params, sampled).to(env.DEVICE)


class TestEnergyModelZBLForce(unittest.TestCase, ForceTest):
    def setUp(self):
        model_params = copy.deepcopy(model_zbl)
        sampled = make_sample(model_params)
        self.type_split = False
        self.model = get_zbl_model(model_params, sampled).to(env.DEVICE)


class TestEnergyModelZBLVirial(unittest.TestCase, VirialTest):
    def setUp(self):
        model_params = copy.deepcopy(model_zbl)
        sampled = make_sample(model_params)
        self.type_split = False
        self.model = get_zbl_model(model_params, sampled).to(env.DEVICE)
>>>>>>> cfdda1d7
<|MERGE_RESOLUTION|>--- conflicted
+++ resolved
@@ -184,24 +184,18 @@
         ]
         model_params = copy.deepcopy(model_dpa2)
         self.type_split = True
-<<<<<<< HEAD
-        self.model = get_model(model_params).to(env.DEVICE)
-=======
-        self.model = get_model(model_params, sampled).to(env.DEVICE)
+        self.model = get_model(model_params).to(env.DEVICE)
 
 
 class TestEnergyModelZBLForce(unittest.TestCase, ForceTest):
     def setUp(self):
         model_params = copy.deepcopy(model_zbl)
-        sampled = make_sample(model_params)
-        self.type_split = False
-        self.model = get_zbl_model(model_params, sampled).to(env.DEVICE)
+        self.type_split = False
+        self.model = get_zbl_model(model_params).to(env.DEVICE)
 
 
 class TestEnergyModelZBLVirial(unittest.TestCase, VirialTest):
     def setUp(self):
         model_params = copy.deepcopy(model_zbl)
-        sampled = make_sample(model_params)
-        self.type_split = False
-        self.model = get_zbl_model(model_params, sampled).to(env.DEVICE)
->>>>>>> cfdda1d7
+        self.type_split = False
+        self.model = get_zbl_model(model_params).to(env.DEVICE)