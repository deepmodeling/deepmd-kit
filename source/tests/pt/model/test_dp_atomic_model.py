# SPDX-License-Identifier: LGPL-3.0-or-later
import unittest

import numpy as np
import torch

from deepmd.dpmodel import DPAtomicModel as DPDPAtomicModel
from deepmd.dpmodel.descriptor import DescrptSeA as DPDescrptSeA
from deepmd.dpmodel.fitting import InvarFitting as DPInvarFitting
from deepmd.pt.model.descriptor.se_a import (
    DescrptSeA,
)
from deepmd.pt.model.model.dp_atomic_model import (
    DPAtomicModel,
)
from deepmd.pt.model.task.ener import (
    InvarFitting,
)
from deepmd.pt.utils import (
    env,
)
from deepmd.pt.utils.utils import (
    to_numpy_array,
    to_torch_tensor,
)

from .test_env_mat import (
    TestCaseSingleFrameWithNlist,
)

dtype = env.GLOBAL_PT_FLOAT_PRECISION


class TestDPAtomicModel(unittest.TestCase, TestCaseSingleFrameWithNlist):
    def setUp(self):
        TestCaseSingleFrameWithNlist.setUp(self)

    def test_self_consistency(self):
        nf, nloc, nnei = self.nlist.shape
        ds = DescrptSeA(
            self.rcut,
            self.rcut_smth,
            self.sel,
        ).to(env.DEVICE)
        ft = InvarFitting(
            "energy",
            self.nt,
            ds.get_dim_out(),
            1,
            distinguish_types=ds.distinguish_types(),
        ).to(env.DEVICE)
        type_map = ["foo", "bar"]
        md0 = DPAtomicModel(ds, ft, type_map=type_map).to(env.DEVICE)
        md1 = DPAtomicModel.deserialize(md0.serialize()).to(env.DEVICE)
        args = [
            to_torch_tensor(ii) for ii in [self.coord_ext, self.atype_ext, self.nlist]
        ]
        ret0 = md0.forward_atomic(*args)
        ret1 = md1.forward_atomic(*args)
        np.testing.assert_allclose(
            to_numpy_array(ret0["energy"]),
            to_numpy_array(ret1["energy"]),
        )

    def test_dp_consistency(self):
        rng = np.random.default_rng()
        nf, nloc, nnei = self.nlist.shape
        ds = DPDescrptSeA(
            self.rcut,
            self.rcut_smth,
            self.sel,
        )
        ft = DPInvarFitting(
            "energy",
            self.nt,
            ds.get_dim_out(),
            1,
            distinguish_types=ds.distinguish_types(),
        )
        type_map = ["foo", "bar"]
        md0 = DPDPAtomicModel(ds, ft, type_map=type_map)
        md1 = DPAtomicModel.deserialize(md0.serialize()).to(env.DEVICE)
        args0 = [self.coord_ext, self.atype_ext, self.nlist]
        args1 = [
            to_torch_tensor(ii) for ii in [self.coord_ext, self.atype_ext, self.nlist]
        ]
        ret0 = md0.forward_atomic(*args0)
        ret1 = md1.forward_atomic(*args1)
        np.testing.assert_allclose(
            ret0["energy"],
            to_numpy_array(ret1["energy"]),
        )

    def test_jit(self):
        nf, nloc, nnei = self.nlist.shape
        ds = DescrptSeA(
            self.rcut,
            self.rcut_smth,
            self.sel,
        ).to(env.DEVICE)
        ft = InvarFitting(
            "energy",
            self.nt,
            ds.get_dim_out(),
            1,
            distinguish_types=ds.distinguish_types(),
        ).to(env.DEVICE)
        type_map = ["foo", "bar"]
<<<<<<< HEAD
        # TODO: dirty hack to avoid data stat!!!
        md0 = DPAtomicModel(ds, ft, type_map=type_map, resuming=True).to(env.DEVICE)
        md0 = torch.jit.script(md0)
        self.assertEqual(md0.get_rcut(), self.rcut)
        self.assertEqual(md0.get_type_map(), type_map)
=======
        md0 = DPAtomicModel(ds, ft, type_map=type_map).to(env.DEVICE)
        torch.jit.script(md0)
>>>>>>> c131c8f7
<|MERGE_RESOLUTION|>--- conflicted
+++ resolved
@@ -106,13 +106,7 @@
             distinguish_types=ds.distinguish_types(),
         ).to(env.DEVICE)
         type_map = ["foo", "bar"]
-<<<<<<< HEAD
-        # TODO: dirty hack to avoid data stat!!!
-        md0 = DPAtomicModel(ds, ft, type_map=type_map, resuming=True).to(env.DEVICE)
+        md0 = DPAtomicModel(ds, ft, type_map=type_map).to(env.DEVICE)
         md0 = torch.jit.script(md0)
         self.assertEqual(md0.get_rcut(), self.rcut)
-        self.assertEqual(md0.get_type_map(), type_map)
-=======
-        md0 = DPAtomicModel(ds, ft, type_map=type_map).to(env.DEVICE)
-        torch.jit.script(md0)
->>>>>>> c131c8f7
+        self.assertEqual(md0.get_type_map(), type_map)