# SPDX-License-Identifier: LGPL-3.0-or-later
import unittest

import numpy as np
import torch

from deepmd.dpmodel import DPModel as DPDPModel
from deepmd.dpmodel.descriptor import DescrptSeA as DPDescrptSeA
from deepmd.dpmodel.fitting import InvarFitting as DPInvarFitting
from deepmd.pt.model.descriptor.se_a import (
    DescrptSeA,
)
from deepmd.pt.model.model.ener import (
    DPModel,
    EnergyModel,
)
from deepmd.pt.model.task.ener import (
    InvarFitting,
)
from deepmd.pt.utils import (
    env,
)
from deepmd.pt.utils.nlist import (
    build_neighbor_list,
    extend_coord_with_ghosts,
)
from deepmd.pt.utils.utils import (
    to_numpy_array,
    to_torch_tensor,
)

from .test_env_mat import (
    TestCaseSingleFrameWithNlist,
    TestCaseSingleFrameWithoutNlist,
)

dtype = env.GLOBAL_PT_FLOAT_PRECISION


class TestDPModel(unittest.TestCase, TestCaseSingleFrameWithoutNlist):
    def setUp(self):
        TestCaseSingleFrameWithoutNlist.setUp(self)

    def test_self_consistency(self):
        nf, nloc = self.atype.shape
        ds = DescrptSeA(
            self.rcut,
            self.rcut_smth,
            self.sel,
        ).to(env.DEVICE)
        ft = InvarFitting(
            "energy",
            self.nt,
            ds.get_dim_out(),
            1,
            distinguish_types=ds.distinguish_types(),
        ).to(env.DEVICE)
        type_map = ["foo", "bar"]
        md0 = DPModel(ds, ft, type_map=type_map).to(env.DEVICE)
        md1 = DPModel.deserialize(md0.serialize()).to(env.DEVICE)
        args = [to_torch_tensor(ii) for ii in [self.coord, self.atype, self.cell]]
        ret0 = md0.forward_common(*args)
        ret1 = md1.forward_common(*args)
        np.testing.assert_allclose(
            to_numpy_array(ret0["energy"]),
            to_numpy_array(ret1["energy"]),
        )
        np.testing.assert_allclose(
            to_numpy_array(ret0["energy_redu"]),
            to_numpy_array(ret1["energy_redu"]),
        )
        np.testing.assert_allclose(
            to_numpy_array(ret0["energy_derv_r"]),
            to_numpy_array(ret1["energy_derv_r"]),
        )
        np.testing.assert_allclose(
            to_numpy_array(ret0["energy_derv_c_redu"]),
            to_numpy_array(ret1["energy_derv_c_redu"]),
        )
        ret0 = md0.forward_common(*args, do_atomic_virial=True)
        ret1 = md1.forward_common(*args, do_atomic_virial=True)
        np.testing.assert_allclose(
            to_numpy_array(ret0["energy_derv_c"]),
            to_numpy_array(ret1["energy_derv_c"]),
        )

        coord_ext, atype_ext, mapping = extend_coord_with_ghosts(
            to_torch_tensor(self.coord),
            to_torch_tensor(self.atype),
            to_torch_tensor(self.cell),
            self.rcut,
        )
        nlist = build_neighbor_list(
            coord_ext,
            atype_ext,
            self.nloc,
            self.rcut,
            self.sel,
            distinguish_types=md0.distinguish_types(),
        )
        args = [coord_ext, atype_ext, nlist]
        ret2 = md0.forward_common_lower(*args, do_atomic_virial=True)
        # check the consistency between the reduced virial from
        # forward_common and forward_common_lower
        np.testing.assert_allclose(
            to_numpy_array(ret0["energy_derv_c_redu"]),
            to_numpy_array(ret2["energy_derv_c_redu"]),
        )

    def test_dp_consistency(self):
        nf, nloc = self.atype.shape
        nfp, nap = 2, 3
        ds = DPDescrptSeA(
            self.rcut,
            self.rcut_smth,
            self.sel,
        )
        ft = DPInvarFitting(
            "energy",
            self.nt,
            ds.get_dim_out(),
            1,
            distinguish_types=ds.distinguish_types(),
            numb_fparam=nfp,
            numb_aparam=nap,
        )
        type_map = ["foo", "bar"]
        md0 = DPDPModel(ds, ft, type_map=type_map)
        md1 = DPModel.deserialize(md0.serialize()).to(env.DEVICE)

        rng = np.random.default_rng()
        fparam = rng.normal(size=[self.nf, nfp])
        aparam = rng.normal(size=[self.nf, nloc, nap])
        args0 = [self.coord, self.atype, self.cell]
        args1 = [to_torch_tensor(ii) for ii in [self.coord, self.atype, self.cell]]
        kwargs0 = {"fparam": fparam, "aparam": aparam}
        kwargs1 = {kk: to_torch_tensor(vv) for kk, vv in kwargs0.items()}
        ret0 = md0.call(*args0, **kwargs0)
        ret1 = md1.forward_common(*args1, **kwargs1)
        np.testing.assert_allclose(
            ret0["energy"],
            to_numpy_array(ret1["energy"]),
        )
        np.testing.assert_allclose(
            ret0["energy_redu"],
            to_numpy_array(ret1["energy_redu"]),
        )

    def test_dp_consistency_nopbc(self):
        nf, nloc = self.atype.shape
        nfp, nap = 2, 3
        ds = DPDescrptSeA(
            self.rcut,
            self.rcut_smth,
            self.sel,
        )
        ft = DPInvarFitting(
            "energy",
            self.nt,
            ds.get_dim_out(),
            1,
            distinguish_types=ds.distinguish_types(),
            numb_fparam=nfp,
            numb_aparam=nap,
        )
        type_map = ["foo", "bar"]
        md0 = DPDPModel(ds, ft, type_map=type_map)
        md1 = DPModel.deserialize(md0.serialize()).to(env.DEVICE)

        rng = np.random.default_rng()
        fparam = rng.normal(size=[self.nf, nfp])
        aparam = rng.normal(size=[self.nf, self.nloc, nap])
        args0 = [self.coord, self.atype]
        args1 = [to_torch_tensor(ii) for ii in args0]
        kwargs0 = {"fparam": fparam, "aparam": aparam}
        kwargs1 = {kk: to_torch_tensor(vv) for kk, vv in kwargs0.items()}
        ret0 = md0.call(*args0, **kwargs0)
        ret1 = md1.forward_common(*args1, **kwargs1)
        np.testing.assert_allclose(
            ret0["energy"],
            to_numpy_array(ret1["energy"]),
        )
        np.testing.assert_allclose(
            ret0["energy_redu"],
            to_numpy_array(ret1["energy_redu"]),
        )


class TestDPModelLower(unittest.TestCase, TestCaseSingleFrameWithNlist):
    def setUp(self):
        TestCaseSingleFrameWithNlist.setUp(self)

    def test_self_consistency(self):
        nf, nloc, nnei = self.nlist.shape
        ds = DescrptSeA(
            self.rcut,
            self.rcut_smth,
            self.sel,
        ).to(env.DEVICE)
        ft = InvarFitting(
            "energy",
            self.nt,
            ds.get_dim_out(),
            1,
            distinguish_types=ds.distinguish_types(),
        ).to(env.DEVICE)
        type_map = ["foo", "bar"]
        md0 = DPModel(ds, ft, type_map=type_map).to(env.DEVICE)
        md1 = DPModel.deserialize(md0.serialize()).to(env.DEVICE)
        args = [
            to_torch_tensor(ii) for ii in [self.coord_ext, self.atype_ext, self.nlist]
        ]
        ret0 = md0.forward_common_lower(*args)
        ret1 = md1.forward_common_lower(*args)
        np.testing.assert_allclose(
            to_numpy_array(ret0["energy"]),
            to_numpy_array(ret1["energy"]),
        )
        np.testing.assert_allclose(
            to_numpy_array(ret0["energy_redu"]),
            to_numpy_array(ret1["energy_redu"]),
        )
        np.testing.assert_allclose(
            to_numpy_array(ret0["energy_derv_r"]),
            to_numpy_array(ret1["energy_derv_r"]),
        )
        np.testing.assert_allclose(
            to_numpy_array(ret0["energy_derv_c_redu"]),
            to_numpy_array(ret1["energy_derv_c_redu"]),
        )
        ret0 = md0.forward_common_lower(*args, do_atomic_virial=True)
        ret1 = md1.forward_common_lower(*args, do_atomic_virial=True)
        np.testing.assert_allclose(
            to_numpy_array(ret0["energy_derv_c"]),
            to_numpy_array(ret1["energy_derv_c"]),
        )

    def test_dp_consistency(self):
        rng = np.random.default_rng()
        nf, nloc, nnei = self.nlist.shape
        ds = DPDescrptSeA(
            self.rcut,
            self.rcut_smth,
            self.sel,
        )
        ft = DPInvarFitting(
            "energy",
            self.nt,
            ds.get_dim_out(),
            1,
            distinguish_types=ds.distinguish_types(),
        )
        type_map = ["foo", "bar"]
        md0 = DPDPModel(ds, ft, type_map=type_map)
        md1 = DPModel.deserialize(md0.serialize()).to(env.DEVICE)
        args0 = [self.coord_ext, self.atype_ext, self.nlist]
        args1 = [
            to_torch_tensor(ii) for ii in [self.coord_ext, self.atype_ext, self.nlist]
        ]
        ret0 = md0.call_lower(*args0)
        ret1 = md1.forward_common_lower(*args1)
        np.testing.assert_allclose(
            ret0["energy"],
            to_numpy_array(ret1["energy"]),
        )
        np.testing.assert_allclose(
            ret0["energy_redu"],
            to_numpy_array(ret1["energy_redu"]),
        )

    def test_jit(self):
        nf, nloc, nnei = self.nlist.shape
        ds = DescrptSeA(
            self.rcut,
            self.rcut_smth,
            self.sel,
        ).to(env.DEVICE)
        ft = InvarFitting(
            "energy",
            self.nt,
            ds.get_dim_out(),
            1,
            distinguish_types=ds.distinguish_types(),
        ).to(env.DEVICE)
        type_map = ["foo", "bar"]
<<<<<<< HEAD
        # TODO: dirty hack to avoid data stat!!!
        md0 = DPModel(ds, ft, type_map=type_map, resuming=True).to(env.DEVICE)
        md0 = torch.jit.script(md0)
        md0.get_rcut()
        md0.get_type_map()
=======
        md0 = DPModel(ds, ft, type_map=type_map).to(env.DEVICE)
        torch.jit.script(md0)
>>>>>>> c131c8f7


class TestDPModelFormatNlist(unittest.TestCase):
    def setUp(self):
        # nloc == 3, nall == 4
        self.nloc = 3
        self.nall = 5
        self.nf, self.nt = 1, 2
        self.coord_ext = np.array(
            [
                [0, 0, 0],
                [0, 1, 0],
                [0, 0, 1],
                [0, -2, 0],
                [2.3, 0, 0],
            ],
            dtype=np.float64,
        ).reshape([1, self.nall * 3])
        # sel = [5, 2]
        self.sel = [5, 2]
        self.expected_nlist = np.array(
            [
                [1, 3, -1, -1, -1, 2, -1],
                [0, -1, -1, -1, -1, 2, -1],
                [0, 1, -1, -1, -1, -1, -1],
            ],
            dtype=int,
        ).reshape([1, self.nloc, sum(self.sel)])
        self.atype_ext = np.array([0, 0, 1, 0, 1], dtype=int).reshape([1, self.nall])
        self.rcut_smth = 0.4
        self.rcut = 2.0

        nf, nloc, nnei = self.expected_nlist.shape
        ds = DescrptSeA(
            self.rcut,
            self.rcut_smth,
            self.sel,
        ).to(env.DEVICE)
        ft = InvarFitting(
            "energy",
            self.nt,
            ds.get_dim_out(),
            1,
            distinguish_types=ds.distinguish_types(),
        ).to(env.DEVICE)
        type_map = ["foo", "bar"]
        self.md = DPModel(ds, ft, type_map=type_map).to(env.DEVICE)

    def test_nlist_eq(self):
        # n_nnei == nnei
        nlist = np.array(
            [
                [1, 3, -1, -1, -1, 2, -1],
                [0, -1, -1, -1, -1, 2, -1],
                [0, 1, -1, -1, -1, -1, -1],
            ],
            dtype=np.int64,
        ).reshape([1, self.nloc, -1])
        nlist1 = self.md.format_nlist(
            to_torch_tensor(self.coord_ext),
            to_torch_tensor(self.atype_ext),
            to_torch_tensor(nlist),
        )
        np.testing.assert_allclose(self.expected_nlist, to_numpy_array(nlist1))

    def test_nlist_st(self):
        # n_nnei < nnei
        nlist = np.array(
            [
                [1, 3, -1, 2],
                [0, -1, -1, 2],
                [0, 1, -1, -1],
            ],
            dtype=np.int64,
        ).reshape([1, self.nloc, -1])
        nlist1 = self.md.format_nlist(
            to_torch_tensor(self.coord_ext),
            to_torch_tensor(self.atype_ext),
            to_torch_tensor(nlist),
        )
        np.testing.assert_allclose(self.expected_nlist, to_numpy_array(nlist1))

    def test_nlist_lt(self):
        # n_nnei > nnei
        nlist = np.array(
            [
                [1, 3, -1, -1, -1, 2, -1, -1, 4],
                [0, -1, 4, -1, -1, 2, -1, 3, -1],
                [0, 1, -1, -1, -1, 4, -1, -1, 3],
            ],
            dtype=np.int64,
        ).reshape([1, self.nloc, -1])
        nlist1 = self.md.format_nlist(
            to_torch_tensor(self.coord_ext),
            to_torch_tensor(self.atype_ext),
            to_torch_tensor(nlist),
        )
        np.testing.assert_allclose(self.expected_nlist, to_numpy_array(nlist1))


class TestEnergyModel(unittest.TestCase, TestCaseSingleFrameWithoutNlist):
    def setUp(self):
        TestCaseSingleFrameWithoutNlist.setUp(self)

    def test_self_consistency(self):
        nf, nloc = self.atype.shape
        ds = DescrptSeA(
            self.rcut,
            self.rcut_smth,
            self.sel,
        ).to(env.DEVICE)
        ft = InvarFitting(
            "energy",
            self.nt,
            ds.get_dim_out(),
            1,
            distinguish_types=ds.distinguish_types(),
        ).to(env.DEVICE)
        type_map = ["foo", "bar"]
        md0 = EnergyModel(ds, ft, type_map=type_map).to(env.DEVICE)
        md1 = EnergyModel.deserialize(md0.serialize()).to(env.DEVICE)
        args = [to_torch_tensor(ii) for ii in [self.coord, self.atype, self.cell]]
        ret0 = md0.forward(*args)
        ret1 = md1.forward(*args)
        np.testing.assert_allclose(
            to_numpy_array(ret0["atom_energy"]),
            to_numpy_array(ret1["atom_energy"]),
        )
        np.testing.assert_allclose(
            to_numpy_array(ret0["energy"]),
            to_numpy_array(ret1["energy"]),
        )
        np.testing.assert_allclose(
            to_numpy_array(ret0["force"]),
            to_numpy_array(ret1["force"]),
        )
        np.testing.assert_allclose(
            to_numpy_array(ret0["virial"]),
            to_numpy_array(ret1["virial"]),
        )
        ret0 = md0.forward(*args, do_atomic_virial=True)
        ret1 = md1.forward(*args, do_atomic_virial=True)
        np.testing.assert_allclose(
            to_numpy_array(ret0["atom_virial"]),
            to_numpy_array(ret1["atom_virial"]),
        )

        coord_ext, atype_ext, mapping = extend_coord_with_ghosts(
            to_torch_tensor(self.coord),
            to_torch_tensor(self.atype),
            to_torch_tensor(self.cell),
            self.rcut,
        )
        nlist = build_neighbor_list(
            coord_ext,
            atype_ext,
            self.nloc,
            self.rcut,
            self.sel,
            distinguish_types=md0.distinguish_types(),
        )
        args = [coord_ext, atype_ext, nlist]
        ret2 = md0.forward_lower(*args, do_atomic_virial=True)
        # check the consistency between the reduced virial from
        # forward and forward_lower
        np.testing.assert_allclose(
            to_numpy_array(ret0["virial"]),
            to_numpy_array(ret2["virial"]),
        )


class TestEnergyModelLower(unittest.TestCase, TestCaseSingleFrameWithNlist):
    def setUp(self):
        TestCaseSingleFrameWithNlist.setUp(self)

    def test_self_consistency(self):
        nf, nloc, nnei = self.nlist.shape
        ds = DescrptSeA(
            self.rcut,
            self.rcut_smth,
            self.sel,
        ).to(env.DEVICE)
        ft = InvarFitting(
            "energy",
            self.nt,
            ds.get_dim_out(),
            1,
            distinguish_types=ds.distinguish_types(),
        ).to(env.DEVICE)
        type_map = ["foo", "bar"]
        md0 = EnergyModel(ds, ft, type_map=type_map).to(env.DEVICE)
        md1 = EnergyModel.deserialize(md0.serialize()).to(env.DEVICE)
        args = [
            to_torch_tensor(ii) for ii in [self.coord_ext, self.atype_ext, self.nlist]
        ]
        ret0 = md0.forward_lower(*args)
        ret1 = md1.forward_lower(*args)
        np.testing.assert_allclose(
            to_numpy_array(ret0["atom_energy"]),
            to_numpy_array(ret1["atom_energy"]),
        )
        np.testing.assert_allclose(
            to_numpy_array(ret0["energy"]),
            to_numpy_array(ret1["energy"]),
        )
        np.testing.assert_allclose(
            to_numpy_array(ret0["extended_force"]),
            to_numpy_array(ret1["extended_force"]),
        )
        np.testing.assert_allclose(
            to_numpy_array(ret0["virial"]),
            to_numpy_array(ret1["virial"]),
        )
        ret0 = md0.forward_lower(*args, do_atomic_virial=True)
        ret1 = md1.forward_lower(*args, do_atomic_virial=True)
        np.testing.assert_allclose(
            to_numpy_array(ret0["extended_virial"]),
            to_numpy_array(ret1["extended_virial"]),
        )

    def test_jit(self):
        nf, nloc, nnei = self.nlist.shape
        ds = DescrptSeA(
            self.rcut,
            self.rcut_smth,
            self.sel,
        ).to(env.DEVICE)
        ft = InvarFitting(
            "energy",
            self.nt,
            ds.get_dim_out(),
            1,
            distinguish_types=ds.distinguish_types(),
        ).to(env.DEVICE)
        type_map = ["foo", "bar"]
<<<<<<< HEAD
        # TODO: dirty hack to avoid data stat!!!
        md0 = EnergyModel(ds, ft, type_map=type_map, resuming=True).to(env.DEVICE)
        md0 = torch.jit.script(md0)
        self.assertEqual(md0.get_rcut(), self.rcut)
        self.assertEqual(md0.get_type_map(), type_map)
=======
        md0 = EnergyModel(ds, ft, type_map=type_map).to(env.DEVICE)
        torch.jit.script(md0)
>>>>>>> c131c8f7
<|MERGE_RESOLUTION|>--- conflicted
+++ resolved
@@ -283,16 +283,10 @@
             distinguish_types=ds.distinguish_types(),
         ).to(env.DEVICE)
         type_map = ["foo", "bar"]
-<<<<<<< HEAD
-        # TODO: dirty hack to avoid data stat!!!
-        md0 = DPModel(ds, ft, type_map=type_map, resuming=True).to(env.DEVICE)
+        md0 = DPModel(ds, ft, type_map=type_map).to(env.DEVICE)
         md0 = torch.jit.script(md0)
         md0.get_rcut()
         md0.get_type_map()
-=======
-        md0 = DPModel(ds, ft, type_map=type_map).to(env.DEVICE)
-        torch.jit.script(md0)
->>>>>>> c131c8f7
 
 
 class TestDPModelFormatNlist(unittest.TestCase):
@@ -528,13 +522,7 @@
             distinguish_types=ds.distinguish_types(),
         ).to(env.DEVICE)
         type_map = ["foo", "bar"]
-<<<<<<< HEAD
-        # TODO: dirty hack to avoid data stat!!!
-        md0 = EnergyModel(ds, ft, type_map=type_map, resuming=True).to(env.DEVICE)
+        md0 = EnergyModel(ds, ft, type_map=type_map).to(env.DEVICE)
         md0 = torch.jit.script(md0)
         self.assertEqual(md0.get_rcut(), self.rcut)
-        self.assertEqual(md0.get_type_map(), type_map)
-=======
-        md0 = EnergyModel(ds, ft, type_map=type_map).to(env.DEVICE)
-        torch.jit.script(md0)
->>>>>>> c131c8f7
+        self.assertEqual(md0.get_type_map(), type_map)