# SPDX-License-Identifier: LGPL-3.0-or-later
import json
import os
import shutil
import unittest
from copy import (
    deepcopy,
)
from pathlib import (
    Path,
)

from deepmd.pt.entrypoints.main import (
    get_trainer,
)

from .model.test_permutation import (
    model_se_e2_a,
)


def read_output_file(file_path):
    with open(file_path) as f:
        return f.readlines()


class TestSingleTaskModel(unittest.TestCase):
    def setUp(self):
        input_json = str(Path(__file__).parent / "water/se_atten.json")
        with open(input_json) as f:
            self.config = json.load(f)
        self.config["training"]["numb_steps"] = 1
        self.config["training"]["save_freq"] = 1
        data_file = [str(Path(__file__).parent / "water/data/single")]
        self.config["training"]["training_data"]["systems"] = data_file
        self.config["training"]["validation_data"]["systems"] = data_file
        self.config["model"] = deepcopy(model_se_e2_a)
        self.config["model"]["type_map"] = ["O", "H", "Au"]
        trainer = get_trainer(deepcopy(self.config))
        trainer.run()
        os.system("dp --pt freeze")

    def test_checkpoint(self):
        INPUT = "model.pt"
        ATTRIBUTES = "type-map descriptor fitting-net"
        os.system(f"dp --pt show {INPUT} {ATTRIBUTES} 2> output.txt")
        results = read_output_file("output.txt")
        assert "This is a singletask model" in results[-4]
        assert "The type_map is ['O', 'H', 'Au']" in results[-3]
        assert (
            "{'type': 'se_e2_a'" and "'sel': [46, 92, 4]" and "'rcut': 4.0"
        ) in results[-2]
        assert (
            "The fitting_net parameter is {'neuron': [24, 24, 24], 'resnet_dt': True, 'seed': 1}"
            in results[-1]
        )

<<<<<<< HEAD
=======
    """
>>>>>>> b869cc0e
    def test_frozen_model(self):
        INPUT = "frozen_model.pth"
        ATTRIBUTES = "type-map descriptor fitting-net"
        os.system(f"dp --pt show {INPUT} {ATTRIBUTES} 2> output.txt")
        results = read_output_file("output.txt")
        assert "This is a singletask model" in results[-4]
        assert "The type_map is ['O', 'H', 'Au']" in results[-3]
        assert (
            "{'type': 'se_e2_a'" and "'sel': [46, 92, 4]" and "'rcut': 4.0"
        ) in results[-2]
        assert (
            "The fitting_net parameter is {'neuron': [24, 24, 24], 'resnet_dt': True, 'seed': 1}"
            in results[-1]
        )

    '''
    def test_checkpoint_error(self):
        INPUT = "model.pt"
        ATTRIBUTES = "model-branch type-map descriptor fitting-net"
        os.system(f"dp --pt show {INPUT} {ATTRIBUTES} 2> output.txt")
        results = read_output_file("output.txt")
        assert (
            "RuntimeError: The 'model-branch' option requires a multitask model. The provided model does not meet this criterion."
            in results[-1]
        )
    """

    def tearDown(self):
        for f in os.listdir("."):
            if f.startswith("model") and f.endswith("pt"):
                os.remove(f)
            if f in ["lcurve.out", "frozen_model.pth", "output.txt", "checkpoint"]:
                os.remove(f)
            if f in ["stat_files"]:
                shutil.rmtree(f)


"""
class TestMultiTaskModel(unittest.TestCase):
    def setUp(self):
        input_json = str(Path(__file__).parent / "water/multitask.json")
        with open(input_json) as f:
            self.config = json.load(f)
        self.config["model"]["shared_dict"]["my_descriptor"] = model_se_e2_a[
            "descriptor"
        ]
        data_file = [str(Path(__file__).parent / "water/data/data_0")]
        self.stat_files = "se_e2_a"
        os.makedirs(self.stat_files, exist_ok=True)
        self.config["training"]["data_dict"]["model_1"]["training_data"]["systems"] = (
            data_file
        )
        self.config["training"]["data_dict"]["model_1"]["validation_data"][
            "systems"
        ] = data_file
        self.config["training"]["data_dict"]["model_1"]["stat_file"] = (
            f"{self.stat_files}/model_1"
        )
        self.config["training"]["data_dict"]["model_2"]["training_data"]["systems"] = (
            data_file
        )
        self.config["training"]["data_dict"]["model_2"]["validation_data"][
            "systems"
        ] = data_file
        self.config["training"]["data_dict"]["model_2"]["stat_file"] = (
            f"{self.stat_files}/model_2"
        )
        self.config["model"]["model_dict"]["model_1"]["fitting_net"] = {
            "neuron": [1, 2, 3],
            "seed": 678,
        }
        self.config["model"]["model_dict"]["model_2"]["fitting_net"] = {
            "neuron": [9, 8, 7],
            "seed": 1111,
        }
        self.config["training"]["numb_steps"] = 1
        self.config["training"]["save_freq"] = 1
        self.origin_config = deepcopy(self.config)
        self.config["model"], self.shared_links = preprocess_shared_params(
            self.config["model"]
        )
        trainer = get_trainer(deepcopy(self.config), shared_links=self.shared_links)
        trainer.run()
        os.system("dp --pt freeze --head model_1")

    def test_checkpoint(self):
        INPUT = "model.ckpt.pt"
        ATTRIBUTES = "model-branch type-map descriptor fitting-net"
        os.system(f"dp --pt show {INPUT} {ATTRIBUTES} 2> output.txt")
        results = read_output_file("output.txt")
        assert "This is a multitask model" in results[-8]
        assert "Available model branches are ['model_1', 'model_2']" in results[-7]
        assert "The type_map of branch model_1 is ['O', 'H', 'B']" in results[-6]
        assert "The type_map of branch model_2 is ['O', 'H', 'B']" in results[-5]
        assert (
            "model_1"
            and "'type': 'se_e2_a'"
            and "'sel': [46, 92, 4]"
            and "'rcut_smth': 0.5"
        ) in results[-4]
        assert (
            "model_2"
            and "'type': 'se_e2_a'"
            and "'sel': [46, 92, 4]"
            and "'rcut_smth': 0.5"
        ) in results[-3]
        assert (
            "The fitting_net parameter of branch model_1 is {'neuron': [1, 2, 3], 'seed': 678}"
            in results[-2]
        )
        assert (
            "The fitting_net parameter of branch model_2 is {'neuron': [9, 8, 7], 'seed': 1111}"
            in results[-1]
        )

    def test_frozen_model(self):
        INPUT = "frozen_model.pth"
        ATTRIBUTES = "type-map descriptor fitting-net"
        os.system(f"dp --pt show {INPUT} {ATTRIBUTES} 2> output.txt")
        results = read_output_file("output.txt")
        assert "This is a singletask model" in results[-4]
        assert "The type_map is ['O', 'H', 'B']" in results[-3]
        assert (
            "'type': 'se_e2_a'" and "'sel': [46, 92, 4]" and "'rcut_smth': 0.5"
        ) in results[-2]
        assert (
            "The fitting_net parameter is {'neuron': [1, 2, 3], 'seed': 678}"
            in results[-1]
        )

    def tearDown(self):
        for f in os.listdir("."):
            if f.startswith("model") and f.endswith("pt"):
                os.remove(f)
            if f in ["lcurve.out", "frozen_model.pth", "checkpoint", "output.txt"]:
                os.remove(f)
            if f in ["stat_files", self.stat_files]:
                shutil.rmtree(f)
"""<|MERGE_RESOLUTION|>--- conflicted
+++ resolved
@@ -54,11 +54,7 @@
             "The fitting_net parameter is {'neuron': [24, 24, 24], 'resnet_dt': True, 'seed': 1}"
             in results[-1]
         )
-
-<<<<<<< HEAD
-=======
-    """
->>>>>>> b869cc0e
+  
     def test_frozen_model(self):
         INPUT = "frozen_model.pth"
         ATTRIBUTES = "type-map descriptor fitting-net"
@@ -74,18 +70,6 @@
             in results[-1]
         )
 
-    '''
-    def test_checkpoint_error(self):
-        INPUT = "model.pt"
-        ATTRIBUTES = "model-branch type-map descriptor fitting-net"
-        os.system(f"dp --pt show {INPUT} {ATTRIBUTES} 2> output.txt")
-        results = read_output_file("output.txt")
-        assert (
-            "RuntimeError: The 'model-branch' option requires a multitask model. The provided model does not meet this criterion."
-            in results[-1]
-        )
-    """
-
     def tearDown(self):
         for f in os.listdir("."):
             if f.startswith("model") and f.endswith("pt"):
@@ -93,108 +77,4 @@
             if f in ["lcurve.out", "frozen_model.pth", "output.txt", "checkpoint"]:
                 os.remove(f)
             if f in ["stat_files"]:
-                shutil.rmtree(f)
-
-
-"""
-class TestMultiTaskModel(unittest.TestCase):
-    def setUp(self):
-        input_json = str(Path(__file__).parent / "water/multitask.json")
-        with open(input_json) as f:
-            self.config = json.load(f)
-        self.config["model"]["shared_dict"]["my_descriptor"] = model_se_e2_a[
-            "descriptor"
-        ]
-        data_file = [str(Path(__file__).parent / "water/data/data_0")]
-        self.stat_files = "se_e2_a"
-        os.makedirs(self.stat_files, exist_ok=True)
-        self.config["training"]["data_dict"]["model_1"]["training_data"]["systems"] = (
-            data_file
-        )
-        self.config["training"]["data_dict"]["model_1"]["validation_data"][
-            "systems"
-        ] = data_file
-        self.config["training"]["data_dict"]["model_1"]["stat_file"] = (
-            f"{self.stat_files}/model_1"
-        )
-        self.config["training"]["data_dict"]["model_2"]["training_data"]["systems"] = (
-            data_file
-        )
-        self.config["training"]["data_dict"]["model_2"]["validation_data"][
-            "systems"
-        ] = data_file
-        self.config["training"]["data_dict"]["model_2"]["stat_file"] = (
-            f"{self.stat_files}/model_2"
-        )
-        self.config["model"]["model_dict"]["model_1"]["fitting_net"] = {
-            "neuron": [1, 2, 3],
-            "seed": 678,
-        }
-        self.config["model"]["model_dict"]["model_2"]["fitting_net"] = {
-            "neuron": [9, 8, 7],
-            "seed": 1111,
-        }
-        self.config["training"]["numb_steps"] = 1
-        self.config["training"]["save_freq"] = 1
-        self.origin_config = deepcopy(self.config)
-        self.config["model"], self.shared_links = preprocess_shared_params(
-            self.config["model"]
-        )
-        trainer = get_trainer(deepcopy(self.config), shared_links=self.shared_links)
-        trainer.run()
-        os.system("dp --pt freeze --head model_1")
-
-    def test_checkpoint(self):
-        INPUT = "model.ckpt.pt"
-        ATTRIBUTES = "model-branch type-map descriptor fitting-net"
-        os.system(f"dp --pt show {INPUT} {ATTRIBUTES} 2> output.txt")
-        results = read_output_file("output.txt")
-        assert "This is a multitask model" in results[-8]
-        assert "Available model branches are ['model_1', 'model_2']" in results[-7]
-        assert "The type_map of branch model_1 is ['O', 'H', 'B']" in results[-6]
-        assert "The type_map of branch model_2 is ['O', 'H', 'B']" in results[-5]
-        assert (
-            "model_1"
-            and "'type': 'se_e2_a'"
-            and "'sel': [46, 92, 4]"
-            and "'rcut_smth': 0.5"
-        ) in results[-4]
-        assert (
-            "model_2"
-            and "'type': 'se_e2_a'"
-            and "'sel': [46, 92, 4]"
-            and "'rcut_smth': 0.5"
-        ) in results[-3]
-        assert (
-            "The fitting_net parameter of branch model_1 is {'neuron': [1, 2, 3], 'seed': 678}"
-            in results[-2]
-        )
-        assert (
-            "The fitting_net parameter of branch model_2 is {'neuron': [9, 8, 7], 'seed': 1111}"
-            in results[-1]
-        )
-
-    def test_frozen_model(self):
-        INPUT = "frozen_model.pth"
-        ATTRIBUTES = "type-map descriptor fitting-net"
-        os.system(f"dp --pt show {INPUT} {ATTRIBUTES} 2> output.txt")
-        results = read_output_file("output.txt")
-        assert "This is a singletask model" in results[-4]
-        assert "The type_map is ['O', 'H', 'B']" in results[-3]
-        assert (
-            "'type': 'se_e2_a'" and "'sel': [46, 92, 4]" and "'rcut_smth': 0.5"
-        ) in results[-2]
-        assert (
-            "The fitting_net parameter is {'neuron': [1, 2, 3], 'seed': 678}"
-            in results[-1]
-        )
-
-    def tearDown(self):
-        for f in os.listdir("."):
-            if f.startswith("model") and f.endswith("pt"):
-                os.remove(f)
-            if f in ["lcurve.out", "frozen_model.pth", "checkpoint", "output.txt"]:
-                os.remove(f)
-            if f in ["stat_files", self.stat_files]:
-                shutil.rmtree(f)
-"""+                shutil.rmtree(f)