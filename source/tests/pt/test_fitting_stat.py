--- conflicted
+++ resolved
@@ -24,13 +24,8 @@
         tmp_data_f = []
         tmp_data_a = []
         for jj in range(ndof):
-<<<<<<< HEAD
             np.random.seed(2025*ii+220*jj)
             tmp_data_f.append(  # noqa: NPY002
-=======
-            np.random.seed(2025 * ii + 220 * jj)
-            tmp_data_f.append(
->>>>>>> bdd7b3e3
                 np.random.normal(
                     loc=avgs[jj], scale=stds[jj], size=(sys_nframes[ii], 1)
                 )
