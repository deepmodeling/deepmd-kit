# SPDX-License-Identifier: LGPL-3.0-or-later
import unittest

import numpy as np
import torch
<<<<<<< HEAD
from torch.utils.data import DataLoader
from deepmd.pt.utils.stat import make_stat_input,compute_output_stats
from deepmd.pt.utils.dataset import DeepmdDataSetForLoader
from deepmd.utils.data import DataRequirementItem
=======
from torch.utils.data import (
    DataLoader,
)

from deepmd.pt.utils.dataset import (
    DeepmdDataSetForLoader,
)
from deepmd.pt.utils.stat import (
    make_stat_input,
)
>>>>>>> 10e538d1


def collate_fn(batch):
    if isinstance(batch, dict):
        batch = [batch]
    collated_batch = {}
    for key in batch[0].keys():
        data_list = [d[key] for d in batch]
        if isinstance(data_list[0], np.ndarray):
            data_np = np.stack(data_list)
            collated_batch[key] = torch.from_numpy(data_np)
        else:
            collated_batch[key] = torch.tensor(data_list)
    return collated_batch


class TestMakeStatInput(unittest.TestCase):
    @classmethod
    def setUpClass(cls):
        system_path = "mixed_type_data/sys.000000"
<<<<<<< HEAD
        cls.datasets = DeepmdDataSetForLoader(system=system_path)
        data_requirements = [
            DataRequirementItem(
                    "energy",
                    ndof=1,
                    atomic=False,
                ),

        ]
        cls.datasets.add_data_requirement(data_requirements)
        cls.datasets=[cls.datasets]
        weights = torch.tensor([0.1] * len(cls.datasets)) 
        sampler = torch.utils.data.WeightedRandomSampler(weights, num_samples=len(weights), replacement=True)
=======
        cls.alltype = {19, 6, 17, 12, 30, 36}
        cls.datasets = [DeepmdDataSetForLoader(system=system_path)]
        weights = torch.tensor([0.1] * len(cls.datasets))
        sampler = torch.utils.data.WeightedRandomSampler(
            weights, num_samples=len(weights), replacement=True
        )
>>>>>>> 10e538d1
        cls.dataloaders = []
        for dataset in cls.datasets:
            dataloader = DataLoader(
                dataset,
                sampler=sampler,
                batch_size=1,
                num_workers=0,
                drop_last=False,
                collate_fn=collate_fn,
                pin_memory=True,
            )
            cls.dataloaders.append(dataloader)

    def test_make_stat_input(self):
        lst = make_stat_input(
<<<<<<< HEAD
            datasets=self.datasets,          
            dataloaders=self.dataloaders,        
            nbatches=1,
            min_frames_per_element_forstat=1,
            enable_element_completion=True,
        )
        bias,_=compute_output_stats(lst,ntypes=57)
        print(bias)
=======
            datasets=self.datasets,
            dataloaders=self.dataloaders,
            nbatches=nbatches,
            min_frames_per_element_forstat=1,
            enable_element_completion=True,
        )
        coll_ele = set()
        for i in lst:
            ele = np.unique(i["atype"].cpu().numpy())
            coll_ele.update(ele)
        if not coll_ele == self.alltype:
            self.assertFalse("Wrong")
>>>>>>> 10e538d1

    def test_make_stat_input_nocomplete(self):
        lst = make_stat_input(
<<<<<<< HEAD
            datasets=self.datasets,          
            dataloaders=self.dataloaders,        
            nbatches=1,
            min_frames_per_element_forstat=1,
            enable_element_completion=False,
        )
        bias,_=compute_output_stats(lst,ntypes=57)
        print(bias)
=======
            datasets=self.datasets,
            dataloaders=self.dataloaders,
            nbatches=nbatches,
            min_frames_per_element_forstat=1,
            enable_element_completion=False,
        )
        coll_ele = set()
        for i in lst:
            ele = np.unique(i["atype"].cpu().numpy())
            coll_ele.update(ele)
        if coll_ele == self.alltype:
            self.assertFalse("Wrong")

>>>>>>> 10e538d1

if __name__ == "__main__":
    unittest.main()<|MERGE_RESOLUTION|>--- conflicted
+++ resolved
@@ -3,24 +3,9 @@
 
 import numpy as np
 import torch
-<<<<<<< HEAD
 from torch.utils.data import DataLoader
 from deepmd.pt.utils.stat import make_stat_input,compute_output_stats
 from deepmd.pt.utils.dataset import DeepmdDataSetForLoader
-from deepmd.utils.data import DataRequirementItem
-=======
-from torch.utils.data import (
-    DataLoader,
-)
-
-from deepmd.pt.utils.dataset import (
-    DeepmdDataSetForLoader,
-)
-from deepmd.pt.utils.stat import (
-    make_stat_input,
-)
->>>>>>> 10e538d1
-
 
 def collate_fn(batch):
     if isinstance(batch, dict):
@@ -40,7 +25,6 @@
     @classmethod
     def setUpClass(cls):
         system_path = "mixed_type_data/sys.000000"
-<<<<<<< HEAD
         cls.datasets = DeepmdDataSetForLoader(system=system_path)
         data_requirements = [
             DataRequirementItem(
@@ -54,14 +38,6 @@
         cls.datasets=[cls.datasets]
         weights = torch.tensor([0.1] * len(cls.datasets)) 
         sampler = torch.utils.data.WeightedRandomSampler(weights, num_samples=len(weights), replacement=True)
-=======
-        cls.alltype = {19, 6, 17, 12, 30, 36}
-        cls.datasets = [DeepmdDataSetForLoader(system=system_path)]
-        weights = torch.tensor([0.1] * len(cls.datasets))
-        sampler = torch.utils.data.WeightedRandomSampler(
-            weights, num_samples=len(weights), replacement=True
-        )
->>>>>>> 10e538d1
         cls.dataloaders = []
         for dataset in cls.datasets:
             dataloader = DataLoader(
@@ -77,33 +53,17 @@
 
     def test_make_stat_input(self):
         lst = make_stat_input(
-<<<<<<< HEAD
             datasets=self.datasets,          
             dataloaders=self.dataloaders,        
-            nbatches=1,
+            nbatches=nbatches,
             min_frames_per_element_forstat=1,
             enable_element_completion=True,
         )
         bias,_=compute_output_stats(lst,ntypes=57)
         print(bias)
-=======
-            datasets=self.datasets,
-            dataloaders=self.dataloaders,
-            nbatches=nbatches,
-            min_frames_per_element_forstat=1,
-            enable_element_completion=True,
-        )
-        coll_ele = set()
-        for i in lst:
-            ele = np.unique(i["atype"].cpu().numpy())
-            coll_ele.update(ele)
-        if not coll_ele == self.alltype:
-            self.assertFalse("Wrong")
->>>>>>> 10e538d1
 
     def test_make_stat_input_nocomplete(self):
         lst = make_stat_input(
-<<<<<<< HEAD
             datasets=self.datasets,          
             dataloaders=self.dataloaders,        
             nbatches=1,
@@ -112,21 +72,6 @@
         )
         bias,_=compute_output_stats(lst,ntypes=57)
         print(bias)
-=======
-            datasets=self.datasets,
-            dataloaders=self.dataloaders,
-            nbatches=nbatches,
-            min_frames_per_element_forstat=1,
-            enable_element_completion=False,
-        )
-        coll_ele = set()
-        for i in lst:
-            ele = np.unique(i["atype"].cpu().numpy())
-            coll_ele.update(ele)
-        if coll_ele == self.alltype:
-            self.assertFalse("Wrong")
-
->>>>>>> 10e538d1
 
 if __name__ == "__main__":
     unittest.main()