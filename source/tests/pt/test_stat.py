# SPDX-License-Identifier: LGPL-3.0-or-later
import json
import os
import unittest
from abc import (
    ABC,
    abstractmethod,
)
from pathlib import (
    Path,
)

import dpdata
import numpy as np

from deepmd.pt.model.descriptor import (
    DescrptSeA,
)
from deepmd.pt.model.descriptor.dpa1 import (
    DescrptDPA1,
)
from deepmd.pt.model.task.ener import (
    EnergyFittingNet,
)
from deepmd.pt.utils import (
    env,
)
from deepmd.pt.utils.dataloader import (
    DpLoaderSet,
)
from deepmd.pt.utils.stat import make_stat_input as my_make
from deepmd.tf.common import (
    expand_sys_str,
)
from deepmd.tf.descriptor.se_a import DescrptSeA as DescrptSeA_tf
from deepmd.tf.descriptor.se_atten import DescrptSeAtten as DescrptSeAtten_tf
from deepmd.tf.fit.ener import (
    EnerFitting,
)
from deepmd.tf.model.model_stat import make_stat_input as dp_make
from deepmd.tf.model.model_stat import merge_sys_stat as dp_merge
from deepmd.tf.utils import random as tf_random
from deepmd.tf.utils.data_system import (
    DeepmdDataSystem,
)

CUR_DIR = os.path.dirname(__file__)


def compare(ut, base, given):
    if isinstance(base, list):
        ut.assertEqual(len(base), len(given))
        for idx in range(len(base)):
            compare(ut, base[idx], given[idx])
    elif isinstance(base, np.ndarray):
        ut.assertTrue(np.allclose(base.reshape(-1), given.reshape(-1)))
    else:
        ut.assertEqual(base, given)


class DatasetTest(ABC):
    @abstractmethod
    def setup_data(self):
        pass

    @abstractmethod
    def setup_tf(self):
        pass

    @abstractmethod
    def setup_pt(self):
        pass

    @abstractmethod
    def tf_compute_input_stats(self):
        pass

    def setUp(self):
        with open(str(Path(__file__).parent / "water/se_e2_a.json")) as fin:
            content = fin.read()
        config = json.loads(content)
        data_file = [self.setup_data()]

        config["training"]["training_data"]["systems"] = data_file
        config["training"]["validation_data"]["systems"] = data_file
        model_config = config["model"]
        self.rcut = model_config["descriptor"]["rcut"]
        self.rcut_smth = model_config["descriptor"]["rcut_smth"]
        self.sel = model_config["descriptor"]["sel"]
        self.batch_size = config["training"]["training_data"]["batch_size"]
        self.systems = config["training"]["validation_data"]["systems"]
        if isinstance(self.systems, str):
            self.systems = expand_sys_str(self.systems)
        self.my_dataset = DpLoaderSet(
            self.systems,
            self.batch_size,
            model_params={
                "descriptor": {
                    "type": "se_e2_a",
                    "sel": self.sel,
                    "rcut": self.rcut,
                },
                "type_map": model_config["type_map"],
            },
            seed=10,
        )
        self.filter_neuron = model_config["descriptor"]["neuron"]
        self.axis_neuron = model_config["descriptor"]["axis_neuron"]
        self.data_stat_nbatch = 2
        self.filter_neuron = model_config["descriptor"]["neuron"]
        self.axis_neuron = model_config["descriptor"]["axis_neuron"]
        self.n_neuron = model_config["fitting_net"]["neuron"]

        self.my_sampled = my_make(
            self.my_dataset.systems, self.my_dataset.dataloaders, self.data_stat_nbatch
        )

        tf_random.seed(10)
        dp_dataset = DeepmdDataSystem(self.systems, self.batch_size, 1, self.rcut)
        dp_dataset.add("energy", 1, atomic=False, must=False, high_prec=True)
        dp_dataset.add("force", 3, atomic=True, must=False, high_prec=False)
        self.dp_sampled = dp_make(dp_dataset, self.data_stat_nbatch, False)
        self.dp_merged = dp_merge(self.dp_sampled)
        self.dp_mesh = self.dp_merged.pop("default_mesh")
        self.dp_d = self.setup_tf()

    def test_stat_output(self):
<<<<<<< HEAD
=======
        def my_merge(energy, natoms):
            energy_lst = []
            natoms_lst = []
            for i in range(len(energy)):
                for j in range(len(energy[i])):
                    energy_lst.append(torch.tensor(energy[i][j], device="cpu"))
                    natoms_lst.append(
                        torch.tensor(natoms[i][j], device="cpu")
                        .unsqueeze(0)
                        .expand(energy[i][j].shape[0], -1)
                    )
            return energy_lst, natoms_lst

        energy = self.dp_sampled["energy"]
        natoms = self.dp_sampled["natoms_vec"]
        energy, natoms = my_merge(energy, natoms)
>>>>>>> b1de9e61
        dp_fn = EnerFitting(
            self.dp_d.get_ntypes(), self.dp_d.get_dim_out(), self.n_neuron
        )
        dp_fn.compute_output_stats(self.dp_sampled, mixed_type=self.mixed_type)
        pt_fn = EnergyFittingNet(
            self.dp_d.get_ntypes(), self.dp_d.get_dim_out(), self.n_neuron
        )
        pt_fn.compute_output_stats(self.my_sampled)
        np.testing.assert_allclose(
            dp_fn.bias_atom_e, pt_fn.bias_atom_e.detach().cpu().numpy().ravel()
        )

    # temporarily delete this function for performance of seeds in tf and pytorch may be different
    """
    def test_stat_input(self):
        my_sampled = self.my_sampled
        # list of dicts, each dict contains samples from a system
        dp_keys = set(self.dp_merged.keys()) # dict of list of batches
        self.dp_merged['natoms'] = self.dp_merged['natoms_vec']
        for key in dp_keys:
            if not key in my_sampled[0] or key in 'coord':
                # coord is pre-normalized
                continue
            lst = []
            for item in my_sampled:
                bsz = item['energy'].shape[0]//self.data_stat_nbatch
                for j in range(self.data_stat_nbatch):
                    lst.append(item[key][j*bsz:(j+1)*bsz].cpu().numpy())
                compare(self, self.dp_merged[key], lst)
    """

    def test_descriptor(self):
        self.tf_compute_input_stats()

        my_en = self.setup_pt()
        sampled = self.my_sampled
        for sys in sampled:
            for key in [
                "coord",
                "force",
                "energy",
                "atype",
                "natoms",
                "box",
            ]:
                if key in sys.keys():
                    sys[key] = sys[key].to(env.DEVICE)
        stat_dict = my_en.compute_input_stats(sampled)
        my_en.mean = my_en.mean
        my_en.stddev = my_en.stddev
        np.testing.assert_allclose(
            self.dp_d.davg.reshape([-1]),
            my_en.mean.cpu().reshape([-1]),
            rtol=1e-14,
            atol=1e-14,
        )
        np.testing.assert_allclose(
            self.dp_d.dstd.reshape([-1]),
            my_en.stddev.cpu().reshape([-1]),
            rtol=1e-14,
            atol=1e-14,
        )


class TestDatasetNoMixed(DatasetTest, unittest.TestCase):
    def setup_data(self):
        original_data = str(Path(__file__).parent / "water/data/data_0")
        picked_data = str(Path(__file__).parent / "picked_data_for_test_stat")
        dpdata.LabeledSystem(original_data, fmt="deepmd/npy")[:2].to_deepmd_npy(
            picked_data
        )
        self.mixed_type = False
        return picked_data

    def setup_tf(self):
        return DescrptSeA_tf(
            rcut=self.rcut,
            rcut_smth=self.rcut_smth,
            sel=self.sel,
            neuron=self.filter_neuron,
            axis_neuron=self.axis_neuron,
        )

    def setup_pt(self):
        return DescrptSeA(
            self.rcut, self.rcut_smth, self.sel, self.filter_neuron, self.axis_neuron
        ).sea  # get the block who has stat as private vars

    def tf_compute_input_stats(self):
        coord = self.dp_merged["coord"]
        atype = self.dp_merged["type"]
        natoms = self.dp_merged["natoms_vec"]
        box = self.dp_merged["box"]
        self.dp_d.compute_input_stats(coord, box, atype, natoms, self.dp_mesh, {})


class TestDatasetMixed(DatasetTest, unittest.TestCase):
    def setup_data(self):
        original_data = str(Path(__file__).parent / "water/data/data_0")
        picked_data = str(Path(__file__).parent / "picked_data_for_test_stat")
        dpdata.LabeledSystem(original_data, fmt="deepmd/npy")[:2].to_deepmd_npy_mixed(
            picked_data
        )
        self.mixed_type = True
        return picked_data

    def setup_tf(self):
        return DescrptSeAtten_tf(
            ntypes=2,
            rcut=self.rcut,
            rcut_smth=self.rcut_smth,
            sel=sum(self.sel),
            neuron=self.filter_neuron,
            axis_neuron=self.axis_neuron,
            set_davg_zero=False,
        )

    def setup_pt(self):
        return DescrptDPA1(
            self.rcut,
            self.rcut_smth,
            sum(self.sel),
            2,
            self.filter_neuron,
            self.axis_neuron,
            set_davg_zero=False,
        ).se_atten

    def tf_compute_input_stats(self):
        coord = self.dp_merged["coord"]
        atype = self.dp_merged["type"]
        natoms = self.dp_merged["natoms_vec"]
        box = self.dp_merged["box"]
        real_natoms_vec = self.dp_merged["real_natoms_vec"]

        self.dp_d.compute_input_stats(
            coord,
            box,
            atype,
            natoms,
            self.dp_mesh,
            {},
            mixed_type=True,
            real_natoms_vec=real_natoms_vec,
        )


if __name__ == "__main__":
    unittest.main()<|MERGE_RESOLUTION|>--- conflicted
+++ resolved
@@ -12,6 +12,7 @@
 
 import dpdata
 import numpy as np
+import torch
 
 from deepmd.pt.model.descriptor import (
     DescrptSeA,
@@ -125,8 +126,6 @@
         self.dp_d = self.setup_tf()
 
     def test_stat_output(self):
-<<<<<<< HEAD
-=======
         def my_merge(energy, natoms):
             energy_lst = []
             natoms_lst = []
@@ -143,7 +142,6 @@
         energy = self.dp_sampled["energy"]
         natoms = self.dp_sampled["natoms_vec"]
         energy, natoms = my_merge(energy, natoms)
->>>>>>> b1de9e61
         dp_fn = EnerFitting(
             self.dp_d.get_ntypes(), self.dp_d.get_dim_out(), self.n_neuron
         )
