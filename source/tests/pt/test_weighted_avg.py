# SPDX-License-Identifier: LGPL-3.0-or-later
import json
import os
import shutil
import tempfile
import unittest
from copy import (
    deepcopy,
)
<<<<<<< HEAD
from pathlib import (
    Path,
)
from deepmd.utils.data import (
    DeepmdData,
)
=======
>>>>>>> f1a0af3d

import torch

from deepmd.entrypoints.test import test_ener as dp_test_ener
from deepmd.pt.entrypoints.main import (
    get_trainer,
)
<<<<<<< HEAD

from deepmd.infer.deep_eval import (
    DeepEval,
)
=======
from deepmd.pt.utils.utils import (
    to_numpy_array,
)

>>>>>>> f1a0af3d

class Test_testener(unittest.TestCase):
    def setUp(self) -> None:
        self.detail_file = "test_dp_test_ener_detail"
        input_json = str(Path(__file__).parent / "water/se_atten.json")
        with open(input_json) as f:
            self.config = json.load(f)
        self.config["training"]["numb_steps"] = 1
        self.config["training"]["save_freq"] = 1
        data_file = [str(Path(__file__).parent / "water/data/single")]
        self.config["training"]["training_data"]["systems"] = data_file
        self.config["training"]["validation_data"]["systems"] = data_file
        model_se_e2_a= {
                        "type_map": ["O", "H", "B"],
                        "descriptor": {
                            "type": "se_e2_a",
                            "sel": [46, 92, 4],
                            "rcut_smth": 0.50,
                            "rcut": 4.00,
                            "neuron": [25, 50, 100],
                            "resnet_dt": False,
                            "axis_neuron": 16,
                            "seed": 1,
                        },
                        "fitting_net": {
                            "neuron": [24, 24, 24],
                            "resnet_dt": True,
                            "seed": 1,
                        },
                        "data_stat_nbatch": 20,
                    }
        self.config["model"] = deepcopy(model_se_e2_a)
        self.input_json = "test_dp_test.json"
        with open(self.input_json, "w") as fp:
            json.dump(self.config, fp, indent=4)
        trainer = get_trainer(deepcopy(self.config))
        with torch.device("cpu"):
            input_dict, _, _ = trainer.get_data(is_train=False)
        input_dict.pop("spin", None)
        model = torch.jit.script(trainer.model)
        self.tmp_model = tempfile.NamedTemporaryFile(delete=False, suffix=".pth")
        torch.jit.save(model, self.tmp_model.name)

    def test_dp_test_1_frame(self) -> None:
        dp = DeepEval(self.tmp_model.name,head='PyTorch')
        system = self.config["training"]["validation_data"]["systems"][0]
        data = DeepmdData(
            sys_path=system,
            set_prefix="set",
            shuffle_test=False,
            type_map=dp.get_type_map(),
            sort_atoms=False,
        )
        err = dp_test_ener(
                dp,
                data,
                system=self.config["training"]["validation_data"]["systems"],
                numb_test=1,
                detail_file=None,
                has_atom_ener=False,
            )
        print(err)
        os.unlink(self.tmp_model.name)

    def tearDown(self) -> None:
        for f in os.listdir("."):
            if f.startswith("model") and f.endswith(".pt"):
                os.remove(f)
            if f.startswith(self.detail_file):
                os.remove(f)
            if f in ["lcurve.out", self.input_json]:
                os.remove(f)
            if f in ["stat_files"]:
                shutil.rmtree(f)


if __name__ == "__main__":
    unittest.main()
<|MERGE_RESOLUTION|>--- conflicted
+++ resolved
@@ -7,15 +7,12 @@
 from copy import (
     deepcopy,
 )
-<<<<<<< HEAD
 from pathlib import (
     Path,
 )
 from deepmd.utils.data import (
     DeepmdData,
 )
-=======
->>>>>>> f1a0af3d
 
 import torch
 
@@ -23,17 +20,10 @@
 from deepmd.pt.entrypoints.main import (
     get_trainer,
 )
-<<<<<<< HEAD
 
 from deepmd.infer.deep_eval import (
     DeepEval,
 )
-=======
-from deepmd.pt.utils.utils import (
-    to_numpy_array,
-)
-
->>>>>>> f1a0af3d
 
 class Test_testener(unittest.TestCase):
     def setUp(self) -> None:
@@ -71,6 +61,7 @@
             json.dump(self.config, fp, indent=4)
         trainer = get_trainer(deepcopy(self.config))
         with torch.device("cpu"):
+            
             input_dict, _, _ = trainer.get_data(is_train=False)
         input_dict.pop("spin", None)
         model = torch.jit.script(trainer.model)
