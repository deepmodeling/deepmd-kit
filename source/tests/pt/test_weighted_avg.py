# SPDX-License-Identifier: LGPL-3.0-or-later
import unittest
<<<<<<< HEAD
from unittest.mock import patch, MagicMock
from deepmd.entrypoints.test import test 
=======
from unittest.mock import (
    MagicMock,
    patch,
)

from deepmd.entrypoints.test import test  # Import the test function
>>>>>>> 57ba28ff


<<<<<<< HEAD
    @patch('deepmd.entrypoints.test.DeepEval') 
    @patch('deepmd.entrypoints.test.DeepmdData') 
    @patch('deepmd.entrypoints.test.test_ener')  
    @patch('deepmd.entrypoints.test.weighted_average')  
    @patch('builtins.open')  
    def test_deep_pot(self, mock_open, mock_weighted_avg, mock_test_ener, mock_deepmd_data, mock_deep_eval):
        mock_open.return_value.__enter__.return_value.read.return_value = "mock_system_1\nmock_system_2"
        
=======
class TestDeepPotModel(unittest.TestCase):
    @patch("deepmd.entrypoints.test.DeepEval")  # Mock DeepEval class
    @patch("deepmd.entrypoints.test.DeepmdData")  # Mock DeepmdData class
    @patch("deepmd.entrypoints.test.test_ener")  # Mock test_ener function
    @patch("deepmd.entrypoints.test.weighted_average")  # Mock weighted_average function
    @patch("builtins.open")  # Mock the open function to avoid FileNotFoundError
    def test_deep_pot(
        self,
        mock_open,
        mock_weighted_avg,
        mock_test_ener,
        mock_deepmd_data,
        mock_deep_eval,
    ):
        # Mock the file reading behavior to return mock data instead
        mock_open.return_value.__enter__.return_value.read.return_value = (
            "mock_system_1\nmock_system_2"
        )

        # Setup mock return values
>>>>>>> 57ba28ff
        mock_deep_eval_instance = MagicMock()
        mock_deep_eval.return_value = mock_deep_eval_instance
        mock_deep_eval_instance.get_type_map.return_value = "mock_type_map"

        mock_deepmd_data_instance = MagicMock()
        mock_deepmd_data.return_value = mock_deepmd_data_instance
<<<<<<< HEAD
        
=======

        # Define the base_data to simulate the test_ener output
>>>>>>> 57ba28ff
        base_data = [
            { 
                "mae_e": (2.0, 5),
                "mae_ea": (1.5, 5),
                "rmse_e": (2.5, 5),
                "rmse_ea": (2.0, 5),
                "mae_f": (0.3, 15),
                "rmse_f": (0.4, 15),
                "mae_v": (1.2, 5),
                "rmse_v": (1.5, 5),
                "mae_va": (0.8, 5),
                "rmse_va": (1.0, 5),
            },
            { 
                "mae_e": (3.0, 10),
                "mae_ea": (2.5, 10),
                "rmse_e": (3.5, 10),
                "rmse_ea": (3.0, 10),
                "mae_f": (0.5, 30),
                "rmse_f": (0.6, 30),
                "mae_v": (2.0, 10),
                "rmse_v": (2.5, 10),
                "mae_va": (1.5, 10),
                "rmse_va": (2.0, 10),
            },
            { 
                "mae_e": (4.0, 15),
                "mae_ea": (3.5, 15),
                "rmse_e": (4.5, 15),
                "rmse_ea": (4.0, 15),
                "mae_f": (0.7, 45),
                "rmse_f": (0.8, 45),
                "mae_v": (3.0, 15),
                "rmse_v": (3.5, 15),
                "mae_va": (2.5, 15),
                "rmse_va": (3.0, 15),
            },
        ]

        mock_test_ener.return_value = (
<<<<<<< HEAD
            base_data[0],  
            1,  
            1,  
            1   
        )

        test(model="mock_model_path", 
             system="mock_system_path", 
             datafile="mock_datafile.txt", 
             numb_test=10, 
             rand_seed=None, 
             shuffle_test=True, 
             detail_file="mock_detail.txt", 
             atomic=True)
        
=======
            base_data[0],  # Using the first system's base data
            1,  # find_energy
            1,  # find_force
            1,  # find_virial
        )

        # Call the function with mock data
        test(
            model="mock_model_path",
            system="mock_system_path",
            datafile="mock_datafile.txt",  # Still passing mock file name
            numb_test=10,
            rand_seed=None,
            shuffle_test=True,
            detail_file="mock_detail.txt",
            atomic=True,
        )

        # Check if mocks are called as expected
>>>>>>> 57ba28ff
        mock_deep_eval.assert_called_once_with("mock_model_path", head=None)
        mock_deepmd_data.assert_called_once_with(
            "mock_system_path",
            set_prefix="set",
            shuffle_test=True,
            type_map="mock_type_map",
            sort_atoms=False,
        )
        mock_test_ener.assert_called_once() 
        mock_weighted_avg.assert_called_once()

<<<<<<< HEAD
        mock_open.assert_called_once_with("mock_datafile.txt", 'r')

        self.assertEqual(mock_weighted_avg.return_value['mae_e'], 0.7)
        self.assertEqual(mock_weighted_avg.return_value['rmse_e'], 0.4)
=======
        # Check if the file was opened (mocked)
        mock_open.assert_called_once_with("mock_datafile.txt", "r")

        # Check results
        self.assertEqual(mock_weighted_avg.return_value["mae_e"], 0.7)
        self.assertEqual(mock_weighted_avg.return_value["rmse_e"], 0.4)

>>>>>>> 57ba28ff

if __name__ == "__main__":
    unittest.main()<|MERGE_RESOLUTION|>--- conflicted
+++ resolved
@@ -1,28 +1,13 @@
 # SPDX-License-Identifier: LGPL-3.0-or-later
 import unittest
-<<<<<<< HEAD
-from unittest.mock import patch, MagicMock
-from deepmd.entrypoints.test import test 
-=======
 from unittest.mock import (
     MagicMock,
     patch,
 )
 
 from deepmd.entrypoints.test import test  # Import the test function
->>>>>>> 57ba28ff
 
 
-<<<<<<< HEAD
-    @patch('deepmd.entrypoints.test.DeepEval') 
-    @patch('deepmd.entrypoints.test.DeepmdData') 
-    @patch('deepmd.entrypoints.test.test_ener')  
-    @patch('deepmd.entrypoints.test.weighted_average')  
-    @patch('builtins.open')  
-    def test_deep_pot(self, mock_open, mock_weighted_avg, mock_test_ener, mock_deepmd_data, mock_deep_eval):
-        mock_open.return_value.__enter__.return_value.read.return_value = "mock_system_1\nmock_system_2"
-        
-=======
 class TestDeepPotModel(unittest.TestCase):
     @patch("deepmd.entrypoints.test.DeepEval")  # Mock DeepEval class
     @patch("deepmd.entrypoints.test.DeepmdData")  # Mock DeepmdData class
@@ -43,19 +28,14 @@
         )
 
         # Setup mock return values
->>>>>>> 57ba28ff
         mock_deep_eval_instance = MagicMock()
         mock_deep_eval.return_value = mock_deep_eval_instance
         mock_deep_eval_instance.get_type_map.return_value = "mock_type_map"
 
         mock_deepmd_data_instance = MagicMock()
         mock_deepmd_data.return_value = mock_deepmd_data_instance
-<<<<<<< HEAD
-        
-=======
 
         # Define the base_data to simulate the test_ener output
->>>>>>> 57ba28ff
         base_data = [
             { 
                 "mae_e": (2.0, 5),
@@ -96,23 +76,6 @@
         ]
 
         mock_test_ener.return_value = (
-<<<<<<< HEAD
-            base_data[0],  
-            1,  
-            1,  
-            1   
-        )
-
-        test(model="mock_model_path", 
-             system="mock_system_path", 
-             datafile="mock_datafile.txt", 
-             numb_test=10, 
-             rand_seed=None, 
-             shuffle_test=True, 
-             detail_file="mock_detail.txt", 
-             atomic=True)
-        
-=======
             base_data[0],  # Using the first system's base data
             1,  # find_energy
             1,  # find_force
@@ -132,7 +95,6 @@
         )
 
         # Check if mocks are called as expected
->>>>>>> 57ba28ff
         mock_deep_eval.assert_called_once_with("mock_model_path", head=None)
         mock_deepmd_data.assert_called_once_with(
             "mock_system_path",
@@ -144,12 +106,6 @@
         mock_test_ener.assert_called_once() 
         mock_weighted_avg.assert_called_once()
 
-<<<<<<< HEAD
-        mock_open.assert_called_once_with("mock_datafile.txt", 'r')
-
-        self.assertEqual(mock_weighted_avg.return_value['mae_e'], 0.7)
-        self.assertEqual(mock_weighted_avg.return_value['rmse_e'], 0.4)
-=======
         # Check if the file was opened (mocked)
         mock_open.assert_called_once_with("mock_datafile.txt", "r")
 
@@ -157,7 +113,6 @@
         self.assertEqual(mock_weighted_avg.return_value["mae_e"], 0.7)
         self.assertEqual(mock_weighted_avg.return_value["rmse_e"], 0.4)
 
->>>>>>> 57ba28ff
 
 if __name__ == "__main__":
     unittest.main()