# SPDX-License-Identifier: LGPL-3.0-or-later
import json
import os
import shutil
import tempfile
import unittest
from copy import (
    deepcopy,
)
from pathlib import (
    Path,
)

import torch

from deepmd.entrypoints.test import test_ener as dp_test_ener
from deepmd.infer.deep_eval import (
    DeepEval,
)
from deepmd.pt.entrypoints.main import (
    get_trainer,
)
from deepmd.utils.data import (
    DeepmdData,
)

<<<<<<< HEAD
class Test_testener_without_spin(unittest.TestCase):
=======

class Test_testener(unittest.TestCase):
>>>>>>> af769466
    def setUp(self) -> None:
        self.detail_file = "test_dp_test_ener_detail"
        input_json = str(Path(__file__).parent / "water/se_atten.json")
        with open(input_json) as f:
            self.config = json.load(f)
        self.config["training"]["numb_steps"] = 1
        self.config["training"]["save_freq"] = 1
        data_file = [str(Path(__file__).parent / "water/data/single")]
        self.config["training"]["training_data"]["systems"] = data_file
        self.config["training"]["validation_data"]["systems"] = data_file
        model_se_e2_a = {
            "type_map": ["O", "H", "B"],
            "descriptor": {
                "type": "se_e2_a",
                "sel": [46, 92, 4],
                "rcut_smth": 0.50,
                "rcut": 4.00,
                "neuron": [25, 50, 100],
                "resnet_dt": False,
                "axis_neuron": 16,
                "seed": 1,
            },
            "fitting_net": {
                "neuron": [24, 24, 24],
                "resnet_dt": True,
                "seed": 1,
            },
            "data_stat_nbatch": 20,
        }
        self.config["model"] = deepcopy(model_se_e2_a)
        self.input_json = "test_dp_test.json"
        with open(self.input_json, "w") as fp:
            json.dump(self.config, fp, indent=4)
        trainer = get_trainer(deepcopy(self.config))
<<<<<<< HEAD
=======
        with torch.device("cpu"):
            input_dict, _, _ = trainer.get_data(is_train=False)
        input_dict.pop("spin", None)
>>>>>>> af769466
        model = torch.jit.script(trainer.model)
        self.tmp_model = tempfile.NamedTemporaryFile(delete=False, suffix=".pth")
        torch.jit.save(model, self.tmp_model.name)

<<<<<<< HEAD
    def test_dp_test_ener_without_spin(self) -> None:
        dp = DeepEval(self.tmp_model.name,head='PyTorch')
=======
    def test_dp_test_1_frame(self) -> None:
        dp = DeepEval(self.tmp_model.name, head="PyTorch")
>>>>>>> af769466
        system = self.config["training"]["validation_data"]["systems"][0]
        data = DeepmdData(
            sys_path=system,
            set_prefix="set",
            shuffle_test=False,
            type_map=dp.get_type_map(),
            sort_atoms=False,
        )
        err = dp_test_ener(
<<<<<<< HEAD
                dp,
                data,
                system,
                numb_test=1,
                detail_file=None,
                has_atom_ener=False,
            )
        print(err)
        os.unlink(self.tmp_model.name)

    def tearDown(self) -> None:
        for f in os.listdir("."):
            if f.startswith("model") and f.endswith(".pt"):
                os.remove(f)
            if f.startswith(self.detail_file):
                os.remove(f)
            if f in ["lcurve.out", self.input_json]:
                os.remove(f)
            if f in ["stat_files"]:
                shutil.rmtree(f)

class Test_testener_spin(unittest.TestCase):
    def setUp(self) -> None:
        self.detail_file = "test_dp_test_ener_spin_detail"
        input_json = str(Path(__file__).parent / "water/se_atten.json")
        with open(input_json) as f:
            self.config = json.load(f)
        self.config["training"]["numb_steps"] = 1
        self.config["training"]["save_freq"] = 1
        data_file = [str(Path(__file__).parent / "NiO/data/single")]
        self.config["training"]["training_data"]["systems"] = data_file
        self.config["training"]["validation_data"]["systems"] = data_file
        model_spin=model_spin = {
                    "type_map": ["O", "H", "B"],
                    "descriptor": {
                        "type": "se_e2_a",
                        "sel": [46, 92, 4],
                        "rcut_smth": 0.50,
                        "rcut": 4.00,
                        "neuron": [25, 50, 100],
                        "resnet_dt": False,
                        "axis_neuron": 16,
                        "seed": 1,
                    },
                    "fitting_net": {
                        "neuron": [24, 24, 24],
                        "resnet_dt": True,
                        "seed": 1,
                    },
                    "data_stat_nbatch": 20,
                    "spin": {
                        "use_spin": [True, False, False],
                        "virtual_scale": [0.3140],
                        "_comment": " that's all",
                    },
                }
        self.config["model"] = deepcopy(model_spin)
        self.config["model"]["type_map"] = ["Ni", "O", "B"]
        self.input_json = "test_dp_test.json"
        with open(self.input_json, "w") as fp:
            json.dump(self.config, fp, indent=4)
        trainer = get_trainer(deepcopy(self.config))
        model = torch.jit.script(trainer.model)
        self.tmp_model = tempfile.NamedTemporaryFile(delete=False, suffix=".pth")
        torch.jit.save(model, self.tmp_model.name)

    def test_dp_test_ener_with_spin(self) -> None:
        dp = DeepEval(self.tmp_model.name,head='PyTorch')
        system = self.config["training"]["validation_data"]["systems"][0]
        data = DeepmdData(
            sys_path=system,
            set_prefix="set",
            shuffle_test=False,
            type_map=dp.get_type_map(),
            sort_atoms=False,
        )

        err = dp_test_ener(
                dp,
                data,
                system,
                numb_test=1,
                detail_file=None,
                has_atom_ener=False,
            )
=======
            dp,
            data,
            system=self.config["training"]["validation_data"]["systems"],
            numb_test=1,
            detail_file=None,
            has_atom_ener=False,
        )
>>>>>>> af769466
        print(err)
        os.unlink(self.tmp_model.name)

    def tearDown(self) -> None:
        for f in os.listdir("."):
            if f.startswith("model") and f.endswith(".pt"):
                os.remove(f)
            if f.startswith(self.detail_file):
                os.remove(f)
            if f in ["lcurve.out", self.input_json]:
                os.remove(f)
            if f in ["stat_files"]:
                shutil.rmtree(f)


if __name__ == "__main__":
    unittest.main()<|MERGE_RESOLUTION|>--- conflicted
+++ resolved
@@ -24,12 +24,8 @@
     DeepmdData,
 )
 
-<<<<<<< HEAD
+
 class Test_testener_without_spin(unittest.TestCase):
-=======
-
-class Test_testener(unittest.TestCase):
->>>>>>> af769466
     def setUp(self) -> None:
         self.detail_file = "test_dp_test_ener_detail"
         input_json = str(Path(__file__).parent / "water/se_atten.json")
@@ -64,23 +60,12 @@
         with open(self.input_json, "w") as fp:
             json.dump(self.config, fp, indent=4)
         trainer = get_trainer(deepcopy(self.config))
-<<<<<<< HEAD
-=======
-        with torch.device("cpu"):
-            input_dict, _, _ = trainer.get_data(is_train=False)
-        input_dict.pop("spin", None)
->>>>>>> af769466
         model = torch.jit.script(trainer.model)
         self.tmp_model = tempfile.NamedTemporaryFile(delete=False, suffix=".pth")
         torch.jit.save(model, self.tmp_model.name)
 
-<<<<<<< HEAD
     def test_dp_test_ener_without_spin(self) -> None:
         dp = DeepEval(self.tmp_model.name,head='PyTorch')
-=======
-    def test_dp_test_1_frame(self) -> None:
-        dp = DeepEval(self.tmp_model.name, head="PyTorch")
->>>>>>> af769466
         system = self.config["training"]["validation_data"]["systems"][0]
         data = DeepmdData(
             sys_path=system,
@@ -90,7 +75,6 @@
             sort_atoms=False,
         )
         err = dp_test_ener(
-<<<<<<< HEAD
                 dp,
                 data,
                 system,
@@ -176,15 +160,6 @@
                 detail_file=None,
                 has_atom_ener=False,
             )
-=======
-            dp,
-            data,
-            system=self.config["training"]["validation_data"]["systems"],
-            numb_test=1,
-            detail_file=None,
-            has_atom_ener=False,
-        )
->>>>>>> af769466
         print(err)
         os.unlink(self.tmp_model.name)
 
