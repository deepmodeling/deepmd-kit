# SPDX-License-Identifier: LGPL-3.0-or-later
import json
import os
import shutil
import tempfile
import unittest
from copy import (
    deepcopy,
)
from pathlib import (
    Path,
)

import torch

from deepmd.entrypoints.test import test_ener as dp_test_ener
from deepmd.infer.deep_eval import (
    DeepEval,
)
from deepmd.pt.entrypoints.main import (
    get_trainer,
)
from deepmd.utils.data import (
    DeepmdData,
)
import numpy as np


class Test_testener_without_spin(unittest.TestCase):
    def setUp(self) -> None:
        self.detail_file = "test_dp_test_ener_detail"
        input_json = str(Path(__file__).parent / "water/se_atten.json")
        with open(input_json) as f:
            self.config = json.load(f)
        self.config["training"]["numb_steps"] = 1
        self.config["training"]["save_freq"] = 1
        data_file = [str(Path(__file__).parent / "water/data/single")]
        self.config["training"]["training_data"]["systems"] = data_file
        self.config["training"]["validation_data"]["systems"] = data_file
        model_se_e2_a = {
            "type_map": ["O", "H", "B"],
            "descriptor": {
                "type": "se_e2_a",
                "sel": [46, 92, 4],
                "rcut_smth": 0.50,
                "rcut": 4.00,
                "neuron": [25, 50, 100],
                "resnet_dt": False,
                "axis_neuron": 16,
                "seed": 1,
            },
            "fitting_net": {
                "neuron": [24, 24, 24],
                "resnet_dt": True,
                "seed": 1,
            },
            "data_stat_nbatch": 20,
        }
        self.config["model"] = deepcopy(model_se_e2_a)
        self.input_json = "test_dp_test.json"
        with open(self.input_json, "w") as fp:
            json.dump(self.config, fp, indent=4)
        trainer = get_trainer(deepcopy(self.config))
        model = torch.jit.script(trainer.model)
        self.tmp_model = tempfile.NamedTemporaryFile(delete=False, suffix=".pth")
        torch.jit.save(model, self.tmp_model.name)

    def test_dp_test_ener_without_spin(self) -> None:
        dp = DeepEval(self.tmp_model.name, head="PyTorch")
        system = self.config["training"]["validation_data"]["systems"][0]
        data = DeepmdData(
            sys_path=system,
            set_prefix="set",
            shuffle_test=False,
            type_map=dp.get_type_map(),
            sort_atoms=False,
        )
        err = dp_test_ener(
<<<<<<< HEAD
                dp,
                data,
                system,
                numb_test=1,
                detail_file=None,
                has_atom_ener=False,
            )
        self.assertIn("mae_e", err, "'mae_e' key is missing in the result")
        self.assertNotIn("mae_fm", err, "'mae_fm' key is missing in the result")
        self.assertNotIn("mae_v", err, "'mae_v' key should not be present in the result")
        self.assertIn("mae_f", err, "'mae_f' key should not be present in the result")
    
=======
            dp,
            data,
            system,
            numb_test=1,
            detail_file=None,
            has_atom_ener=False,
        )
        print(err)
>>>>>>> 0204bae0
        os.unlink(self.tmp_model.name)

    def tearDown(self) -> None:
        for f in os.listdir("."):
            if f.startswith("model") and f.endswith(".pt"):
                os.remove(f)
            if f.startswith(self.detail_file):
                os.remove(f)
            if f in ["lcurve.out", self.input_json]:
                os.remove(f)
            if f in ["stat_files"]:
                shutil.rmtree(f)

<<<<<<< HEAD
class Test_testener_with_virial(unittest.TestCase):
    def setUp(self) -> None:
        self.detail_file = "test_dp_test_ener_detail"
        input_json = str(Path(__file__).parent / "water/se_atten.json")
        with open(input_json) as f:
            self.config = json.load(f)
        self.config["training"]["numb_steps"] = 1
        self.config["training"]["save_freq"] = 1
        data_file = [str(Path(__file__).parent / "water/data/single")]
        self.config["training"]["training_data"]["systems"] = data_file
        self.config["training"]["validation_data"]["systems"] = data_file
        model_se_e2_a = {
            "type_map": ["O", "H", "B"],
            "descriptor": {
                "type": "se_e2_a",
                "sel": [46, 92, 4],
                "rcut_smth": 0.50,
                "rcut": 4.00,
                "neuron": [25, 50, 100],
                "resnet_dt": False,
                "axis_neuron": 16,
                "seed": 1,
            },
            "fitting_net": {
                "neuron": [24, 24, 24],
                "resnet_dt": True,
                "seed": 1,
            },
            "data_stat_nbatch": 20,
        }
        self.config["model"] = deepcopy(model_se_e2_a)
        self.input_json = "test_dp_test.json"
        with open(self.input_json, "w") as fp:
            json.dump(self.config, fp, indent=4)
        trainer = get_trainer(deepcopy(self.config))
        model = torch.jit.script(trainer.model)
        self.tmp_model = tempfile.NamedTemporaryFile(delete=False, suffix=".pth")
        torch.jit.save(model, self.tmp_model.name)

    def test_dp_test_ener_with_virial(self) -> None:
        virial_path_fake = os.path.join(self.config["training"]["validation_data"]["systems"][0], 'set.000', 'virial.npy')
        np.save(virial_path_fake,np.ones([1, 9], dtype=np.float64))
        dp = DeepEval(self.tmp_model.name,head='PyTorch')
        system = self.config["training"]["validation_data"]["systems"][0]
        data = DeepmdData(
            sys_path=system,
            set_prefix="set",
            shuffle_test=False,
            type_map=dp.get_type_map(),
            sort_atoms=False,
        )
        err = dp_test_ener(
                dp,
                data,
                system,
                numb_test=1,
                detail_file=None,
                has_atom_ener=False,
            )
        self.assertIn("mae_e", err, "'mae_e' key is missing in the result")
        self.assertNotIn("mae_fm", err, "'mae_fm' key is missing in the result")
        self.assertIn("mae_v", err, "'mae_v' key should not be present in the result")
        self.assertIn("mae_f", err, "'mae_f' key should not be present in the result")
    
        os.unlink(self.tmp_model.name)

    def tearDown(self) -> None:
        for f in os.listdir("."):
            if f.startswith("model") and f.endswith(".pt"):
                os.remove(f)
            if f.startswith(self.detail_file):
                os.remove(f)
            if f in ["lcurve.out", self.input_json]:
                os.remove(f)
            if f in ["stat_files"]:
                shutil.rmtree(f)
            virial_path_fake = os.path.join(self.config["training"]["validation_data"]["systems"][0], 'set.000', 'virial.npy')
            if os.path.exists(virial_path_fake):
                os.remove(virial_path_fake)
                
=======

>>>>>>> 0204bae0
class Test_testener_spin(unittest.TestCase):
    def setUp(self) -> None:
        self.detail_file = "test_dp_test_ener_spin_detail"
        input_json = str(Path(__file__).parent / "water/se_atten.json")
        with open(input_json) as f:
            self.config = json.load(f)
        self.config["training"]["numb_steps"] = 1
        self.config["training"]["save_freq"] = 1
        data_file = [str(Path(__file__).parent / "NiO/data/single")]
        self.config["training"]["training_data"]["systems"] = data_file
        self.config["training"]["validation_data"]["systems"] = data_file
        model_spin = model_spin = {
            "type_map": ["O", "H", "B"],
            "descriptor": {
                "type": "se_e2_a",
                "sel": [46, 92, 4],
                "rcut_smth": 0.50,
                "rcut": 4.00,
                "neuron": [25, 50, 100],
                "resnet_dt": False,
                "axis_neuron": 16,
                "seed": 1,
            },
            "fitting_net": {
                "neuron": [24, 24, 24],
                "resnet_dt": True,
                "seed": 1,
            },
            "data_stat_nbatch": 20,
            "spin": {
                "use_spin": [True, False, False],
                "virtual_scale": [0.3140],
                "_comment": " that's all",
            },
        }
        self.config["model"] = deepcopy(model_spin)
        self.config["model"]["type_map"] = ["Ni", "O", "B"]
        self.input_json = "test_dp_test.json"
        with open(self.input_json, "w") as fp:
            json.dump(self.config, fp, indent=4)
        trainer = get_trainer(deepcopy(self.config))
        model = torch.jit.script(trainer.model)
        self.tmp_model = tempfile.NamedTemporaryFile(delete=False, suffix=".pth")
        torch.jit.save(model, self.tmp_model.name)

    def test_dp_test_ener_with_spin(self) -> None:
        dp = DeepEval(self.tmp_model.name, head="PyTorch")
        system = self.config["training"]["validation_data"]["systems"][0]
        data = DeepmdData(
            sys_path=system,
            set_prefix="set",
            shuffle_test=False,
            type_map=dp.get_type_map(),
            sort_atoms=False,
        )

        err = dp_test_ener(
<<<<<<< HEAD
                dp,
                data,
                system,
                numb_test=1,
                detail_file=None,
                has_atom_ener=False,
            )
        self.assertIn("mae_e", err, "'mae_e' key is missing in the result")
        self.assertIn("mae_fm", err, "'mae_fm' key is missing in the result")
        self.assertNotIn("mae_v", err, "'mae_v' key should not be present in the result")
        self.assertNotIn("mae_f", err, "'mae_f' key should not be present in the result")
=======
            dp,
            data,
            system,
            numb_test=1,
            detail_file=None,
            has_atom_ener=False,
        )
        print(err)
>>>>>>> 0204bae0
        os.unlink(self.tmp_model.name)

    def tearDown(self) -> None:
        for f in os.listdir("."):
            if f.startswith("model") and f.endswith(".pt"):
                os.remove(f)
            if f.startswith(self.detail_file):
                os.remove(f)
            if f in ["lcurve.out", self.input_json]:
                os.remove(f)
            if f in ["stat_files"]:
                shutil.rmtree(f)

if __name__ == "__main__":
    unittest.main()<|MERGE_RESOLUTION|>--- conflicted
+++ resolved
@@ -76,7 +76,6 @@
             sort_atoms=False,
         )
         err = dp_test_ener(
-<<<<<<< HEAD
                 dp,
                 data,
                 system,
@@ -89,16 +88,6 @@
         self.assertNotIn("mae_v", err, "'mae_v' key should not be present in the result")
         self.assertIn("mae_f", err, "'mae_f' key should not be present in the result")
     
-=======
-            dp,
-            data,
-            system,
-            numb_test=1,
-            detail_file=None,
-            has_atom_ener=False,
-        )
-        print(err)
->>>>>>> 0204bae0
         os.unlink(self.tmp_model.name)
 
     def tearDown(self) -> None:
@@ -112,7 +101,6 @@
             if f in ["stat_files"]:
                 shutil.rmtree(f)
 
-<<<<<<< HEAD
 class Test_testener_with_virial(unittest.TestCase):
     def setUp(self) -> None:
         self.detail_file = "test_dp_test_ener_detail"
@@ -176,7 +164,6 @@
         self.assertNotIn("mae_fm", err, "'mae_fm' key is missing in the result")
         self.assertIn("mae_v", err, "'mae_v' key should not be present in the result")
         self.assertIn("mae_f", err, "'mae_f' key should not be present in the result")
-    
         os.unlink(self.tmp_model.name)
 
     def tearDown(self) -> None:
@@ -193,9 +180,6 @@
             if os.path.exists(virial_path_fake):
                 os.remove(virial_path_fake)
                 
-=======
-
->>>>>>> 0204bae0
 class Test_testener_spin(unittest.TestCase):
     def setUp(self) -> None:
         self.detail_file = "test_dp_test_ener_spin_detail"
@@ -253,7 +237,6 @@
         )
 
         err = dp_test_ener(
-<<<<<<< HEAD
                 dp,
                 data,
                 system,
@@ -265,16 +248,6 @@
         self.assertIn("mae_fm", err, "'mae_fm' key is missing in the result")
         self.assertNotIn("mae_v", err, "'mae_v' key should not be present in the result")
         self.assertNotIn("mae_f", err, "'mae_f' key should not be present in the result")
-=======
-            dp,
-            data,
-            system,
-            numb_test=1,
-            detail_file=None,
-            has_atom_ener=False,
-        )
-        print(err)
->>>>>>> 0204bae0
         os.unlink(self.tmp_model.name)
 
     def tearDown(self) -> None:
