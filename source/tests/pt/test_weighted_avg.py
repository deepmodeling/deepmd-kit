# SPDX-License-Identifier: LGPL-3.0-or-later
import json
import os
import shutil
import tempfile
import unittest
from copy import (
    deepcopy,
)
from pathlib import (
    Path,
)

import numpy as np
import torch

from deepmd.entrypoints.test import test_ener as dp_test_ener
from deepmd.infer.deep_eval import (
    DeepEval,
)
from deepmd.pt.entrypoints.main import (
    get_trainer,
)
from deepmd.utils.data import (
    DeepmdData,
)
from deepmd.utils.weight_avg import (
    weighted_average,
)

from .model.test_permutation import (
    model_se_e2_a,
    model_spin,
)


class Test_testener_without_spin(unittest.TestCase):
    def setUp(self) -> None:
        self.detail_file = "test_dp_test_ener_detail"
        input_json = str(Path(__file__).parent / "water/se_atten.json")
        with open(input_json) as f:
            self.config = json.load(f)
        self.config["training"]["numb_steps"] = 1
        self.config["training"]["save_freq"] = 1
        data_file = [str(Path(__file__).parent / "water/data/single")]
        self.config["training"]["training_data"]["systems"] = data_file
        self.config["training"]["validation_data"]["systems"] = data_file
        self.config["model"] = deepcopy(model_se_e2_a)
        self.input_json = "test_dp_test.json"
        with open(self.input_json, "w") as fp:
            json.dump(self.config, fp, indent=4)
        trainer = get_trainer(deepcopy(self.config))
        model = torch.jit.script(trainer.model)
        self.tmp_model = tempfile.NamedTemporaryFile(delete=False, suffix=".pth")
        torch.jit.save(model, self.tmp_model.name)

    def test_dp_test_ener_without_spin(self) -> None:
        dp = DeepEval(self.tmp_model.name, head="PyTorch")
        system = self.config["training"]["validation_data"]["systems"][0]
        data = DeepmdData(
            sys_path=system,
            set_prefix="set",
            shuffle_test=False,
            type_map=dp.get_type_map(),
            sort_atoms=False,
        )
        err = dp_test_ener(
            dp,
            data,
            system,
            numb_test=1,
            detail_file=None,
            has_atom_ener=False,
        )
        self.assertIn("mae_e", err, "'mae_e' key is missing in the result")
        self.assertNotIn(
            "mae_fm", err, "'mae_fm' key should not be present in the result"
        )
        self.assertNotIn(
            "mae_v", err, "'mae_v' key should not be present in the result"
        )
        self.assertIn("mae_f", err, "'mae_f' key is missing in the result")

<<<<<<< HEAD
    def test_dp_test_ener_with_multisys_and_with_virial(self) -> None:
=======
        os.unlink(self.tmp_model.name)

    def tearDown(self) -> None:
        for f in os.listdir("."):
            if f.startswith("model") and f.endswith(".pt"):
                os.remove(f)
            if f.startswith(self.detail_file):
                os.remove(f)
            if f in ["lcurve.out", self.input_json]:
                os.remove(f)
            if f in ["stat_files"]:
                shutil.rmtree(f)


class Test_testener_with_virial(unittest.TestCase):
    def setUp(self) -> None:
        self.detail_file = "test_dp_test_ener_detail"
        input_json = str(Path(__file__).parent / "water/se_atten.json")
        with open(input_json) as f:
            self.config = json.load(f)
        self.config["training"]["numb_steps"] = 1
        self.config["training"]["save_freq"] = 1
        data_file = [str(Path(__file__).parent / "water/data/single")]
        self.config["training"]["training_data"]["systems"] = data_file
        self.config["training"]["validation_data"]["systems"] = data_file
        self.config["model"] = deepcopy(model_se_e2_a)
        self.input_json = "test_dp_test.json"
        with open(self.input_json, "w") as fp:
            json.dump(self.config, fp, indent=4)
        trainer = get_trainer(deepcopy(self.config))
        model = torch.jit.script(trainer.model)
        self.tmp_model = tempfile.NamedTemporaryFile(delete=False, suffix=".pth")
        torch.jit.save(model, self.tmp_model.name)

    def test_dp_test_ener_with_virial(self) -> None:
        virial_path_fake = os.path.join(
            self.config["training"]["validation_data"]["systems"][0],
            "set.000",
            "virial.npy",
        )
        np.save(virial_path_fake, np.ones([1, 9], dtype=np.float64))
        dp = DeepEval(self.tmp_model.name, head="PyTorch")
        system = self.config["training"]["validation_data"]["systems"][0]
        data = DeepmdData(
            sys_path=system,
            set_prefix="set",
            shuffle_test=False,
            type_map=dp.get_type_map(),
            sort_atoms=False,
        )
        err = dp_test_ener(
            dp,
            data,
            system,
            numb_test=1,
            detail_file=None,
            has_atom_ener=False,
        )
        self.assertIn("mae_e", err, "'mae_e' key is missing in the result")
        self.assertNotIn(
            "mae_fm", err, "'mae_fm' key should not be present in the result"
        )
        self.assertIn("mae_v", err, "'mae_v' key is missing in the result")
        self.assertIn("mae_f", err, "'mae_f' key is missing in the result")
        os.unlink(self.tmp_model.name)

    def tearDown(self) -> None:
        for f in os.listdir("."):
            if f.startswith("model") and f.endswith(".pt"):
                os.remove(f)
            if f.startswith(self.detail_file):
                os.remove(f)
            if f in ["lcurve.out", self.input_json]:
                os.remove(f)
            if f in ["stat_files"]:
                shutil.rmtree(f)
            virial_path_fake = os.path.join(
                self.config["training"]["validation_data"]["systems"][0],
                "set.000",
                "virial.npy",
            )
            if os.path.exists(virial_path_fake):
                os.remove(virial_path_fake)


class Test_testener_with_multisys(unittest.TestCase):
    def setUp(self) -> None:
        self.detail_file = "test_dp_test_ener_detail"
        input_json = str(Path(__file__).parent / "water/se_atten.json")
        with open(input_json) as f:
            self.config = json.load(f)
        self.config["training"]["numb_steps"] = 1
        self.config["training"]["save_freq"] = 1
        data_file = [str(Path(__file__).parent / "water/data/single")]
        self.config["training"]["training_data"]["systems"] = data_file
        self.config["training"]["validation_data"]["systems"] = data_file
        self.config["model"] = deepcopy(model_se_e2_a)
        self.input_json = "test_dp_test.json"
        with open(self.input_json, "w") as fp:
            json.dump(self.config, fp, indent=4)
        trainer = get_trainer(deepcopy(self.config))
        model = torch.jit.script(trainer.model)
        self.tmp_model = tempfile.NamedTemporaryFile(delete=False, suffix=".pth")
        torch.jit.save(model, self.tmp_model.name)

    def test_dp_test_ener_with_multisys(self) -> None:
>>>>>>> fff57298
        dp = DeepEval(self.tmp_model.name, head="PyTorch")
        system = self.config["training"]["validation_data"]["systems"][0]
        data = DeepmdData(
            sys_path=system,
            set_prefix="set",
            shuffle_test=False,
            type_map=dp.get_type_map(),
            sort_atoms=False,
        )
        err = []
        err_novirial = dp_test_ener(
            dp,
            data,
            system,
            numb_test=1,
            detail_file=None,
            has_atom_ener=False,
        )
        err.append(err_novirial)
        ener_nv, weight_nv = err_novirial["mae_e"]
        virial_path_fake = os.path.join(
            self.config["training"]["validation_data"]["systems"][0],
            "set.000",
            "virial.npy",
        )
        np.save(virial_path_fake, np.ones([1, 9], dtype=np.float64))
        data = DeepmdData(
            sys_path=system,
            set_prefix="set",
            shuffle_test=False,
            type_map=dp.get_type_map(),
            sort_atoms=False,
        )
        err_virial = dp_test_ener(
            dp,
            data,
            system,
            numb_test=1,
            detail_file=None,
            has_atom_ener=False,
        )

        self.assertIn("mae_e", err_virial, "'mae_e' key is missing in the result")
        self.assertNotIn(
            "mae_fm", err_virial, "'mae_fm' key should not be present in the result"
        )
        self.assertIn("mae_v", err_virial, "'mae_v' key is missing in the result")
        self.assertIn("mae_f", err_virial, "'mae_f' key is missing in the result")

        ener_v, weight_v = err_virial["mae_e"]
        mae_v, _ = err_virial["mae_v"]
        weight = weight_nv + weight_v
        ener = (ener_v * weight_v) + (ener_nv * weight_nv)
        mae_e_expected = ener / weight
        err.append(err_virial)
        avg_err = weighted_average(err)

        self.assertEqual(avg_err["mae_v"], mae_v, 
                         f"Expected mae_v in avg_err to be {mae_v} but got {avg_err['mae_v']}")

        self.assertEqual(avg_err["mae_e"], mae_e_expected, 
                         f"Expected mae_e in avg_err to be {mae_e_expected} but got {avg_err['mae_e']}")

        os.unlink(self.tmp_model.name)

    def tearDown(self) -> None:
        for f in os.listdir("."):
            if f.startswith("model") and f.endswith(".pt"):
                os.remove(f)
            if f.startswith(self.detail_file):
                os.remove(f)
            if f in ["lcurve.out", self.input_json]:
                os.remove(f)
            if f in ["stat_files"]:
                shutil.rmtree(f)
            virial_path_fake = os.path.join(
                self.config["training"]["validation_data"]["systems"][0],
                "set.000",
                "virial.npy",
            )
            if os.path.exists(virial_path_fake):
                os.remove(virial_path_fake)

class Test_testener_spin(unittest.TestCase):
    def setUp(self) -> None:
        self.detail_file = "test_dp_test_ener_spin_detail"
        input_json = str(Path(__file__).parent / "water/se_atten.json")
        with open(input_json) as f:
            self.config = json.load(f)
        self.config["training"]["numb_steps"] = 1
        self.config["training"]["save_freq"] = 1
        data_file = [str(Path(__file__).parent / "NiO/data/single")]
        self.config["training"]["training_data"]["systems"] = data_file
        self.config["training"]["validation_data"]["systems"] = data_file
        self.config["model"] = deepcopy(model_spin)
        self.config["model"]["type_map"] = ["Ni", "O", "B"]
        self.input_json = "test_dp_test.json"
        with open(self.input_json, "w") as fp:
            json.dump(self.config, fp, indent=4)
        trainer = get_trainer(deepcopy(self.config))
        model = torch.jit.script(trainer.model)
        self.tmp_model = tempfile.NamedTemporaryFile(delete=False, suffix=".pth")
        torch.jit.save(model, self.tmp_model.name)

    def test_dp_test_ener_with_spin(self) -> None:
        dp = DeepEval(self.tmp_model.name, head="PyTorch")
        system = self.config["training"]["validation_data"]["systems"][0]
        data = DeepmdData(
            sys_path=system,
            set_prefix="set",
            shuffle_test=False,
            type_map=dp.get_type_map(),
            sort_atoms=False,
        )

        err = dp_test_ener(
            dp,
            data,
            system,
            numb_test=1,
            detail_file=None,
            has_atom_ener=False,
        )
        self.assertIn("mae_e", err, "'mae_e' key is missing in the result")
        self.assertIn("mae_fm", err, "'mae_fm' key is missing in the result")
        self.assertNotIn(
            "mae_v", err, "'mae_v' key should not be present in the result"
        )
        self.assertNotIn(
            "mae_f", err, "'mae_f' key should not be present in the result"
        )
        os.unlink(self.tmp_model.name)

    def tearDown(self) -> None:
        for f in os.listdir("."):
            if f.startswith("model") and f.endswith(".pt"):
                os.remove(f)
            if f.startswith(self.detail_file):
                os.remove(f)
            if f in ["lcurve.out", self.input_json]:
                os.remove(f)
            if f in ["stat_files"]:
                shutil.rmtree(f)


if __name__ == "__main__":
    unittest.main()<|MERGE_RESOLUTION|>--- conflicted
+++ resolved
@@ -81,116 +81,7 @@
         )
         self.assertIn("mae_f", err, "'mae_f' key is missing in the result")
 
-<<<<<<< HEAD
     def test_dp_test_ener_with_multisys_and_with_virial(self) -> None:
-=======
-        os.unlink(self.tmp_model.name)
-
-    def tearDown(self) -> None:
-        for f in os.listdir("."):
-            if f.startswith("model") and f.endswith(".pt"):
-                os.remove(f)
-            if f.startswith(self.detail_file):
-                os.remove(f)
-            if f in ["lcurve.out", self.input_json]:
-                os.remove(f)
-            if f in ["stat_files"]:
-                shutil.rmtree(f)
-
-
-class Test_testener_with_virial(unittest.TestCase):
-    def setUp(self) -> None:
-        self.detail_file = "test_dp_test_ener_detail"
-        input_json = str(Path(__file__).parent / "water/se_atten.json")
-        with open(input_json) as f:
-            self.config = json.load(f)
-        self.config["training"]["numb_steps"] = 1
-        self.config["training"]["save_freq"] = 1
-        data_file = [str(Path(__file__).parent / "water/data/single")]
-        self.config["training"]["training_data"]["systems"] = data_file
-        self.config["training"]["validation_data"]["systems"] = data_file
-        self.config["model"] = deepcopy(model_se_e2_a)
-        self.input_json = "test_dp_test.json"
-        with open(self.input_json, "w") as fp:
-            json.dump(self.config, fp, indent=4)
-        trainer = get_trainer(deepcopy(self.config))
-        model = torch.jit.script(trainer.model)
-        self.tmp_model = tempfile.NamedTemporaryFile(delete=False, suffix=".pth")
-        torch.jit.save(model, self.tmp_model.name)
-
-    def test_dp_test_ener_with_virial(self) -> None:
-        virial_path_fake = os.path.join(
-            self.config["training"]["validation_data"]["systems"][0],
-            "set.000",
-            "virial.npy",
-        )
-        np.save(virial_path_fake, np.ones([1, 9], dtype=np.float64))
-        dp = DeepEval(self.tmp_model.name, head="PyTorch")
-        system = self.config["training"]["validation_data"]["systems"][0]
-        data = DeepmdData(
-            sys_path=system,
-            set_prefix="set",
-            shuffle_test=False,
-            type_map=dp.get_type_map(),
-            sort_atoms=False,
-        )
-        err = dp_test_ener(
-            dp,
-            data,
-            system,
-            numb_test=1,
-            detail_file=None,
-            has_atom_ener=False,
-        )
-        self.assertIn("mae_e", err, "'mae_e' key is missing in the result")
-        self.assertNotIn(
-            "mae_fm", err, "'mae_fm' key should not be present in the result"
-        )
-        self.assertIn("mae_v", err, "'mae_v' key is missing in the result")
-        self.assertIn("mae_f", err, "'mae_f' key is missing in the result")
-        os.unlink(self.tmp_model.name)
-
-    def tearDown(self) -> None:
-        for f in os.listdir("."):
-            if f.startswith("model") and f.endswith(".pt"):
-                os.remove(f)
-            if f.startswith(self.detail_file):
-                os.remove(f)
-            if f in ["lcurve.out", self.input_json]:
-                os.remove(f)
-            if f in ["stat_files"]:
-                shutil.rmtree(f)
-            virial_path_fake = os.path.join(
-                self.config["training"]["validation_data"]["systems"][0],
-                "set.000",
-                "virial.npy",
-            )
-            if os.path.exists(virial_path_fake):
-                os.remove(virial_path_fake)
-
-
-class Test_testener_with_multisys(unittest.TestCase):
-    def setUp(self) -> None:
-        self.detail_file = "test_dp_test_ener_detail"
-        input_json = str(Path(__file__).parent / "water/se_atten.json")
-        with open(input_json) as f:
-            self.config = json.load(f)
-        self.config["training"]["numb_steps"] = 1
-        self.config["training"]["save_freq"] = 1
-        data_file = [str(Path(__file__).parent / "water/data/single")]
-        self.config["training"]["training_data"]["systems"] = data_file
-        self.config["training"]["validation_data"]["systems"] = data_file
-        self.config["model"] = deepcopy(model_se_e2_a)
-        self.input_json = "test_dp_test.json"
-        with open(self.input_json, "w") as fp:
-            json.dump(self.config, fp, indent=4)
-        trainer = get_trainer(deepcopy(self.config))
-        model = torch.jit.script(trainer.model)
-        self.tmp_model = tempfile.NamedTemporaryFile(delete=False, suffix=".pth")
-        torch.jit.save(model, self.tmp_model.name)
-
-    def test_dp_test_ener_with_multisys(self) -> None:
->>>>>>> fff57298
         dp = DeepEval(self.tmp_model.name, head="PyTorch")
         system = self.config["training"]["validation_data"]["systems"][0]
         data = DeepmdData(
