import os
import platform
import shutil
import sys
import unittest

import dpdata
import numpy as np
from common import (
    run_dp,
    tests_path,
)
from infer.convert2pb import (
    convert_pbtxt_to_pb,
)

from deepmd.env import (
    GLOBAL_NP_FLOAT_PRECISION,
    MODEL_VERSION,
)
from deepmd.infer import (
    DeepPot,
)
from deepmd.utils.convert import (
    convert_dp10_to_dp11,
    convert_dp012_to_dp10,
    convert_dp12_to_dp13,
    convert_dp13_to_dp20,
    convert_dp20_to_dp21,
    convert_pb_to_pbtxt,
    convert_pbtxt_to_pb,
    convert_to_21,
    detect_model_version,
)

if GLOBAL_NP_FLOAT_PRECISION == np.float32:
    default_places = 4
else:
    default_places = 10


class TestModelMajorCompatability(unittest.TestCase):
    def setUp(self):
        model_file = str(tests_path / os.path.join("infer", "deeppot.pbtxt"))
        with open(model_file, "r") as fp:
            # data = fp.read().replace('\n', '')
            data = fp.read().split("\n")
            for ii in range(len(data)):
                if "model_attr/model_version" in data[ii]:
                    for jj in range(ii, len(data)):
                        if "string_val:" in data[jj]:
                            data[jj] = data[jj].replace(MODEL_VERSION, "0.0")
                            break
        self.version_pbtxt = str(tests_path / "deeppot-ver.pbtxt")
        self.version_pb = str(tests_path / "deeppot.pb")
        with open(self.version_pbtxt, "w") as fp:
            fp.write("\n".join(data))
        convert_pbtxt_to_pb(self.version_pbtxt, self.version_pb)

    def tearDown(self):
        os.remove(self.version_pbtxt)
        os.remove(self.version_pb)

    def test(self):
        with self.assertRaises(RuntimeError) as context:
            DeepPot(str(self.version_pb))
        self.assertTrue("incompatible" in str(context.exception))
        self.assertTrue(MODEL_VERSION in str(context.exception))
        self.assertTrue("0.0" in str(context.exception))


class TestModelMinorCompatability(unittest.TestCase):
    def setUp(self):
        model_file = str(tests_path / os.path.join("infer", "deeppot.pbtxt"))
        with open(model_file, "r") as fp:
            # data = fp.read().replace('\n', '')
            data = fp.read().split("\n")
            for ii in range(len(data)):
                if "model_attr/model_version" in data[ii]:
                    for jj in range(ii, len(data)):
                        if "string_val:" in data[jj]:
                            data[jj] = data[jj].replace(MODEL_VERSION, "0.1000000")
                            break
        self.version_pbtxt = str(tests_path / "deeppot-ver.pbtxt")
        self.version_pb = str(tests_path / "deeppot.pb")
        with open(self.version_pbtxt, "w") as fp:
            fp.write("\n".join(data))
        convert_pbtxt_to_pb(self.version_pbtxt, self.version_pb)

    def tearDown(self):
        os.remove(self.version_pbtxt)
        os.remove(self.version_pb)

    def test(self):
        with self.assertRaises(RuntimeError) as context:
            DeepPot(self.version_pb)
        self.assertTrue("incompatible" in str(context.exception))
        self.assertTrue(MODEL_VERSION in str(context.exception))
        self.assertTrue("0.1000000" in str(context.exception))


class TestDeepPotAPBC(unittest.TestCase):
    @classmethod
    def setUpClass(cls):
        convert_pbtxt_to_pb(
            str(tests_path / os.path.join("infer", "deeppot.pbtxt")), "deeppot.pb"
        )
        cls.dp = DeepPot("deeppot.pb")

    def setUp(self):
        self.coords = np.array(
            [
                12.83,
                2.56,
                2.18,
                12.09,
                2.87,
                2.74,
                00.25,
                3.32,
                1.68,
                3.36,
                3.00,
                1.81,
                3.51,
                2.51,
                2.60,
                4.27,
                3.22,
                1.56,
            ]
        )
        self.atype = [0, 1, 1, 0, 1, 1]
        self.box = np.array([13.0, 0.0, 0.0, 0.0, 13.0, 0.0, 0.0, 0.0, 13.0])
        self.expected_e = np.array(
            [
                -9.275780747115504710e01,
                -1.863501786584258468e02,
                -1.863392472863538103e02,
                -9.279281325486221021e01,
                -1.863671545232153903e02,
                -1.863619822847602165e02,
            ]
        )
        self.expected_f = np.array(
            [
                -3.034045420701179663e-01,
                8.405844663871177014e-01,
                7.696947487118485642e-02,
                7.662001266663505117e-01,
                -1.880601391333554251e-01,
                -6.183333871091722944e-01,
                -5.036172391059643427e-01,
                -6.529525836149027151e-01,
                5.432962643022043459e-01,
                6.382357912332115024e-01,
                -1.748518296794561167e-01,
                3.457363524891907125e-01,
                1.286482986991941552e-03,
                3.757251165286925043e-01,
                -5.972588700887541124e-01,
                -5.987006197104716154e-01,
                -2.004450304880958100e-01,
                2.495901655353461868e-01,
            ]
        )
        self.expected_v = np.array(
            [
                -2.912234126853306959e-01,
                -3.800610846612756388e-02,
                2.776624987489437202e-01,
                -5.053761003913598976e-02,
                -3.152373041953385746e-01,
                1.060894290092162379e-01,
                2.826389131596073745e-01,
                1.039129970665329250e-01,
                -2.584378792325942586e-01,
                -3.121722367954994914e-01,
                8.483275876786681990e-02,
                2.524662342344257682e-01,
                4.142176771106586414e-02,
                -3.820285230785245428e-02,
                -2.727311173065460545e-02,
                2.668859789777112135e-01,
                -6.448243569420382404e-02,
                -2.121731470426218846e-01,
                -8.624335220278558922e-02,
                -1.809695356746038597e-01,
                1.529875294531883312e-01,
                -1.283658185172031341e-01,
                -1.992682279795223999e-01,
                1.409924999632362341e-01,
                1.398322735274434292e-01,
                1.804318474574856390e-01,
                -1.470309318999652726e-01,
                -2.593983661598450730e-01,
                -4.236536279233147489e-02,
                3.386387920184946720e-02,
                -4.174017537818433543e-02,
                -1.003500282164128260e-01,
                1.525690815194478966e-01,
                3.398976109910181037e-02,
                1.522253908435125536e-01,
                -2.349125581341701963e-01,
                9.515545977581392825e-04,
                -1.643218849228543846e-02,
                1.993234765412972564e-02,
                6.027265332209678569e-04,
                -9.563256398907417355e-02,
                1.510815124001868293e-01,
                -7.738094816888557714e-03,
                1.502832772532304295e-01,
                -2.380965783745832010e-01,
                -2.309456719810296654e-01,
                -6.666961081213038098e-02,
                7.955566551234216632e-02,
                -8.099093777937517447e-02,
                -3.386641099800401927e-02,
                4.447884755740908608e-02,
                1.008593228579038742e-01,
                4.556718179228393811e-02,
                -6.078081273849572641e-02,
            ]
        )

    @classmethod
    def tearDownClass(cls):
        os.remove("deeppot.pb")
        cls.dp = None

    def test_attrs(self):
        self.assertEqual(self.dp.get_ntypes(), 2)
        self.assertAlmostEqual(self.dp.get_rcut(), 6.0, places=default_places)
        self.assertEqual(self.dp.get_type_map(), ["O", "H"])
        self.assertEqual(self.dp.get_dim_fparam(), 0)
        self.assertEqual(self.dp.get_dim_aparam(), 0)

    def test_1frame(self):
        ee, ff, vv = self.dp.eval(self.coords, self.box, self.atype, atomic=False)
        # check shape of the returns
        nframes = 1
        natoms = len(self.atype)
        self.assertEqual(ee.shape, (nframes, 1))
        self.assertEqual(ff.shape, (nframes, natoms, 3))
        self.assertEqual(vv.shape, (nframes, 9))
        # check values
        np.testing.assert_almost_equal(
            ff.ravel(), self.expected_f.ravel(), default_places
        )
        expected_se = np.sum(self.expected_e.reshape([nframes, -1]), axis=1)
        np.testing.assert_almost_equal(ee.ravel(), expected_se.ravel(), default_places)
        expected_sv = np.sum(self.expected_v.reshape([nframes, -1, 9]), axis=1)
        np.testing.assert_almost_equal(vv.ravel(), expected_sv.ravel(), default_places)

    def test_1frame_atm(self):
        ee, ff, vv, ae, av = self.dp.eval(
            self.coords, self.box, self.atype, atomic=True
        )
        # check shape of the returns
        nframes = 1
        natoms = len(self.atype)
        self.assertEqual(ee.shape, (nframes, 1))
        self.assertEqual(ff.shape, (nframes, natoms, 3))
        self.assertEqual(vv.shape, (nframes, 9))
        self.assertEqual(ae.shape, (nframes, natoms, 1))
        self.assertEqual(av.shape, (nframes, natoms, 9))
        # check values
        np.testing.assert_almost_equal(
            ff.ravel(), self.expected_f.ravel(), default_places
        )
        np.testing.assert_almost_equal(
            ae.ravel(), self.expected_e.ravel(), default_places
        )
        np.testing.assert_almost_equal(
            av.ravel(), self.expected_v.ravel(), default_places
        )
        expected_se = np.sum(self.expected_e.reshape([nframes, -1]), axis=1)
        np.testing.assert_almost_equal(ee.ravel(), expected_se.ravel(), default_places)
        expected_sv = np.sum(self.expected_v.reshape([nframes, -1, 9]), axis=1)
        np.testing.assert_almost_equal(vv.ravel(), expected_sv.ravel(), default_places)

    def test_descriptor(self):
        descpt = self.dp.eval_descriptor(self.coords, self.box, self.atype)
        expected_descpt = np.loadtxt(str(tests_path / "infer" / "deeppot_descpt.txt"))
        np.testing.assert_almost_equal(descpt.ravel(), expected_descpt.ravel())

    def test_2frame_atm(self):
        coords2 = np.concatenate((self.coords, self.coords))
        box2 = np.concatenate((self.box, self.box))
        ee, ff, vv, ae, av = self.dp.eval(coords2, box2, self.atype, atomic=True)
        # check shape of the returns
        nframes = 2
        natoms = len(self.atype)
        self.assertEqual(ee.shape, (nframes, 1))
        self.assertEqual(ff.shape, (nframes, natoms, 3))
        self.assertEqual(vv.shape, (nframes, 9))
        self.assertEqual(ae.shape, (nframes, natoms, 1))
        self.assertEqual(av.shape, (nframes, natoms, 9))
        # check values
        expected_f = np.concatenate((self.expected_f, self.expected_f), axis=0)
        expected_e = np.concatenate((self.expected_e, self.expected_e), axis=0)
        expected_v = np.concatenate((self.expected_v, self.expected_v), axis=0)
        np.testing.assert_almost_equal(ff.ravel(), expected_f.ravel(), default_places)
        np.testing.assert_almost_equal(ae.ravel(), expected_e.ravel(), default_places)
        np.testing.assert_almost_equal(av.ravel(), expected_v.ravel(), default_places)
        expected_se = np.sum(expected_e.reshape([nframes, -1]), axis=1)
        np.testing.assert_almost_equal(ee.ravel(), expected_se.ravel(), default_places)
        expected_sv = np.sum(expected_v.reshape([nframes, -1, 9]), axis=1)
        np.testing.assert_almost_equal(vv.ravel(), expected_sv.ravel(), default_places)


class TestDeepPotANoPBC(unittest.TestCase):
    @classmethod
    def setUpClass(cls):
        convert_pbtxt_to_pb(
            str(tests_path / os.path.join("infer", "deeppot.pbtxt")), "deeppot.pb"
        )
        cls.dp = DeepPot("deeppot.pb")

    def setUp(self):
        self.coords = np.array(
            [
                12.83,
                2.56,
                2.18,
                12.09,
                2.87,
                2.74,
                00.25,
                3.32,
                1.68,
                3.36,
                3.00,
                1.81,
                3.51,
                2.51,
                2.60,
                4.27,
                3.22,
                1.56,
            ]
        )
        self.atype = [0, 1, 1, 0, 1, 1]
        self.box = None
        self.expected_e = np.array(
            [
                -9.255934839310273787e01,
                -1.863253376736990106e02,
                -1.857237299341402945e02,
                -9.279308539717486326e01,
                -1.863708105823244239e02,
                -1.863635196514972563e02,
            ]
        )
        self.expected_f = np.array(
            [
                -2.161037360255332107e00,
                9.052994347015581589e-01,
                1.635379623977007979e00,
                2.161037360255332107e00,
                -9.052994347015581589e-01,
                -1.635379623977007979e00,
                -1.167128117249453811e-02,
                1.371975700096064992e-03,
                -1.575265180249604477e-03,
                6.226508593971802341e-01,
                -1.816734122009256991e-01,
                3.561766019664774907e-01,
                -1.406075393906316626e-02,
                3.789140061530929526e-01,
                -6.018777878642909140e-01,
                -5.969188242856223736e-01,
                -1.986125696522633155e-01,
                2.472764510780630642e-01,
            ]
        )
        self.expected_v = np.array(
            [
                -7.042445481792056761e-01,
                2.950213647777754078e-01,
                5.329418202437231633e-01,
                2.950213647777752968e-01,
                -1.235900311906896754e-01,
                -2.232594111831812944e-01,
                5.329418202437232743e-01,
                -2.232594111831813499e-01,
                -4.033073234276823849e-01,
                -8.949230984097404917e-01,
                3.749002169013777030e-01,
                6.772391014992630298e-01,
                3.749002169013777586e-01,
                -1.570527935667933583e-01,
                -2.837082722496912512e-01,
                6.772391014992631408e-01,
                -2.837082722496912512e-01,
                -5.125052659994422388e-01,
                4.858210330291591605e-02,
                -6.902596153269104431e-03,
                6.682612642430500391e-03,
                -5.612247004554610057e-03,
                9.767795567660207592e-04,
                -9.773758942738038254e-04,
                5.638322117219018645e-03,
                -9.483806049779926932e-04,
                8.493873281881353637e-04,
                -2.941738570564985666e-01,
                -4.482529909499673171e-02,
                4.091569840186781021e-02,
                -4.509020615859140463e-02,
                -1.013919988807244071e-01,
                1.551440772665269030e-01,
                4.181857726606644232e-02,
                1.547200233064863484e-01,
                -2.398213304685777592e-01,
                -3.218625798524068354e-02,
                -1.012438450438508421e-02,
                1.271639330380921855e-02,
                3.072814938490859779e-03,
                -9.556241797915024372e-02,
                1.512251983492413077e-01,
                -8.277872384009607454e-03,
                1.505412040827929787e-01,
                -2.386150620881526407e-01,
                -2.312295470054945568e-01,
                -6.631490213524345034e-02,
                7.932427266386249398e-02,
                -8.053754366323923053e-02,
                -3.294595881137418747e-02,
                4.342495071150231922e-02,
                1.004599500126941436e-01,
                4.450400364869536163e-02,
                -5.951077548033092968e-02,
            ]
        )

    @classmethod
    def tearDownClass(cls):
        os.remove("deeppot.pb")
        cls.dp = None

    def test_1frame(self):
        ee, ff, vv = self.dp.eval(self.coords, self.box, self.atype, atomic=False)
        # check shape of the returns
        nframes = 1
        natoms = len(self.atype)
        self.assertEqual(ee.shape, (nframes, 1))
        self.assertEqual(ff.shape, (nframes, natoms, 3))
        self.assertEqual(vv.shape, (nframes, 9))
        # check values
        np.testing.assert_almost_equal(
            ff.ravel(), self.expected_f.ravel(), default_places
        )
        expected_se = np.sum(self.expected_e.reshape([nframes, -1]), axis=1)
        np.testing.assert_almost_equal(ee.ravel(), expected_se.ravel(), default_places)
        expected_sv = np.sum(self.expected_v.reshape([nframes, -1, 9]), axis=1)
        np.testing.assert_almost_equal(vv.ravel(), expected_sv.ravel(), default_places)

    def test_1frame_atm(self):
        ee, ff, vv, ae, av = self.dp.eval(
            self.coords, self.box, self.atype, atomic=True
        )
        # check shape of the returns
        nframes = 1
        natoms = len(self.atype)
        self.assertEqual(ee.shape, (nframes, 1))
        self.assertEqual(ff.shape, (nframes, natoms, 3))
        self.assertEqual(vv.shape, (nframes, 9))
        self.assertEqual(ae.shape, (nframes, natoms, 1))
        self.assertEqual(av.shape, (nframes, natoms, 9))
        # check values
        np.testing.assert_almost_equal(
            ff.ravel(), self.expected_f.ravel(), default_places
        )
        np.testing.assert_almost_equal(
            ae.ravel(), self.expected_e.ravel(), default_places
        )
        np.testing.assert_almost_equal(
            av.ravel(), self.expected_v.ravel(), default_places
        )
        expected_se = np.sum(self.expected_e.reshape([nframes, -1]), axis=1)
        np.testing.assert_almost_equal(ee.ravel(), expected_se.ravel(), default_places)
        expected_sv = np.sum(self.expected_v.reshape([nframes, -1, 9]), axis=1)
        np.testing.assert_almost_equal(vv.ravel(), expected_sv.ravel(), default_places)

    def test_2frame_atm(self):
        coords2 = np.concatenate((self.coords, self.coords))
        ee, ff, vv, ae, av = self.dp.eval(coords2, self.box, self.atype, atomic=True)
        # check shape of the returns
        nframes = 2
        natoms = len(self.atype)
        self.assertEqual(ee.shape, (nframes, 1))
        self.assertEqual(ff.shape, (nframes, natoms, 3))
        self.assertEqual(vv.shape, (nframes, 9))
        self.assertEqual(ae.shape, (nframes, natoms, 1))
        self.assertEqual(av.shape, (nframes, natoms, 9))
        # check values
        expected_f = np.concatenate((self.expected_f, self.expected_f), axis=0)
        expected_e = np.concatenate((self.expected_e, self.expected_e), axis=0)
        expected_v = np.concatenate((self.expected_v, self.expected_v), axis=0)
        np.testing.assert_almost_equal(ff.ravel(), expected_f.ravel(), default_places)
        np.testing.assert_almost_equal(ae.ravel(), expected_e.ravel(), default_places)
        np.testing.assert_almost_equal(av.ravel(), expected_v.ravel(), default_places)
        expected_se = np.sum(expected_e.reshape([nframes, -1]), axis=1)
        np.testing.assert_almost_equal(ee.ravel(), expected_se.ravel(), default_places)
        expected_sv = np.sum(expected_v.reshape([nframes, -1, 9]), axis=1)
        np.testing.assert_almost_equal(vv.ravel(), expected_sv.ravel(), default_places)


class TestDeepPotALargeBoxNoPBC(unittest.TestCase):
    @classmethod
    def setUpClass(cls):
        convert_pbtxt_to_pb(
            str(tests_path / os.path.join("infer", "deeppot.pbtxt")), "deeppot.pb"
        )
        cls.dp = DeepPot("deeppot.pb")

    def setUp(self):
        self.coords = np.array(
            [
                12.83,
                2.56,
                2.18,
                12.09,
                2.87,
                2.74,
                00.25,
                3.32,
                1.68,
                3.36,
                3.00,
                1.81,
                3.51,
                2.51,
                2.60,
                4.27,
                3.22,
                1.56,
            ]
        )
        self.atype = [0, 1, 1, 0, 1, 1]
        self.box = np.array([19.0, 0.0, 0.0, 0.0, 13.0, 0.0, 0.0, 0.0, 13.0])
        self.expected_e = np.array(
            [
                -9.255934839310273787e01,
                -1.863253376736990106e02,
                -1.857237299341402945e02,
                -9.279308539717486326e01,
                -1.863708105823244239e02,
                -1.863635196514972563e02,
            ]
        )
        self.expected_f = np.array(
            [
                -2.161037360255332107e00,
                9.052994347015581589e-01,
                1.635379623977007979e00,
                2.161037360255332107e00,
                -9.052994347015581589e-01,
                -1.635379623977007979e00,
                -1.167128117249453811e-02,
                1.371975700096064992e-03,
                -1.575265180249604477e-03,
                6.226508593971802341e-01,
                -1.816734122009256991e-01,
                3.561766019664774907e-01,
                -1.406075393906316626e-02,
                3.789140061530929526e-01,
                -6.018777878642909140e-01,
                -5.969188242856223736e-01,
                -1.986125696522633155e-01,
                2.472764510780630642e-01,
            ]
        )
        self.expected_v = np.array(
            [
                -7.042445481792056761e-01,
                2.950213647777754078e-01,
                5.329418202437231633e-01,
                2.950213647777752968e-01,
                -1.235900311906896754e-01,
                -2.232594111831812944e-01,
                5.329418202437232743e-01,
                -2.232594111831813499e-01,
                -4.033073234276823849e-01,
                -8.949230984097404917e-01,
                3.749002169013777030e-01,
                6.772391014992630298e-01,
                3.749002169013777586e-01,
                -1.570527935667933583e-01,
                -2.837082722496912512e-01,
                6.772391014992631408e-01,
                -2.837082722496912512e-01,
                -5.125052659994422388e-01,
                4.858210330291591605e-02,
                -6.902596153269104431e-03,
                6.682612642430500391e-03,
                -5.612247004554610057e-03,
                9.767795567660207592e-04,
                -9.773758942738038254e-04,
                5.638322117219018645e-03,
                -9.483806049779926932e-04,
                8.493873281881353637e-04,
                -2.941738570564985666e-01,
                -4.482529909499673171e-02,
                4.091569840186781021e-02,
                -4.509020615859140463e-02,
                -1.013919988807244071e-01,
                1.551440772665269030e-01,
                4.181857726606644232e-02,
                1.547200233064863484e-01,
                -2.398213304685777592e-01,
                -3.218625798524068354e-02,
                -1.012438450438508421e-02,
                1.271639330380921855e-02,
                3.072814938490859779e-03,
                -9.556241797915024372e-02,
                1.512251983492413077e-01,
                -8.277872384009607454e-03,
                1.505412040827929787e-01,
                -2.386150620881526407e-01,
                -2.312295470054945568e-01,
                -6.631490213524345034e-02,
                7.932427266386249398e-02,
                -8.053754366323923053e-02,
                -3.294595881137418747e-02,
                4.342495071150231922e-02,
                1.004599500126941436e-01,
                4.450400364869536163e-02,
                -5.951077548033092968e-02,
            ]
        )

    @classmethod
    def tearDownClass(cls):
        os.remove("deeppot.pb")
        cls.dp = None

    def test_1frame(self):
        ee, ff, vv = self.dp.eval(self.coords, self.box, self.atype, atomic=False)
        # check shape of the returns
        nframes = 1
        natoms = len(self.atype)
        self.assertEqual(ee.shape, (nframes, 1))
        self.assertEqual(ff.shape, (nframes, natoms, 3))
        self.assertEqual(vv.shape, (nframes, 9))
        # check values
        np.testing.assert_almost_equal(
            ff.ravel(), self.expected_f.ravel(), default_places
        )
        expected_se = np.sum(self.expected_e.reshape([nframes, -1]), axis=1)
        np.testing.assert_almost_equal(ee.ravel(), expected_se.ravel(), default_places)
        expected_sv = np.sum(self.expected_v.reshape([nframes, -1, 9]), axis=1)
        np.testing.assert_almost_equal(vv.ravel(), expected_sv.ravel(), default_places)

    def test_1frame_atm(self):
        ee, ff, vv, ae, av = self.dp.eval(
            self.coords, self.box, self.atype, atomic=True
        )
        # check shape of the returns
        nframes = 1
        natoms = len(self.atype)
        self.assertEqual(ee.shape, (nframes, 1))
        self.assertEqual(ff.shape, (nframes, natoms, 3))
        self.assertEqual(vv.shape, (nframes, 9))
        self.assertEqual(ae.shape, (nframes, natoms, 1))
        self.assertEqual(av.shape, (nframes, natoms, 9))
        # check values
        np.testing.assert_almost_equal(
            ff.ravel(), self.expected_f.ravel(), default_places
        )
        np.testing.assert_almost_equal(
            ae.ravel(), self.expected_e.ravel(), default_places
        )
        np.testing.assert_almost_equal(
            av.ravel(), self.expected_v.ravel(), default_places
        )
        expected_se = np.sum(self.expected_e.reshape([nframes, -1]), axis=1)
        np.testing.assert_almost_equal(ee.ravel(), expected_se.ravel(), default_places)
        expected_sv = np.sum(self.expected_v.reshape([nframes, -1, 9]), axis=1)
        np.testing.assert_almost_equal(vv.ravel(), expected_sv.ravel(), default_places)

    def test_ase(self):
        from ase import (
            Atoms,
        )

        from deepmd.calculator import (
            DP,
        )

        water = Atoms(
            "OHHOHH",
            positions=self.coords.reshape((-1, 3)),
            cell=self.box.reshape((3, 3)),
            calculator=DP("deeppot.pb"),
        )
        ee = water.get_potential_energy()
        ff = water.get_forces()
        nframes = 1
        np.testing.assert_almost_equal(
            ff.ravel(), self.expected_f.ravel(), default_places
        )
        expected_se = np.sum(self.expected_e.reshape([nframes, -1]), axis=1)
        np.testing.assert_almost_equal(ee.ravel(), expected_se.ravel(), default_places)


class TestModelConvert(unittest.TestCase):
    def setUp(self):
        self.coords = np.array(
            [
                12.83,
                2.56,
                2.18,
                12.09,
                2.87,
                2.74,
                00.25,
                3.32,
                1.68,
                3.36,
                3.00,
                1.81,
                3.51,
                2.51,
                2.60,
                4.27,
                3.22,
                1.56,
            ]
        )
        self.atype = [0, 1, 1, 0, 1, 1]
        self.box = np.array([13.0, 0.0, 0.0, 0.0, 13.0, 0.0, 0.0, 0.0, 13.0])

    def test_convert_012(self):
        old_model = "deeppot.pb"
        new_model = "deeppot.pbtxt"
        convert_pbtxt_to_pb(str(tests_path / "infer" / "sea_012.pbtxt"), old_model)
        run_dp(f"dp convert-from 0.12 -i {old_model} -o {new_model}")
        dp = DeepPot(new_model)
        _, _, _, _, _ = dp.eval(self.coords, self.box, self.atype, atomic=True)
        os.remove(old_model)
        os.remove(new_model)

    def test_convert(self):
        old_model = "deeppot.pb"
        new_model = "deeppot.pbtxt"
        convert_pbtxt_to_pb(str(tests_path / "infer" / "sea_012.pbtxt"), old_model)
        run_dp(f"dp convert-from -i {old_model} -o {new_model}")
        dp = DeepPot(new_model)
        _, _, _, _, _ = dp.eval(self.coords, self.box, self.atype, atomic=True)
        os.remove(old_model)
        os.remove(new_model)

    def test_detect(self):
        old_model = "deeppot.pb"
        new_model_txt = "deeppot_new.pbtxt"
        new_model_pb = "deeppot_new.pb"
        convert_pbtxt_to_pb(str(tests_path / "infer" / "sea_012.pbtxt"), old_model)
        version = detect_model_version(old_model)
        self.assertEqual(version, "<= 0.12")
        os.remove(old_model)
        shutil.copyfile(str(tests_path / "infer" / "sea_012.pbtxt"), new_model_txt)
        convert_dp012_to_dp10(new_model_txt)
        convert_pbtxt_to_pb(new_model_txt, new_model_pb)
        version = detect_model_version(new_model_pb)
        self.assertEqual(version, "1.0")
        os.remove(new_model_pb)
        convert_dp10_to_dp11(new_model_txt)
        convert_pbtxt_to_pb(new_model_txt, new_model_pb)
        version = detect_model_version(new_model_pb)
<<<<<<< HEAD
        self.assertEqual(version, "1.3")
        os.remove(new_model_pb) 
=======
        self.assertEqual(version, "1.2")
        os.remove(new_model_pb)
>>>>>>> 02163982
        convert_dp12_to_dp13(new_model_txt)
        convert_pbtxt_to_pb(new_model_txt, new_model_pb)
        version = detect_model_version(new_model_pb)
        self.assertEqual(version, "1.3")
        os.remove(new_model_pb)
        convert_dp13_to_dp20(new_model_txt)
        convert_pbtxt_to_pb(new_model_txt, new_model_pb)
        version = detect_model_version(new_model_pb)
        self.assertEqual(version, "2.0")
        os.remove(new_model_pb)
        convert_dp20_to_dp21(new_model_txt)
        convert_pbtxt_to_pb(new_model_txt, new_model_pb)
        version = detect_model_version(new_model_pb)
        self.assertEqual(version, "2.1")
        os.remove(new_model_pb)
        os.remove(new_model_txt)


class TestTypeEmbed(unittest.TestCase):
    @classmethod
    def setUpClass(cls):
        convert_pbtxt_to_pb(
            str(tests_path / os.path.join("infer", "se_e2_a_tebd.pbtxt")),
            "se_e2_a_tebd.pb",
        )
        cls.dp = DeepPot("se_e2_a_tebd.pb")

    def test_eval_typeebd(self):
        expected_typeebd = np.array(
            [
                [
                    -0.4602908199,
                    -0.9440795817,
                    -0.857044451,
                    -0.3448434537,
                    -0.6310194663,
                    -0.9765837147,
                    -0.3945653821,
                    0.8973716518,
                ],
                [
                    -0.7239568558,
                    -0.9672733137,
                    -0.420987752,
                    -0.4542931277,
                    -0.79586188,
                    -0.9615886543,
                    -0.6864800369,
                    0.9477863254,
                ],
            ]
        )

        eval_typeebd = self.dp.eval_typeebd()
        np.testing.assert_almost_equal(eval_typeebd, expected_typeebd, default_places)<|MERGE_RESOLUTION|>--- conflicted
+++ resolved
@@ -768,13 +768,8 @@
         convert_dp10_to_dp11(new_model_txt)
         convert_pbtxt_to_pb(new_model_txt, new_model_pb)
         version = detect_model_version(new_model_pb)
-<<<<<<< HEAD
         self.assertEqual(version, "1.3")
         os.remove(new_model_pb) 
-=======
-        self.assertEqual(version, "1.2")
-        os.remove(new_model_pb)
->>>>>>> 02163982
         convert_dp12_to_dp13(new_model_txt)
         convert_pbtxt_to_pb(new_model_txt, new_model_pb)
         version = detect_model_version(new_model_pb)
