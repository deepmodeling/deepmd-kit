--- conflicted
+++ resolved
@@ -31,11 +31,8 @@
     p_examples / "water_multi_task" / "ener_dipole" / "input.json",
     p_examples / "fparam" / "train" / "input.json",
     p_examples / "fparam" / "train" / "input_aparam.json",
-<<<<<<< HEAD
     p_examples / "zinc_protein" / "zinc_se_a_mask.json",
-=======
     p_examples / "dos" / "train" / "input.json",
->>>>>>> b13b26c8
 )
 
 
