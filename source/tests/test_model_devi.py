--- conflicted
+++ resolved
@@ -11,10 +11,7 @@
 class TestMakeModelDevi(unittest.TestCase):
     def setUp(self):
         gen_data()
-<<<<<<< HEAD
         self.data_dir = "system"
-=======
-        self.data_dir = os.path.join(tests_path, "system")
         coord = np.load(os.path.join(self.data_dir, "set.000/coord.npy"))
         box = np.load(os.path.join(self.data_dir, "set.000/box.npy"))
         self.atype = np.loadtxt(os.path.join(self.data_dir, "type.raw"))
@@ -22,7 +19,6 @@
         self.box = np.vstack([box, box])
         self.freq = 10
 
->>>>>>> 84837ab6
         self.pbtxts = [os.path.join(tests_path, "infer/deeppot.pbtxt"),
                        os.path.join(tests_path, "infer/deeppot-1.pbtxt")]
         self.graph_dirs = [pbtxt.replace("pbtxt", "pb") for pbtxt in self.pbtxts]
