# SPDX-License-Identifier: LGPL-3.0-or-later
import unittest
from collections import (
    OrderedDict,
)

from deepmd.dpmodel.descriptor import (
    DescrptDPA1,
    DescrptDPA2,
    DescrptDPA3,
    DescrptHybrid,
    DescrptSeA,
    DescrptSeR,
    DescrptSeT,
    DescrptSeTTebd,
)
from deepmd.dpmodel.descriptor.dpa2 import (
    RepformerArgs,
    RepinitArgs,
)
from deepmd.dpmodel.descriptor.dpa3 import (
    RepFlowArgs,
)

from ....consistent.common import (
    parameterize_func,
    parameterized,
)
from ....seed import (
    GLOBAL_SEED,
)
from ....utils import (
    CI,
    TEST_DEVICE,
)
from ...common.cases.descriptor.descriptor import (
    DescriptorTest,
)
from ..backend import (
    DPTestCase,
)


def DescriptorParamSeA(
    ntypes,
    rcut,
    rcut_smth,
    sel,
    type_map,
    env_protection=0.0,
    exclude_types=[],
    resnet_dt=False,
    type_one_side=True,
    precision="float64",
):
    input_dict = {
        "ntypes": ntypes,
        "rcut": rcut,
        "rcut_smth": rcut_smth,
        "sel": sel,
        "type_map": type_map,
        "seed": GLOBAL_SEED,
        "env_protection": env_protection,
        "resnet_dt": resnet_dt,
        "type_one_side": type_one_side,
        "exclude_types": exclude_types,
        "precision": precision,
    }
    return input_dict


DescriptorParamSeAList = parameterize_func(
    DescriptorParamSeA,
    OrderedDict(
        {
            "resnet_dt": (False, True),
            "type_one_side": (True, False),
            "exclude_types": ([], [[0, 1]]),
            "env_protection": (0.0, 1e-8, 1e-2),
            "precision": ("float64",),
        }
    ),
)
# to get name for the default function
DescriptorParamSeA = DescriptorParamSeAList[0]


def DescriptorParamSeR(
    ntypes,
    rcut,
    rcut_smth,
    sel,
    type_map,
    env_protection=0.0,
    exclude_types=[],
    resnet_dt=False,
    type_one_side=True,
    precision="float64",
):
    input_dict = {
        "ntypes": ntypes,
        "rcut": rcut,
        "rcut_smth": rcut_smth,
        "sel": sel,
        "type_map": type_map,
        "seed": GLOBAL_SEED,
        "env_protection": env_protection,
        "resnet_dt": resnet_dt,
        "type_one_side": type_one_side,
        "exclude_types": exclude_types,
        "precision": precision,
    }
    return input_dict


DescriptorParamSeRList = parameterize_func(
    DescriptorParamSeR,
    OrderedDict(
        {
            "resnet_dt": (False, True),
            "type_one_side": (True,),  # type_one_side == False not implemented
            "exclude_types": ([], [[0, 1]]),
            "env_protection": (0.0, 1e-8),
            "precision": ("float64",),
        }
    ),
)
# to get name for the default function
DescriptorParamSeR = DescriptorParamSeRList[0]


def DescriptorParamSeT(
    ntypes,
    rcut,
    rcut_smth,
    sel,
    type_map,
    env_protection=0.0,
    exclude_types=[],
    resnet_dt=False,
    precision="float64",
):
    input_dict = {
        "ntypes": ntypes,
        "rcut": rcut,
        "rcut_smth": rcut_smth,
        "sel": sel,
        "type_map": type_map,
        "seed": GLOBAL_SEED,
        "env_protection": env_protection,
        "resnet_dt": resnet_dt,
        "exclude_types": exclude_types,
        "precision": precision,
    }
    return input_dict


DescriptorParamSeTList = parameterize_func(
    DescriptorParamSeT,
    OrderedDict(
        {
            "resnet_dt": (False, True),
            "exclude_types": ([], [[0, 1]]),
            "env_protection": (0.0, 1e-8),
            "precision": ("float64",),
        }
    ),
)
# to get name for the default function
DescriptorParamSeT = DescriptorParamSeTList[0]


def DescriptorParamSeTTebd(
    ntypes,
    rcut,
    rcut_smth,
    sel,
    type_map,
    env_protection=0.0,
    exclude_types=[],
    tebd_dim=4,
    tebd_input_mode="concat",
    concat_output_tebd=True,
    resnet_dt=True,
    set_davg_zero=True,
    smooth=True,
    use_econf_tebd=False,
    use_tebd_bias=False,
    precision="float64",
):
    input_dict = {
        "ntypes": ntypes,
        "rcut": rcut,
        "rcut_smth": rcut_smth,
        "sel": sel,  # use a small sel for efficiency
        "type_map": type_map,
        "seed": GLOBAL_SEED,
        "tebd_dim": tebd_dim,
        "tebd_input_mode": tebd_input_mode,
        "concat_output_tebd": concat_output_tebd,
        "resnet_dt": resnet_dt,
        "exclude_types": exclude_types,
        "env_protection": env_protection,
        "set_davg_zero": set_davg_zero,
        "smooth": smooth,
        "use_econf_tebd": use_econf_tebd,
        "use_tebd_bias": use_tebd_bias,
        "precision": precision,
    }
    return input_dict


DescriptorParamSeTTebdList = parameterize_func(
    DescriptorParamSeTTebd,
    OrderedDict(
        {
            "tebd_dim": (4,),
            "tebd_input_mode": ("concat", "strip"),
            "resnet_dt": (True,),
            "exclude_types": ([], [[0, 1]]),
            "env_protection": (0.0,),
            "set_davg_zero": (False,),
            "smooth": (True, False),
            "concat_output_tebd": (True,),
            "use_econf_tebd": (False, True),
            "use_tebd_bias": (False,),
            "precision": ("float64",),
        }
    ),
)
# to get name for the default function
DescriptorParamSeTTebd = DescriptorParamSeTTebdList[0]


def DescriptorParamDPA1(
    ntypes,
    rcut,
    rcut_smth,
    sel,
    type_map,
    env_protection=0.0,
    exclude_types=[],
    tebd_dim=4,
    tebd_input_mode="concat",
    attn=20,
    attn_layer=2,
    attn_dotr=True,
    scaling_factor=1.0,
    normalize=True,
    temperature=None,
    ln_eps=1e-5,
    concat_output_tebd=True,
    resnet_dt=True,
    type_one_side=True,
    set_davg_zero=True,
    smooth_type_embedding=True,
    use_econf_tebd=False,
    use_tebd_bias=False,
    precision="float64",
):
    input_dict = {
        "ntypes": ntypes,
        "rcut": rcut,
        "rcut_smth": rcut_smth,
        "sel": sel,
        "type_map": type_map,
        "seed": GLOBAL_SEED,
        "tebd_dim": tebd_dim,
        "tebd_input_mode": tebd_input_mode,
        "attn": attn,
        "attn_layer": attn_layer,
        "attn_dotr": attn_dotr,
        "attn_mask": False,
        "scaling_factor": scaling_factor,
        "normalize": normalize,
        "temperature": temperature,
        "ln_eps": ln_eps,
        "concat_output_tebd": concat_output_tebd,
        "resnet_dt": resnet_dt,
        "type_one_side": type_one_side,
        "exclude_types": exclude_types,
        "env_protection": env_protection,
        "set_davg_zero": set_davg_zero,
        "smooth_type_embedding": smooth_type_embedding,
        "use_econf_tebd": use_econf_tebd,
        "use_tebd_bias": use_tebd_bias,
        "precision": precision,
    }
    return input_dict


DescriptorParamDPA1List = parameterize_func(
    DescriptorParamDPA1,
    OrderedDict(
        {
            "tebd_dim": (4,),
            "tebd_input_mode": ("concat", "strip"),
            "resnet_dt": (True,),
            "type_one_side": (False,),
            "attn": (20,),
            "attn_layer": (0, 2),
            "attn_dotr": (True,),
            "exclude_types": ([], [[0, 1]]),
            "env_protection": (0.0,),
            "set_davg_zero": (False,),
            "scaling_factor": (1.0,),
            "normalize": (True,),
            "temperature": (None, 1.0),
            "ln_eps": (1e-5,),
            "smooth_type_embedding": (True, False),
            "concat_output_tebd": (True,),
            "use_econf_tebd": (False, True),
            "use_tebd_bias": (False,),
            "precision": ("float64",),
        }
    ),
)
# to get name for the default function
DescriptorParamDPA1 = DescriptorParamDPA1List[0]


def DescriptorParamDPA2(
    ntypes,
    rcut,
    rcut_smth,
    sel,
    type_map,
    repinit_tebd_input_mode="concat",
    repinit_set_davg_zero=False,
    repinit_type_one_side=False,
    repinit_use_three_body=False,
    repformer_direct_dist=False,
    repformer_update_g1_has_conv=True,
    repformer_update_g1_has_drrd=True,
    repformer_update_g1_has_grrg=True,
    repformer_update_g1_has_attn=True,
    repformer_update_g2_has_g1g1=True,
    repformer_update_g2_has_attn=True,
    repformer_update_h2=False,
    repformer_attn2_has_gate=True,
    repformer_update_style="res_avg",
    repformer_update_residual_init="norm",
    repformer_set_davg_zero=False,
    repformer_trainable_ln=True,
    repformer_ln_eps=1e-5,
    repformer_use_sqrt_nnei=False,
    repformer_g1_out_conv=False,
    repformer_g1_out_mlp=False,
    smooth=True,
    add_tebd_to_repinit_out=True,
    use_econf_tebd=False,
    use_tebd_bias=False,
    env_protection=0.0,
    exclude_types=[],
    precision="float64",
):
    input_dict = {
        "ntypes": ntypes,
        # kwargs for repinit
        "repinit": RepinitArgs(
            **{
                "rcut": rcut,
                "rcut_smth": rcut_smth,
                "nsel": sum(sel),
                "neuron": [6, 12, 24],
                "axis_neuron": 3,
                "tebd_dim": 4,
                "tebd_input_mode": repinit_tebd_input_mode,
                "set_davg_zero": repinit_set_davg_zero,
                "activation_function": "tanh",
                "type_one_side": repinit_type_one_side,
                "use_three_body": repinit_use_three_body,
                "three_body_sel": min(sum(sel) // 2, 10),
                "three_body_rcut": rcut / 2,
                "three_body_rcut_smth": rcut_smth / 2,
            }
        ),
        # kwargs for repformer
        "repformer": RepformerArgs(
            **{
                "rcut": rcut / 2,
                "rcut_smth": rcut_smth / 2,
                "nsel": sum(sel) // 2,
                "nlayers": 3,
                "g1_dim": 20,
                "g2_dim": 10,
                "axis_neuron": 3,
                "direct_dist": repformer_direct_dist,
                "update_g1_has_conv": repformer_update_g1_has_conv,
                "update_g1_has_drrd": repformer_update_g1_has_drrd,
                "update_g1_has_grrg": repformer_update_g1_has_grrg,
                "update_g1_has_attn": repformer_update_g1_has_attn,
                "update_g2_has_g1g1": repformer_update_g2_has_g1g1,
                "update_g2_has_attn": repformer_update_g2_has_attn,
                "update_h2": repformer_update_h2,
                "attn1_hidden": 12,
                "attn1_nhead": 2,
                "attn2_hidden": 10,
                "attn2_nhead": 2,
                "attn2_has_gate": repformer_attn2_has_gate,
                "activation_function": "tanh",
                "update_style": repformer_update_style,
                "update_residual": 0.001,
                "update_residual_init": repformer_update_residual_init,
                "set_davg_zero": repformer_set_davg_zero,
                "trainable_ln": repformer_trainable_ln,
                "ln_eps": repformer_ln_eps,
                "use_sqrt_nnei": repformer_use_sqrt_nnei,
                "g1_out_conv": repformer_g1_out_conv,
                "g1_out_mlp": repformer_g1_out_mlp,
            }
        ),
        # kwargs for descriptor
        "concat_output_tebd": True,
        "precision": precision,
        "smooth": smooth,
        "exclude_types": exclude_types,
        "env_protection": env_protection,
        "trainable": True,
        "use_econf_tebd": use_econf_tebd,
        "use_tebd_bias": use_tebd_bias,
        "type_map": type_map,
        "seed": GLOBAL_SEED,
        "add_tebd_to_repinit_out": add_tebd_to_repinit_out,
    }
    return input_dict


DescriptorParamDPA2List = parameterize_func(
    DescriptorParamDPA2,
    OrderedDict(
        {
            "repinit_tebd_input_mode": ("concat", "strip"),
            "repinit_set_davg_zero": (True,),
            "repinit_type_one_side": (False,),
            "repinit_use_three_body": (True, False),
            "repformer_direct_dist": (False,),
            "repformer_update_g1_has_conv": (True,),
            "repformer_update_g1_has_drrd": (True,),
            "repformer_update_g1_has_grrg": (True,),
            "repformer_update_g1_has_attn": (True,),
            "repformer_update_g2_has_g1g1": (True,),
            "repformer_update_g2_has_attn": (True,),
            "repformer_update_h2": (False,),
            "repformer_attn2_has_gate": (True,),
            "repformer_update_style": ("res_avg", "res_residual"),
            "repformer_update_residual_init": ("norm",),
            "repformer_set_davg_zero": (True,),
            "repformer_trainable_ln": (True,),
            "repformer_ln_eps": (1e-5,),
            "repformer_use_sqrt_nnei": (True,),
            "repformer_g1_out_conv": (True,),
            "repformer_g1_out_mlp": (True,),
            "smooth": (True, False),
            "exclude_types": ([], [[0, 1]]),
            "precision": ("float64",),
            "add_tebd_to_repinit_out": (True, False),
            "use_econf_tebd": (False,),
            "use_tebd_bias": (False,),
        }
    ),
)
# to get name for the default function
DescriptorParamDPA2 = DescriptorParamDPA2List[0]


def DescriptorParamDPA3(
    ntypes,
    rcut,
    rcut_smth,
    sel,
    type_map,
    env_protection=0.0,
    exclude_types=[],
    update_style="res_residual",
    update_residual=0.1,
    update_residual_init="const",
    update_angle=True,
    n_multi_edge_message=1,
    a_compress_rate=0,
    a_compress_e_rate=1,
    a_compress_use_split=False,
    optim_update=True,
    smooth_edge_update=False,
    edge_init_use_dist=False,
    fix_stat_std=0.3,
    use_dynamic_sel=False,
    precision="float64",
):
    input_dict = {
        # kwargs for repformer
        "repflow": RepFlowArgs(
            **{
                "n_dim": 20,
                "e_dim": 10,
                "a_dim": 8,
                "nlayers": 2,
                "e_rcut": rcut,
                "e_rcut_smth": rcut_smth,
                "e_sel": sum(sel),
                "a_rcut": rcut / 2,
                "a_rcut_smth": rcut_smth / 2,
                "a_sel": sum(sel) // 4,
                "a_compress_rate": a_compress_rate,
                "a_compress_e_rate": a_compress_e_rate,
                "a_compress_use_split": a_compress_use_split,
                "optim_update": optim_update,
                "smooth_edge_update": smooth_edge_update,
                "edge_init_use_dist": edge_init_use_dist,
                "fix_stat_std": fix_stat_std,
                "n_multi_edge_message": n_multi_edge_message,
                "axis_neuron": 2,
                "use_dynamic_sel": use_dynamic_sel,
                "sel_reduce_factor": 1.0,
                "update_angle": update_angle,
                "update_style": update_style,
                "update_residual": update_residual,
                "update_residual_init": update_residual_init,
            }
        ),
        "ntypes": ntypes,
        "concat_output_tebd": False,
        "precision": precision,
        "activation_function": "silu",
        "exclude_types": exclude_types,
        "env_protection": env_protection,
        "trainable": True,
        "use_econf_tebd": False,
        "use_tebd_bias": False,
        "type_map": type_map,
        "seed": GLOBAL_SEED,
    }
    return input_dict


DescriptorParamDPA3List = parameterize_func(
    DescriptorParamDPA3,
    OrderedDict(
        {
            "update_residual_init": ("const",),
            "exclude_types": ([], [[0, 1]]),
            "update_angle": (True, False),
            "a_compress_rate": (1,),
            "a_compress_e_rate": (2,),
            "a_compress_use_split": (True,),
            "optim_update": (True, False),
            "smooth_edge_update": (True,),
            "edge_init_use_dist": (True, False),
            "fix_stat_std": (0.3,),
<<<<<<< HEAD
            "n_multi_edge_message": (1,),
=======
            "n_multi_edge_message": (1, 2),
            "use_dynamic_sel": (True, False),
>>>>>>> 95ca4ad3
            "env_protection": (0.0, 1e-8),
            "precision": ("float64",),
        }
    ),
)
# to get name for the default function
DescriptorParamDPA3 = DescriptorParamDPA3List[0]


def DescriptorParamHybrid(ntypes, rcut, rcut_smth, sel, type_map, **kwargs):
    ddsub0 = {
        "type": "se_e2_a",
        **DescriptorParamSeA(ntypes, rcut, rcut_smth, sel, type_map, **kwargs),
    }
    ddsub1 = {
        "type": "dpa1",
        **DescriptorParamDPA1(ntypes, rcut, rcut_smth, sum(sel), type_map, **kwargs),
    }
    input_dict = {
        "list": [ddsub0, ddsub1],
    }
    return input_dict


def DescriptorParamHybridMixed(ntypes, rcut, rcut_smth, sel, type_map, **kwargs):
    ddsub0 = {
        "type": "dpa1",
        **DescriptorParamDPA1(ntypes, rcut, rcut_smth, sum(sel), type_map, **kwargs),
    }
    ddsub1 = {
        "type": "dpa1",
        **DescriptorParamDPA1(ntypes, rcut, rcut_smth, sum(sel), type_map, **kwargs),
    }
    input_dict = {
        "list": [ddsub0, ddsub1],
    }
    return input_dict


def DescriptorParamHybridMixedTTebd(ntypes, rcut, rcut_smth, sel, type_map, **kwargs):
    ddsub0 = {
        "type": "dpa1",
        **DescriptorParamDPA1(ntypes, rcut, rcut_smth, sum(sel), type_map, **kwargs),
    }
    ddsub1 = {
        "type": "se_e3_tebd",
        **DescriptorParamSeTTebd(
            ntypes, rcut / 2, rcut_smth / 2, min(sum(sel) // 2, 10), type_map, **kwargs
        ),
    }  # use a small sel for efficiency
    input_dict = {
        "list": [ddsub0, ddsub1],
    }
    return input_dict


@parameterized(
    (
        (DescriptorParamSeA, DescrptSeA),
        (DescriptorParamSeR, DescrptSeR),
        (DescriptorParamSeT, DescrptSeT),
        (DescriptorParamSeTTebd, DescrptSeTTebd),
        (DescriptorParamDPA1, DescrptDPA1),
        (DescriptorParamDPA2, DescrptDPA2),
        (DescriptorParamDPA3, DescrptDPA3),
        (DescriptorParamHybrid, DescrptHybrid),
        (DescriptorParamHybridMixed, DescrptHybrid),
        (DescriptorParamHybridMixedTTebd, DescrptHybrid),
    )  # class_param & class
)
@unittest.skipIf(TEST_DEVICE != "cpu" and CI, "Only test on CPU.")
class TestDescriptorDP(unittest.TestCase, DescriptorTest, DPTestCase):
    def setUp(self) -> None:
        DescriptorTest.setUp(self)
        (DescriptorParam, Descrpt) = self.param[0]
        self.module_class = Descrpt
        self.input_dict = DescriptorParam(
            self.nt, self.rcut, self.rcut_smth, self.sel, ["O", "H"]
        )
        self.module = Descrpt(**self.input_dict)<|MERGE_RESOLUTION|>--- conflicted
+++ resolved
@@ -547,12 +547,8 @@
             "smooth_edge_update": (True,),
             "edge_init_use_dist": (True, False),
             "fix_stat_std": (0.3,),
-<<<<<<< HEAD
             "n_multi_edge_message": (1,),
-=======
-            "n_multi_edge_message": (1, 2),
             "use_dynamic_sel": (True, False),
->>>>>>> 95ca4ad3
             "env_protection": (0.0, 1e-8),
             "precision": ("float64",),
         }
