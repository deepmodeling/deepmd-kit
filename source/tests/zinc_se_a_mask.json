--- conflicted
+++ resolved
@@ -59,7 +59,6 @@
       "batch_size": 4,
       "_comment": "that's all"
     },
-<<<<<<< HEAD
     "validation_data": {
       "systems": [
         "source/tests/data_dp_mask/"
@@ -75,28 +74,4 @@
     "tensorboard_freq": 100,
     "_comment": "that's all"
   }
-}
-=======
-    "training": {
-      "training_data": {
-        "systems": "source/tests/data_dp_mask/",
-        "batch_size": 4,
-        "_comment": "that's all"
-      },
-      "validation_data": {
-        "systems": [
-          "source/tests/data_dp_mask/"
-        ],
-        "batch_size": 4,
-        "numb_btch": 1,
-        "_comment": "that's all"
-      },
-      "numb_steps": 1,
-      "seed": 10,
-      "tensorboard": true,
-      "tensorboard_log_dir": "log4tensorboard",
-      "tensorboard_freq": 100,
-      "_comment": "that's all"
-    }
-  }
->>>>>>> b4ae0aaa
+}